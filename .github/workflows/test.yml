name: Test

on:
  push:
    branches:
      - main
  pull_request:

jobs:
  run-tests:
    name: Forge Tests
    runs-on: ubuntu-latest

    steps:
      - uses: actions/checkout@v3
        with:
          submodules: recursive

      - name: Install Foundry
        uses: foundry-rs/foundry-toolchain@v1
        with:
<<<<<<< HEAD
          version: nightly

=======
          version: stable
      
>>>>>>> 3796e9c4
      - name: Run tests
        run: forge test --isolate -vvv
        env:
          FOUNDRY_PROFILE: ci
          FORGE_SNAPSHOT_CHECK: true<|MERGE_RESOLUTION|>--- conflicted
+++ resolved
@@ -19,13 +19,8 @@
       - name: Install Foundry
         uses: foundry-rs/foundry-toolchain@v1
         with:
-<<<<<<< HEAD
-          version: nightly
+          version: stable
 
-=======
-          version: stable
-      
->>>>>>> 3796e9c4
       - name: Run tests
         run: forge test --isolate -vvv
         env:
