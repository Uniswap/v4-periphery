// SPDX-License-Identifier: UNLICENSED
pragma solidity ^0.8.24;

import {FullMath} from "@uniswap/v4-core/src/libraries/FullMath.sol";
import {FixedPoint128} from "@uniswap/v4-core/src/libraries/FixedPoint128.sol";
import {Position} from "@uniswap/v4-core/src/libraries/Position.sol";
import {SafeCast} from "@uniswap/v4-core/src/libraries/SafeCast.sol";
import {IPoolManager} from "@uniswap/v4-core/src/interfaces/IPoolManager.sol";
import {StateLibrary} from "@uniswap/v4-core/src/libraries/StateLibrary.sol";
import {BalanceDelta, toBalanceDelta} from "@uniswap/v4-core/src/types/BalanceDelta.sol";
import {PoolId, PoolIdLibrary} from "@uniswap/v4-core/src/types/PoolId.sol";
import {PoolKey} from "@uniswap/v4-core/src/types/PoolKey.sol";

import {IPositionManager} from "../../src/interfaces/IPositionManager.sol";
import {PositionManager} from "../../src/PositionManager.sol";
import {PositionConfig} from "../../src/libraries/PositionConfig.sol";

library FeeMath {
    using SafeCast for uint256;
    using StateLibrary for IPoolManager;
    using PoolIdLibrary for PoolKey;
    using PoolIdLibrary for PoolKey;

    /// @notice Calculates the fees accrued to a position. Used for testing purposes.
    function getFeesOwed(IPositionManager posm, IPoolManager manager, PositionConfig memory config, uint256 tokenId)
        internal
        view
        returns (BalanceDelta feesOwed)
    {
<<<<<<< HEAD
        // getPosition(poolId, owner, tL, tU, salt)
        // owner is the position manager
        // salt is the tokenId
        Position.Info memory position = manager.getPosition(
            config.poolKey.toId(), address(posm), config.tickLower, config.tickUpper, bytes32(tokenId)
        );

        (uint256 feeGrowthInside0X218, uint256 feeGrowthInside1X128) =
            manager.getFeeGrowthInside(config.poolKey.toId(), config.tickLower, config.tickUpper);
=======
        (PoolKey memory poolKey, int24 tickLower, int24 tickUpper) = posm.tokenRange(tokenId);
        PoolId poolId = poolKey.toId();

        // getPositionInfo(poolId, owner, tL, tU, salt)
        // owner is the position manager
        // salt is the tokenId
        (uint128 liquidity, uint256 feeGrowthInside0LastX128, uint256 feeGrowthInside1LastX128) =
            manager.getPositionInfo(poolId, address(posm), tickLower, tickUpper, bytes32(tokenId));

        (uint256 feeGrowthInside0X218, uint256 feeGrowthInside1X128) =
            manager.getFeeGrowthInside(poolId, tickLower, tickUpper);
>>>>>>> ffde495e

        feesOwed = getFeesOwed(
            feeGrowthInside0X218, feeGrowthInside1X128, feeGrowthInside0LastX128, feeGrowthInside1LastX128, liquidity
        );
    }

    function getFeesOwed(
        uint256 feeGrowthInside0X128,
        uint256 feeGrowthInside1X128,
        uint256 feeGrowthInside0LastX128,
        uint256 feeGrowthInside1LastX128,
        uint256 liquidity
    ) internal pure returns (BalanceDelta feesOwed) {
        uint128 token0Owed = getFeeOwed(feeGrowthInside0X128, feeGrowthInside0LastX128, liquidity);
        uint128 token1Owed = getFeeOwed(feeGrowthInside1X128, feeGrowthInside1LastX128, liquidity);
        feesOwed = toBalanceDelta(uint256(token0Owed).toInt128(), uint256(token1Owed).toInt128());
    }

    function getFeeOwed(uint256 feeGrowthInsideX128, uint256 feeGrowthInsideLastX128, uint256 liquidity)
        internal
        pure
        returns (uint128 tokenOwed)
    {
        tokenOwed =
            (FullMath.mulDiv(feeGrowthInsideX128 - feeGrowthInsideLastX128, liquidity, FixedPoint128.Q128)).toUint128();
    }
}<|MERGE_RESOLUTION|>--- conflicted
+++ resolved
@@ -27,29 +27,16 @@
         view
         returns (BalanceDelta feesOwed)
     {
-<<<<<<< HEAD
-        // getPosition(poolId, owner, tL, tU, salt)
-        // owner is the position manager
-        // salt is the tokenId
-        Position.Info memory position = manager.getPosition(
-            config.poolKey.toId(), address(posm), config.tickLower, config.tickUpper, bytes32(tokenId)
-        );
-
-        (uint256 feeGrowthInside0X218, uint256 feeGrowthInside1X128) =
-            manager.getFeeGrowthInside(config.poolKey.toId(), config.tickLower, config.tickUpper);
-=======
-        (PoolKey memory poolKey, int24 tickLower, int24 tickUpper) = posm.tokenRange(tokenId);
-        PoolId poolId = poolKey.toId();
+        PoolId poolId = config.poolKey.toId();
 
         // getPositionInfo(poolId, owner, tL, tU, salt)
         // owner is the position manager
         // salt is the tokenId
         (uint128 liquidity, uint256 feeGrowthInside0LastX128, uint256 feeGrowthInside1LastX128) =
-            manager.getPositionInfo(poolId, address(posm), tickLower, tickUpper, bytes32(tokenId));
+            manager.getPositionInfo(poolId, address(posm), config.tickLower, config.tickUpper, bytes32(tokenId));
 
         (uint256 feeGrowthInside0X218, uint256 feeGrowthInside1X128) =
-            manager.getFeeGrowthInside(poolId, tickLower, tickUpper);
->>>>>>> ffde495e
+            manager.getFeeGrowthInside(poolId, config.tickLower, config.tickUpper);
 
         feesOwed = getFeesOwed(
             feeGrowthInside0X218, feeGrowthInside1X128, feeGrowthInside0LastX128, feeGrowthInside1LastX128, liquidity
