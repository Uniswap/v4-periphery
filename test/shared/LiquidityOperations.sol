// SPDX-License-Identifier: MIT
pragma solidity ^0.8.24;

import {Vm} from "forge-std/Vm.sol";
import {Currency} from "@uniswap/v4-core/src/types/Currency.sol";
import {BalanceDelta, toBalanceDelta} from "@uniswap/v4-core/src/types/BalanceDelta.sol";

import {NonfungiblePositionManager, Actions} from "../../contracts/NonfungiblePositionManager.sol";
import {LiquidityRange} from "../../contracts/types/LiquidityRange.sol";
import {Planner} from "../utils/Planner.sol";

contract LiquidityOperations {
    Vm internal constant _vm1 = Vm(address(uint160(uint256(keccak256("hevm cheat code")))));
    NonfungiblePositionManager lpm;

    using Planner for Planner.Plan;

    function _mint(
        LiquidityRange memory _range,
        uint256 liquidity,
        uint256 deadline,
        address recipient,
        bytes memory hookData
    ) internal returns (BalanceDelta) {
        Planner.Plan memory planner = Planner.init();
        planner = planner.add(Actions.MINT, abi.encode(_range, liquidity, deadline, recipient, hookData));

        Currency[] memory currencies = new Currency[](2);
        currencies[0] = _range.poolKey.currency0;
        currencies[1] = _range.poolKey.currency1;
        bytes[] memory result = lpm.modifyLiquidities(abi.encode(planner.actions, planner.params, currencies));
        return abi.decode(result[0], (BalanceDelta));
    }

    function _increaseLiquidity(uint256 tokenId, uint256 liquidityToAdd, bytes memory hookData, bool claims) internal {
        Planner.Plan memory planner = Planner.init();
        planner = planner.add(Actions.INCREASE, abi.encode(tokenId, liquidityToAdd, hookData, claims));

        (, LiquidityRange memory _range,) = lpm.tokenPositions(tokenId);
        return _increaseLiquidity(_range, tokenId, liquidityToAdd, hookData, claims);
    }

    function _increaseLiquidity(
        LiquidityRange memory _range,
        uint256 tokenId,
        uint256 liquidityToAdd,
        bytes memory hookData,
        bool claims
    ) internal {
        bytes[] memory calls = new bytes[](1);
        calls[0] = abi.encodeWithSelector(lpm.increaseLiquidity.selector, tokenId, liquidityToAdd, hookData, claims);

        Currency[] memory currencies = new Currency[](2);
        currencies[0] = _range.poolKey.currency0;
        currencies[1] = _range.poolKey.currency1;
        lpm.modifyLiquidities(abi.encode(planner.actions, planner.params, currencies));
    }

    function _decreaseLiquidity(uint256 tokenId, uint256 liquidityToRemove, bytes memory hookData, bool claims)
        internal
        returns (BalanceDelta)
    {
<<<<<<< HEAD
        (, LiquidityRange memory _range,) = lpm.tokenPositions(tokenId);

        return _decreaseLiquidity(_range, tokenId, liquidityToRemove, hookData, claims);
    }

    // do not make external call before unlockAndExecute, allows us to test reverts
    function _decreaseLiquidity(
        LiquidityRange memory _range,
        uint256 tokenId,
        uint256 liquidityToRemove,
        bytes memory hookData,
        bool claims
    ) internal returns (BalanceDelta) {
        bytes[] memory calls = new bytes[](1);
        calls[0] = abi.encodeWithSelector(lpm.decreaseLiquidity.selector, tokenId, liquidityToRemove, hookData, claims);
=======
        Planner.Plan memory planner = Planner.init();
        planner = planner.add(Actions.DECREASE, abi.encode(tokenId, liquidityToRemove, hookData, claims));
>>>>>>> 4cec450a

        Currency[] memory currencies = new Currency[](2);
        currencies[0] = _range.poolKey.currency0;
        currencies[1] = _range.poolKey.currency1;
<<<<<<< HEAD

        int128[] memory result = lpm.modifyLiquidities(calls, currencies);
        return toBalanceDelta(result[0], result[1]);
=======
        bytes[] memory result = lpm.modifyLiquidities(abi.encode(planner.actions, planner.params, currencies));
        return abi.decode(result[0], (BalanceDelta));
>>>>>>> 4cec450a
    }

    function _collect(uint256 tokenId, address recipient, bytes memory hookData, bool claims)
        internal
        returns (BalanceDelta)
    {
<<<<<<< HEAD
        (, LiquidityRange memory _range,) = lpm.tokenPositions(tokenId);
        return _collect(_range, tokenId, recipient, hookData, claims);
    }

    // do not make external call before unlockAndExecute, allows us to test reverts
    function _collect(
        LiquidityRange memory _range,
        uint256 tokenId,
        address recipient,
        bytes memory hookData,
        bool claims
    ) internal returns (BalanceDelta) {
        bytes[] memory calls = new bytes[](1);
        calls[0] = abi.encodeWithSelector(lpm.collect.selector, tokenId, recipient, hookData, claims);
=======
        Planner.Plan memory planner = Planner.init();
        planner = planner.add(Actions.COLLECT, abi.encode(tokenId, recipient, hookData, claims));
>>>>>>> 4cec450a

        Currency[] memory currencies = new Currency[](2);
        currencies[0] = _range.poolKey.currency0;
        currencies[1] = _range.poolKey.currency1;
<<<<<<< HEAD

        int128[] memory result = lpm.modifyLiquidities(calls, currencies);
        return toBalanceDelta(result[0], result[1]);
=======
        bytes[] memory result = lpm.modifyLiquidities(abi.encode(planner.actions, planner.params, currencies));
        return abi.decode(result[0], (BalanceDelta));
    }

    function _burn(uint256 tokenId) internal {
        Currency[] memory currencies = new Currency[](0);
        Planner.Plan memory planner = Planner.init();
        planner = planner.add(Actions.BURN, abi.encode(tokenId));
        lpm.modifyLiquidities(abi.encode(planner.actions, planner.params, currencies));
>>>>>>> 4cec450a
    }

    // TODO: organize somewhere else, or rename this file to NFTLiquidityHelpers?
    function _permit(address signer, uint256 privateKey, uint256 tokenId, address operator, uint256 nonce) internal {
        bytes32 digest = lpm.getDigest(operator, tokenId, 1, block.timestamp + 1);

        (uint8 v, bytes32 r, bytes32 s) = _vm1.sign(privateKey, digest);

        _vm1.prank(signer);
        lpm.permit(operator, tokenId, block.timestamp + 1, nonce, v, r, s);
    }
}<|MERGE_RESOLUTION|>--- conflicted
+++ resolved
@@ -33,9 +33,6 @@
     }
 
     function _increaseLiquidity(uint256 tokenId, uint256 liquidityToAdd, bytes memory hookData, bool claims) internal {
-        Planner.Plan memory planner = Planner.init();
-        planner = planner.add(Actions.INCREASE, abi.encode(tokenId, liquidityToAdd, hookData, claims));
-
         (, LiquidityRange memory _range,) = lpm.tokenPositions(tokenId);
         return _increaseLiquidity(_range, tokenId, liquidityToAdd, hookData, claims);
     }
@@ -47,8 +44,8 @@
         bytes memory hookData,
         bool claims
     ) internal {
-        bytes[] memory calls = new bytes[](1);
-        calls[0] = abi.encodeWithSelector(lpm.increaseLiquidity.selector, tokenId, liquidityToAdd, hookData, claims);
+        Planner.Plan memory planner = Planner.init();
+        planner = planner.add(Actions.INCREASE, abi.encode(tokenId, liquidityToAdd, hookData, claims));
 
         Currency[] memory currencies = new Currency[](2);
         currencies[0] = _range.poolKey.currency0;
@@ -60,7 +57,6 @@
         internal
         returns (BalanceDelta)
     {
-<<<<<<< HEAD
         (, LiquidityRange memory _range,) = lpm.tokenPositions(tokenId);
 
         return _decreaseLiquidity(_range, tokenId, liquidityToRemove, hookData, claims);
@@ -74,31 +70,23 @@
         bytes memory hookData,
         bool claims
     ) internal returns (BalanceDelta) {
-        bytes[] memory calls = new bytes[](1);
-        calls[0] = abi.encodeWithSelector(lpm.decreaseLiquidity.selector, tokenId, liquidityToRemove, hookData, claims);
-=======
-        Planner.Plan memory planner = Planner.init();
-        planner = planner.add(Actions.DECREASE, abi.encode(tokenId, liquidityToRemove, hookData, claims));
->>>>>>> 4cec450a
+        // cannot use Planner as it interferes with cheatcodes (prank / expectRevert)
+        Actions[] memory actions = new Actions[](1);
+        actions[0] = Actions.DECREASE;
+        bytes[] memory params = new bytes[](1);
+        params[0] = abi.encode(tokenId, liquidityToRemove, hookData, claims);
 
         Currency[] memory currencies = new Currency[](2);
         currencies[0] = _range.poolKey.currency0;
         currencies[1] = _range.poolKey.currency1;
-<<<<<<< HEAD
-
-        int128[] memory result = lpm.modifyLiquidities(calls, currencies);
-        return toBalanceDelta(result[0], result[1]);
-=======
-        bytes[] memory result = lpm.modifyLiquidities(abi.encode(planner.actions, planner.params, currencies));
+        bytes[] memory result = lpm.modifyLiquidities(abi.encode(actions, params, currencies));
         return abi.decode(result[0], (BalanceDelta));
->>>>>>> 4cec450a
     }
 
     function _collect(uint256 tokenId, address recipient, bytes memory hookData, bool claims)
         internal
         returns (BalanceDelta)
     {
-<<<<<<< HEAD
         (, LiquidityRange memory _range,) = lpm.tokenPositions(tokenId);
         return _collect(_range, tokenId, recipient, hookData, claims);
     }
@@ -111,21 +99,12 @@
         bytes memory hookData,
         bool claims
     ) internal returns (BalanceDelta) {
-        bytes[] memory calls = new bytes[](1);
-        calls[0] = abi.encodeWithSelector(lpm.collect.selector, tokenId, recipient, hookData, claims);
-=======
         Planner.Plan memory planner = Planner.init();
         planner = planner.add(Actions.COLLECT, abi.encode(tokenId, recipient, hookData, claims));
->>>>>>> 4cec450a
 
         Currency[] memory currencies = new Currency[](2);
         currencies[0] = _range.poolKey.currency0;
         currencies[1] = _range.poolKey.currency1;
-<<<<<<< HEAD
-
-        int128[] memory result = lpm.modifyLiquidities(calls, currencies);
-        return toBalanceDelta(result[0], result[1]);
-=======
         bytes[] memory result = lpm.modifyLiquidities(abi.encode(planner.actions, planner.params, currencies));
         return abi.decode(result[0], (BalanceDelta));
     }
@@ -135,7 +114,6 @@
         Planner.Plan memory planner = Planner.init();
         planner = planner.add(Actions.BURN, abi.encode(tokenId));
         lpm.modifyLiquidities(abi.encode(planner.actions, planner.params, currencies));
->>>>>>> 4cec450a
     }
 
     // TODO: organize somewhere else, or rename this file to NFTLiquidityHelpers?
