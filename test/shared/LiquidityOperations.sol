// SPDX-License-Identifier: MIT
pragma solidity ^0.8.24;

import {Vm} from "forge-std/Vm.sol";
import {Currency} from "@uniswap/v4-core/src/types/Currency.sol";
import {BalanceDelta, toBalanceDelta} from "@uniswap/v4-core/src/types/BalanceDelta.sol";

import {NonfungiblePositionManager, Actions} from "../../contracts/NonfungiblePositionManager.sol";
import {LiquidityRange} from "../../contracts/types/LiquidityRange.sol";
import {Planner} from "../utils/Planner.sol";

contract LiquidityOperations {
    Vm internal constant _vm1 = Vm(address(uint160(uint256(keccak256("hevm cheat code")))));
    NonfungiblePositionManager lpm;

    using Planner for Planner.Plan;

    function _mint(
        LiquidityRange memory _range,
        uint256 liquidity,
        uint256 deadline,
        address recipient,
        bytes memory hookData
    ) internal returns (BalanceDelta) {
        Planner.Plan memory planner = Planner.init();
        planner = planner.add(Actions.MINT, abi.encode(_range, liquidity, deadline, recipient, hookData));
        planner = planner.finalize(_range); // Close the currencies.

        bytes[] memory result = lpm.modifyLiquidities(planner.zip());
        return abi.decode(result[0], (BalanceDelta));
    }

<<<<<<< HEAD
    function _increaseLiquidity(uint256 tokenId, uint256 liquidityToAdd, bytes memory hookData, bool claims)
        internal
        returns (BalanceDelta)
    {
        (, LiquidityRange memory _range,) = lpm.tokenPositions(tokenId);
        return _increaseLiquidity(_range, tokenId, liquidityToAdd, hookData, claims);
    }
=======
    function _increaseLiquidity(uint256 tokenId, uint256 liquidityToAdd, bytes memory hookData) internal {
        Planner.Plan memory planner = Planner.init();
        planner = planner.add(Actions.INCREASE, abi.encode(tokenId, liquidityToAdd, hookData));
>>>>>>> 8a47cb26

    function _increaseLiquidity(
        LiquidityRange memory _range,
        uint256 tokenId,
        uint256 liquidityToAdd,
        bytes memory hookData,
        bool claims
    ) internal returns (BalanceDelta) {
        // cannot use Planner because it interferes with cheatcodes
        Actions[] memory actions = new Actions[](1);
        actions[0] = Actions.INCREASE;
        bytes[] memory params = new bytes[](1);
        params[0] = abi.encode(tokenId, liquidityToAdd, hookData, claims);

<<<<<<< HEAD
        Currency[] memory currencies = new Currency[](2);
        currencies[0] = _range.poolKey.currency0;
        currencies[1] = _range.poolKey.currency1;
        bytes[] memory result = lpm.modifyLiquidities(abi.encode(actions, params, currencies));
        if (result.length > 0) return abi.decode(result[0], (BalanceDelta));
=======
        planner = planner.finalize(_range); // Close the currencies.
        lpm.modifyLiquidities(abi.encode(planner.actions, planner.params));
>>>>>>> 8a47cb26
    }

    function _decreaseLiquidity(uint256 tokenId, uint256 liquidityToRemove, bytes memory hookData)
        internal
        returns (BalanceDelta)
    {
<<<<<<< HEAD
        (, LiquidityRange memory _range,) = lpm.tokenPositions(tokenId);

        return _decreaseLiquidity(_range, tokenId, liquidityToRemove, hookData, claims);
    }
=======
        Planner.Plan memory planner = Planner.init();
        planner = planner.add(Actions.DECREASE, abi.encode(tokenId, liquidityToRemove, hookData));
>>>>>>> 8a47cb26

    // do not make external call before unlockAndExecute, allows us to test reverts
    function _decreaseLiquidity(
        LiquidityRange memory _range,
        uint256 tokenId,
        uint256 liquidityToRemove,
        bytes memory hookData,
        bool claims
    ) internal returns (BalanceDelta) {
        // cannot use Planner as it interferes with cheatcodes (prank / expectRevert)
        Actions[] memory actions = new Actions[](1);
        actions[0] = Actions.DECREASE;
        bytes[] memory params = new bytes[](1);
        params[0] = abi.encode(tokenId, liquidityToRemove, hookData, claims);

<<<<<<< HEAD
        Currency[] memory currencies = new Currency[](2);
        currencies[0] = _range.poolKey.currency0;
        currencies[1] = _range.poolKey.currency1;
        bytes[] memory result = lpm.modifyLiquidities(abi.encode(actions, params, currencies));
        if (result.length > 0) return abi.decode(result[0], (BalanceDelta));
    }

    function _collect(uint256 tokenId, address recipient, bytes memory hookData, bool claims)
        internal
        returns (BalanceDelta)
    {
        (, LiquidityRange memory _range,) = lpm.tokenPositions(tokenId);
        return _collect(_range, tokenId, recipient, hookData, claims);
    }
=======
        planner = planner.finalize(_range); // Close the currencies.
        bytes[] memory result = lpm.modifyLiquidities(abi.encode(planner.actions, planner.params));
        return abi.decode(result[0], (BalanceDelta));
    }

    function _collect(uint256 tokenId, address recipient, bytes memory hookData) internal returns (BalanceDelta) {
        Planner.Plan memory planner = Planner.init();
        planner = planner.add(Actions.DECREASE, abi.encode(tokenId, 0, hookData));
>>>>>>> 8a47cb26

    // do not make external call before unlockAndExecute, allows us to test reverts
    function _collect(
        LiquidityRange memory _range,
        uint256 tokenId,
        address recipient,
        bytes memory hookData,
        bool claims
    ) internal returns (BalanceDelta) {
        // cannot use Planner because it interferes with cheatcodes
        Actions[] memory actions = new Actions[](1);
        actions[0] = Actions.COLLECT;
        bytes[] memory params = new bytes[](1);
        params[0] = abi.encode(tokenId, recipient, hookData, claims);

<<<<<<< HEAD
        Currency[] memory currencies = new Currency[](2);
        currencies[0] = _range.poolKey.currency0;
        currencies[1] = _range.poolKey.currency1;
        bytes[] memory result = lpm.modifyLiquidities(abi.encode(actions, params, currencies));
        if (result.length > 0) return abi.decode(result[0], (BalanceDelta));
=======
        planner = planner.finalize(_range); // Close the currencies.

        bytes[] memory result = lpm.modifyLiquidities(planner.zip());
        return abi.decode(result[0], (BalanceDelta));
>>>>>>> 8a47cb26
    }

    function _burn(uint256 tokenId) internal {
        Planner.Plan memory planner = Planner.init();
        planner = planner.add(Actions.BURN, abi.encode(tokenId));
        // No close needed on burn.
        lpm.modifyLiquidities(planner.zip());
    }

    // TODO: organize somewhere else, or rename this file to NFTLiquidityHelpers?
    function _permit(address signer, uint256 privateKey, uint256 tokenId, address operator, uint256 nonce) internal {
        bytes32 digest = lpm.getDigest(operator, tokenId, 1, block.timestamp + 1);

        (uint8 v, bytes32 r, bytes32 s) = _vm1.sign(privateKey, digest);

        _vm1.prank(signer);
        lpm.permit(operator, tokenId, block.timestamp + 1, nonce, v, r, s);
    }
}<|MERGE_RESOLUTION|>--- conflicted
+++ resolved
@@ -30,7 +30,6 @@
         return abi.decode(result[0], (BalanceDelta));
     }
 
-<<<<<<< HEAD
     function _increaseLiquidity(uint256 tokenId, uint256 liquidityToAdd, bytes memory hookData, bool claims)
         internal
         returns (BalanceDelta)
@@ -38,11 +37,6 @@
         (, LiquidityRange memory _range,) = lpm.tokenPositions(tokenId);
         return _increaseLiquidity(_range, tokenId, liquidityToAdd, hookData, claims);
     }
-=======
-    function _increaseLiquidity(uint256 tokenId, uint256 liquidityToAdd, bytes memory hookData) internal {
-        Planner.Plan memory planner = Planner.init();
-        planner = planner.add(Actions.INCREASE, abi.encode(tokenId, liquidityToAdd, hookData));
->>>>>>> 8a47cb26
 
     function _increaseLiquidity(
         LiquidityRange memory _range,
@@ -57,31 +51,18 @@
         bytes[] memory params = new bytes[](1);
         params[0] = abi.encode(tokenId, liquidityToAdd, hookData, claims);
 
-<<<<<<< HEAD
-        Currency[] memory currencies = new Currency[](2);
-        currencies[0] = _range.poolKey.currency0;
-        currencies[1] = _range.poolKey.currency1;
-        bytes[] memory result = lpm.modifyLiquidities(abi.encode(actions, params, currencies));
-        if (result.length > 0) return abi.decode(result[0], (BalanceDelta));
-=======
         planner = planner.finalize(_range); // Close the currencies.
         lpm.modifyLiquidities(abi.encode(planner.actions, planner.params));
->>>>>>> 8a47cb26
     }
 
     function _decreaseLiquidity(uint256 tokenId, uint256 liquidityToRemove, bytes memory hookData)
         internal
         returns (BalanceDelta)
     {
-<<<<<<< HEAD
         (, LiquidityRange memory _range,) = lpm.tokenPositions(tokenId);
 
         return _decreaseLiquidity(_range, tokenId, liquidityToRemove, hookData, claims);
     }
-=======
-        Planner.Plan memory planner = Planner.init();
-        planner = planner.add(Actions.DECREASE, abi.encode(tokenId, liquidityToRemove, hookData));
->>>>>>> 8a47cb26
 
     // do not make external call before unlockAndExecute, allows us to test reverts
     function _decreaseLiquidity(
@@ -97,31 +78,15 @@
         bytes[] memory params = new bytes[](1);
         params[0] = abi.encode(tokenId, liquidityToRemove, hookData, claims);
 
-<<<<<<< HEAD
-        Currency[] memory currencies = new Currency[](2);
-        currencies[0] = _range.poolKey.currency0;
-        currencies[1] = _range.poolKey.currency1;
-        bytes[] memory result = lpm.modifyLiquidities(abi.encode(actions, params, currencies));
-        if (result.length > 0) return abi.decode(result[0], (BalanceDelta));
-    }
-
-    function _collect(uint256 tokenId, address recipient, bytes memory hookData, bool claims)
-        internal
-        returns (BalanceDelta)
-    {
-        (, LiquidityRange memory _range,) = lpm.tokenPositions(tokenId);
-        return _collect(_range, tokenId, recipient, hookData, claims);
-    }
-=======
         planner = planner.finalize(_range); // Close the currencies.
         bytes[] memory result = lpm.modifyLiquidities(abi.encode(planner.actions, planner.params));
         return abi.decode(result[0], (BalanceDelta));
     }
 
     function _collect(uint256 tokenId, address recipient, bytes memory hookData) internal returns (BalanceDelta) {
-        Planner.Plan memory planner = Planner.init();
-        planner = planner.add(Actions.DECREASE, abi.encode(tokenId, 0, hookData));
->>>>>>> 8a47cb26
+        // Planner.Plan memory planner = Planner.init();
+        // planner = planner.add(Actions.DECREASE, abi.encode(tokenId, 0, hookData));
+    }
 
     // do not make external call before unlockAndExecute, allows us to test reverts
     function _collect(
@@ -137,18 +102,10 @@
         bytes[] memory params = new bytes[](1);
         params[0] = abi.encode(tokenId, recipient, hookData, claims);
 
-<<<<<<< HEAD
-        Currency[] memory currencies = new Currency[](2);
-        currencies[0] = _range.poolKey.currency0;
-        currencies[1] = _range.poolKey.currency1;
-        bytes[] memory result = lpm.modifyLiquidities(abi.encode(actions, params, currencies));
-        if (result.length > 0) return abi.decode(result[0], (BalanceDelta));
-=======
         planner = planner.finalize(_range); // Close the currencies.
 
         bytes[] memory result = lpm.modifyLiquidities(planner.zip());
         return abi.decode(result[0], (BalanceDelta));
->>>>>>> 8a47cb26
     }
 
     function _burn(uint256 tokenId) internal {
