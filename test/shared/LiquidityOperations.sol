// SPDX-License-Identifier: MIT
pragma solidity ^0.8.24;

import {Vm} from "forge-std/Vm.sol";
import {Currency} from "@uniswap/v4-core/src/types/Currency.sol";
import {BalanceDelta, toBalanceDelta} from "@uniswap/v4-core/src/types/BalanceDelta.sol";

<<<<<<< HEAD
import {NonfungiblePositionManager, Actions} from "../../contracts/NonfungiblePositionManager.sol";
import {PoolKey} from "@uniswap/v4-core/src/types/PoolKey.sol";
import {LiquidityRange} from "../../contracts/types/LiquidityRange.sol";
=======
import {NonfungiblePositionManager, Actions} from "../../src/NonfungiblePositionManager.sol";
import {LiquidityRange} from "../../src/types/LiquidityRange.sol";
>>>>>>> 7ff81b1d
import {Planner} from "../utils/Planner.sol";

contract LiquidityOperations {
    Vm internal constant _vm1 = Vm(address(uint160(uint256(keccak256("hevm cheat code")))));
    NonfungiblePositionManager lpm;

    using Planner for Planner.Plan;

    uint256 _deadline = block.timestamp + 1;

    function _mint(LiquidityRange memory _range, uint256 liquidity, address recipient, bytes memory hookData)
        internal
        returns (BalanceDelta)
    {
        Planner.Plan memory planner = Planner.init();
<<<<<<< HEAD
        planner = planner.add(Actions.MINT, abi.encode(_range, liquidity, deadline, recipient, hookData));
        planner = planner.finalize(_range.poolKey); // Close the currencies.
=======
        planner = planner.add(Actions.MINT, abi.encode(_range, liquidity, recipient, hookData));
        planner = planner.finalize(_range); // Close the currencies.
>>>>>>> 7ff81b1d

        bytes memory actions = planner.zip();
        bytes[] memory result = lpm.modifyLiquidities(actions, _deadline);
        return abi.decode(result[0], (BalanceDelta));
    }

    // we overloaded this function because vm.prank was hitting .tokenPositions()
    // TODO: now that vm.prank is hitting Planner, we can probably consolidate to a single function
    function _increaseLiquidity(uint256 tokenId, uint256 liquidityToAdd, bytes memory hookData)
        internal
        returns (BalanceDelta)
    {
        (PoolKey memory key, int24 tickLower, int24 tickUpper) = lpm.tokenRange(tokenId);
        return _increaseLiquidity(LiquidityRange(key, tickLower, tickUpper), tokenId, liquidityToAdd, hookData);
    }

    function _increaseLiquidity(
        LiquidityRange memory _range,
        uint256 tokenId,
        uint256 liquidityToAdd,
        bytes memory hookData
    ) internal returns (BalanceDelta) {
        Planner.Plan memory planner = Planner.init();
        planner = planner.add(Actions.INCREASE, abi.encode(tokenId, liquidityToAdd, hookData));

<<<<<<< HEAD
        planner = planner.finalize(_range.poolKey); // Close the currencies.
        bytes[] memory result = lpm.modifyLiquidities(planner.zip());
=======
        planner = planner.finalize(_range); // Close the currencies.
        bytes memory actions = planner.zip();
        bytes[] memory result = lpm.modifyLiquidities(actions, _deadline);
>>>>>>> 7ff81b1d
        return abi.decode(result[0], (BalanceDelta));
    }

    function _decreaseLiquidity(uint256 tokenId, uint256 liquidityToRemove, bytes memory hookData)
        internal
        returns (BalanceDelta)
    {
        (PoolKey memory key, int24 tickLower, int24 tickUpper) = lpm.tokenRange(tokenId);

        return _decreaseLiquidity(LiquidityRange(key, tickLower, tickUpper), tokenId, liquidityToRemove, hookData);
    }

    // do not make external call before unlockAndExecute, allows us to test reverts
    function _decreaseLiquidity(
        LiquidityRange memory _range,
        uint256 tokenId,
        uint256 liquidityToRemove,
        bytes memory hookData
    ) internal returns (BalanceDelta) {
        Planner.Plan memory planner = Planner.init();
        planner = planner.add(Actions.DECREASE, abi.encode(tokenId, liquidityToRemove, hookData));

<<<<<<< HEAD
        planner = planner.finalize(_range.poolKey); // Close the currencies.
        bytes[] memory result = lpm.modifyLiquidities(planner.zip());
=======
        planner = planner.finalize(_range); // Close the currencies.
        bytes memory actions = planner.zip();
        bytes[] memory result = lpm.modifyLiquidities(actions, _deadline);
>>>>>>> 7ff81b1d
        return abi.decode(result[0], (BalanceDelta));
    }

    function _collect(uint256 tokenId, address recipient, bytes memory hookData) internal returns (BalanceDelta) {
        (PoolKey memory key, int24 tickLower, int24 tickUpper) = lpm.tokenRange(tokenId);
        return _collect(LiquidityRange(key, tickLower, tickUpper), tokenId, recipient, hookData);
    }

    // do not make external call before unlockAndExecute, allows us to test reverts
    function _collect(LiquidityRange memory _range, uint256 tokenId, address recipient, bytes memory hookData)
        internal
        returns (BalanceDelta)
    {
        Planner.Plan memory planner = Planner.init();
        planner = planner.add(Actions.DECREASE, abi.encode(tokenId, 0, hookData));

        planner = planner.finalize(_range.poolKey); // Close the currencies.

        bytes memory actions = planner.zip();
        bytes[] memory result = lpm.modifyLiquidities(actions, _deadline);
        return abi.decode(result[0], (BalanceDelta));
    }

    function _burn(uint256 tokenId) internal {
        Planner.Plan memory planner = Planner.init();
        planner = planner.add(Actions.BURN, abi.encode(tokenId));
        // No close needed on burn.
        bytes memory actions = planner.zip();
        lpm.modifyLiquidities(actions, _deadline);
    }

    // TODO: organize somewhere else, or rename this file to NFTLiquidityHelpers?
    function _permit(address signer, uint256 privateKey, uint256 tokenId, address operator, uint256 nonce) internal {
        bytes32 digest = lpm.getDigest(operator, tokenId, 1, block.timestamp + 1);

        (uint8 v, bytes32 r, bytes32 s) = _vm1.sign(privateKey, digest);

        _vm1.prank(signer);
        lpm.permit(operator, tokenId, block.timestamp + 1, nonce, v, r, s);
    }

    // Helper functions for getting encoded calldata for .modifyLiquidities
    function getIncreaseEncoded(uint256 tokenId, uint256 liquidityToAdd, bytes memory hookData)
        internal
        view
        returns (bytes memory)
    {
        (PoolKey memory key,,) = lpm.tokenRange(tokenId);
        Planner.Plan memory planner = Planner.init();
        planner = planner.add(Actions.INCREASE, abi.encode(tokenId, liquidityToAdd, hookData));
        planner = planner.finalize(key);
        return planner.zip();
    }

    function getDecreaseEncoded(uint256 tokenId, uint256 liquidityToRemove, bytes memory hookData)
        internal
        view
        returns (bytes memory)
    {
        (PoolKey memory key,,) = lpm.tokenRange(tokenId);
        Planner.Plan memory planner = Planner.init();
        planner = planner.add(Actions.DECREASE, abi.encode(tokenId, liquidityToRemove, hookData));
        planner = planner.finalize(key);
        return planner.zip();
    }

    function getCollectEncoded(uint256 tokenId, address recipient, bytes memory hookData)
        internal
        view
        returns (bytes memory)
    {
        (PoolKey memory poolKey,,) = lpm.tokenRange(tokenId);
        Planner.Plan memory planner = Planner.init();
        planner = planner.add(Actions.DECREASE, abi.encode(tokenId, 0, hookData));

        // TODO: allow recipient when supported on CLOSE_CURRENCY?
        planner = planner.add(Actions.CLOSE_CURRENCY, abi.encode(poolKey.currency0));
        planner = planner.add(Actions.CLOSE_CURRENCY, abi.encode(poolKey.currency1));
        return planner.zip();
    }
}<|MERGE_RESOLUTION|>--- conflicted
+++ resolved
@@ -4,15 +4,10 @@
 import {Vm} from "forge-std/Vm.sol";
 import {Currency} from "@uniswap/v4-core/src/types/Currency.sol";
 import {BalanceDelta, toBalanceDelta} from "@uniswap/v4-core/src/types/BalanceDelta.sol";
+import {PoolKey} from "@uniswap/v4-core/src/types/PoolKey.sol";
 
-<<<<<<< HEAD
-import {NonfungiblePositionManager, Actions} from "../../contracts/NonfungiblePositionManager.sol";
-import {PoolKey} from "@uniswap/v4-core/src/types/PoolKey.sol";
-import {LiquidityRange} from "../../contracts/types/LiquidityRange.sol";
-=======
 import {NonfungiblePositionManager, Actions} from "../../src/NonfungiblePositionManager.sol";
 import {LiquidityRange} from "../../src/types/LiquidityRange.sol";
->>>>>>> 7ff81b1d
 import {Planner} from "../utils/Planner.sol";
 
 contract LiquidityOperations {
@@ -28,13 +23,8 @@
         returns (BalanceDelta)
     {
         Planner.Plan memory planner = Planner.init();
-<<<<<<< HEAD
-        planner = planner.add(Actions.MINT, abi.encode(_range, liquidity, deadline, recipient, hookData));
+        planner = planner.add(Actions.MINT, abi.encode(_range, liquidity, recipient, hookData));
         planner = planner.finalize(_range.poolKey); // Close the currencies.
-=======
-        planner = planner.add(Actions.MINT, abi.encode(_range, liquidity, recipient, hookData));
-        planner = planner.finalize(_range); // Close the currencies.
->>>>>>> 7ff81b1d
 
         bytes memory actions = planner.zip();
         bytes[] memory result = lpm.modifyLiquidities(actions, _deadline);
@@ -60,14 +50,9 @@
         Planner.Plan memory planner = Planner.init();
         planner = planner.add(Actions.INCREASE, abi.encode(tokenId, liquidityToAdd, hookData));
 
-<<<<<<< HEAD
         planner = planner.finalize(_range.poolKey); // Close the currencies.
-        bytes[] memory result = lpm.modifyLiquidities(planner.zip());
-=======
-        planner = planner.finalize(_range); // Close the currencies.
         bytes memory actions = planner.zip();
         bytes[] memory result = lpm.modifyLiquidities(actions, _deadline);
->>>>>>> 7ff81b1d
         return abi.decode(result[0], (BalanceDelta));
     }
 
@@ -90,14 +75,9 @@
         Planner.Plan memory planner = Planner.init();
         planner = planner.add(Actions.DECREASE, abi.encode(tokenId, liquidityToRemove, hookData));
 
-<<<<<<< HEAD
         planner = planner.finalize(_range.poolKey); // Close the currencies.
-        bytes[] memory result = lpm.modifyLiquidities(planner.zip());
-=======
-        planner = planner.finalize(_range); // Close the currencies.
         bytes memory actions = planner.zip();
         bytes[] memory result = lpm.modifyLiquidities(actions, _deadline);
->>>>>>> 7ff81b1d
         return abi.decode(result[0], (BalanceDelta));
     }
 
