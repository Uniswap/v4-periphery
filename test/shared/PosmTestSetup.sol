// SPDX-License-Identifier: MIT
pragma solidity ^0.8.24;

import "forge-std/Test.sol";
import {Currency} from "@uniswap/v4-core/src/types/Currency.sol";
import {BalanceDelta} from "@uniswap/v4-core/src/types/BalanceDelta.sol";
import {IPoolManager} from "@uniswap/v4-core/src/interfaces/IPoolManager.sol";
import {Hooks} from "@uniswap/v4-core/src/libraries/Hooks.sol";
import {PoolKey} from "@uniswap/v4-core/src/types/PoolKey.sol";
import {Deployers} from "@uniswap/v4-core/test/utils/Deployers.sol";
import {PositionManager} from "../../src/PositionManager.sol";
import {IERC20} from "forge-std/interfaces/IERC20.sol";
import {LiquidityOperations} from "./LiquidityOperations.sol";
import {IAllowanceTransfer} from "permit2/src/interfaces/IAllowanceTransfer.sol";
import {DeployPermit2} from "permit2/test/utils/DeployPermit2.sol";
import {HookSavesDelta} from "./HookSavesDelta.sol";

/// @notice A shared test contract that wraps the v4-core deployers contract and exposes basic liquidity operations on posm.
contract PosmTestSetup is Test, Deployers, DeployPermit2, LiquidityOperations {
    uint256 constant STARTING_USER_BALANCE = 10_000_000 ether;

    IAllowanceTransfer permit2;
    HookSavesDelta hook;
    address hookAddr = address(uint160(Hooks.AFTER_ADD_LIQUIDITY_FLAG | Hooks.AFTER_REMOVE_LIQUIDITY_FLAG));

    function deployPosmHookSavesDelta() public {
        HookSavesDelta impl = new HookSavesDelta();
        vm.etch(hookAddr, address(impl).code);
        hook = HookSavesDelta(hookAddr);
    }

    function deployAndApprovePosm(IPoolManager poolManager) public {
        deployPosm(poolManager);
        approvePosm();
    }

    function deployPosm(IPoolManager poolManager) internal {
        // We use deployPermit2() to prevent having to use via-ir in this repository.
        permit2 = IAllowanceTransfer(deployPermit2());
        lpm = new PositionManager(poolManager, permit2);
    }

    function seedBalance(address to) internal {
        IERC20(Currency.unwrap(currency0)).transfer(to, STARTING_USER_BALANCE);
        IERC20(Currency.unwrap(currency1)).transfer(to, STARTING_USER_BALANCE);
    }

    function approvePosm() internal {
        approvePosmCurrency(currency0);
        approvePosmCurrency(currency1);
    }

    function approvePosmCurrency(Currency currency) internal {
        // Because POSM uses permit2, we must execute 2 permits/approvals.
        // 1. First, the caller must approve permit2 on the token.
        IERC20(Currency.unwrap(currency)).approve(address(permit2), type(uint256).max);
        // 2. Then, the caller must approve POSM as a spender of permit2. TODO: This could also be a signature.
        permit2.approve(Currency.unwrap(currency), address(lpm), type(uint160).max, type(uint48).max);
    }

    // Does the same approvals as approvePosm, but for a specific address.
    function approvePosmFor(address addr) internal {
        vm.startPrank(addr);
        approvePosm();
        vm.stopPrank();
    }

<<<<<<< HEAD
    function permit(uint256 privateKey, uint256 tokenId, address operator, uint256 nonce) internal {
        bytes32 digest = getDigest(operator, tokenId, 1, block.timestamp + 1);

        (uint8 v, bytes32 r, bytes32 s) = vm.sign(privateKey, digest);

        vm.prank(operator);
        lpm.permit(operator, tokenId, block.timestamp + 1, nonce, v, r, s);
    }

    function getDigest(address spender, uint256 tokenId, uint256 nonce, uint256 deadline)
        internal
        view
        returns (bytes32 digest)
    {
        digest = keccak256(
            abi.encodePacked(
                "\x19\x01",
                lpm.DOMAIN_SEPARATOR(),
                keccak256(abi.encode(lpm.PERMIT_TYPEHASH(), spender, tokenId, nonce, deadline))
            )
        );
=======
    function getLastDelta() internal view returns (BalanceDelta delta) {
        delta = hook.deltas(hook.numberDeltasReturned() - 1); // just want the most recently written delta
>>>>>>> f37734cf
    }
}<|MERGE_RESOLUTION|>--- conflicted
+++ resolved
@@ -65,7 +65,6 @@
         vm.stopPrank();
     }
 
-<<<<<<< HEAD
     function permit(uint256 privateKey, uint256 tokenId, address operator, uint256 nonce) internal {
         bytes32 digest = getDigest(operator, tokenId, 1, block.timestamp + 1);
 
@@ -87,9 +86,9 @@
                 keccak256(abi.encode(lpm.PERMIT_TYPEHASH(), spender, tokenId, nonce, deadline))
             )
         );
-=======
+    }
+
     function getLastDelta() internal view returns (BalanceDelta delta) {
         delta = hook.deltas(hook.numberDeltasReturned() - 1); // just want the most recently written delta
->>>>>>> f37734cf
     }
 }