// SPDX-License-Identifier: UNLICENSED
pragma solidity ^0.8.19;

import {Test} from "forge-std/Test.sol";
import {GetSender} from "./shared/GetSender.sol";
import {Hooks} from "@uniswap/v4-core/src/libraries/Hooks.sol";
import {LimitOrder, Epoch, EpochLibrary} from "../contracts/hooks/examples/LimitOrder.sol";
import {LimitOrderImplementation} from "./shared/implementation/LimitOrderImplementation.sol";
import {PoolManager} from "@uniswap/v4-core/src/PoolManager.sol";
import {IPoolManager} from "@uniswap/v4-core/src/interfaces/IPoolManager.sol";
import {Deployers} from "@uniswap/v4-core/test/utils/Deployers.sol";
import {TestERC20} from "@uniswap/v4-core/src/test/TestERC20.sol";
import {CurrencyLibrary, Currency} from "@uniswap/v4-core/src/types/Currency.sol";
import {PoolId, PoolIdLibrary} from "@uniswap/v4-core/src/types/PoolId.sol";
import {TickMath} from "@uniswap/v4-core/src/libraries/TickMath.sol";
import {PoolKey} from "@uniswap/v4-core/src/types/PoolKey.sol";
import {HookEnabledSwapRouter} from "./utils/HookEnabledSwapRouter.sol";
<<<<<<< HEAD
=======
import {StateLibrary} from "@uniswap/v4-core/src/libraries/StateLibrary.sol";
>>>>>>> 7c6675ba

contract TestLimitOrder is Test, Deployers {
    using PoolIdLibrary for PoolKey;
    using StateLibrary for IPoolManager;

    uint160 constant SQRT_RATIO_10_1 = 250541448375047931186413801569;

    HookEnabledSwapRouter router;
    TestERC20 token0;
    TestERC20 token1;
    LimitOrder limitOrder = LimitOrder(address(uint160(Hooks.AFTER_INITIALIZE_FLAG | Hooks.AFTER_SWAP_FLAG)));
    PoolId id;

    function setUp() public {
        deployFreshManagerAndRouters();
        (currency0, currency1) = deployMintAndApprove2Currencies();

        router = new HookEnabledSwapRouter(manager);
        token0 = TestERC20(Currency.unwrap(currency0));
        token1 = TestERC20(Currency.unwrap(currency1));

        vm.record();
        LimitOrderImplementation impl = new LimitOrderImplementation(manager, limitOrder);
        (, bytes32[] memory writes) = vm.accesses(address(impl));
        vm.etch(address(limitOrder), address(impl).code);
        // for each storage key that was written during the hook implementation, copy the value over
        unchecked {
            for (uint256 i = 0; i < writes.length; i++) {
                bytes32 slot = writes[i];
                vm.store(address(limitOrder), slot, vm.load(address(impl), slot));
            }
        }

        // key = PoolKey(currency0, currency1, 3000, 60, limitOrder);
<<<<<<< HEAD
        (key, id) = initPoolAndAddLiquidity(currency0, currency1, limitOrder, 3000, SQRT_RATIO_1_1, ZERO_BYTES);
=======
        (key, id) = initPoolAndAddLiquidity(currency0, currency1, limitOrder, 3000, SQRT_PRICE_1_1, ZERO_BYTES);
>>>>>>> 7c6675ba

        token0.approve(address(limitOrder), type(uint256).max);
        token1.approve(address(limitOrder), type(uint256).max);
        token0.approve(address(router), type(uint256).max);
        token1.approve(address(router), type(uint256).max);
    }

    function testGetTickLowerLast() public {
        assertEq(limitOrder.getTickLowerLast(id), 0);
    }

    function testGetTickLowerLastWithDifferentPrice() public {
        PoolKey memory differentKey =
            PoolKey(Currency.wrap(address(token0)), Currency.wrap(address(token1)), 3000, 61, limitOrder);
        manager.initialize(differentKey, SQRT_RATIO_10_1, ZERO_BYTES);
        assertEq(limitOrder.getTickLowerLast(differentKey.toId()), 22997);
    }

    function testEpochNext() public {
        assertTrue(EpochLibrary.equals(limitOrder.epochNext(), Epoch.wrap(1)));
    }

    function testZeroLiquidityRevert() public {
        vm.expectRevert(LimitOrder.ZeroLiquidity.selector);
        limitOrder.place(key, 0, true, 0);
    }

    function testZeroForOneRightBoundaryOfCurrentRange() public {
        int24 tickLower = 60;
        bool zeroForOne = true;
        uint128 liquidity = 1000000;
        limitOrder.place(key, tickLower, zeroForOne, liquidity);
        assertTrue(EpochLibrary.equals(limitOrder.getEpoch(key, tickLower, zeroForOne), Epoch.wrap(1)));

        assertEq(manager.getPosition(id, address(limitOrder), tickLower, tickLower + 60, 0).liquidity, liquidity);
    }

    function testZeroForOneLeftBoundaryOfCurrentRange() public {
        int24 tickLower = 0;
        bool zeroForOne = true;
        uint128 liquidity = 1000000;
        limitOrder.place(key, tickLower, zeroForOne, liquidity);
        assertTrue(EpochLibrary.equals(limitOrder.getEpoch(key, tickLower, zeroForOne), Epoch.wrap(1)));
        assertEq(manager.getPosition(id, address(limitOrder), tickLower, tickLower + 60, 0).liquidity, liquidity);
    }

    function testZeroForOneCrossedRangeRevert() public {
        vm.expectRevert(LimitOrder.CrossedRange.selector);
        limitOrder.place(key, -60, true, 1000000);
    }

    function testZeroForOneInRangeRevert() public {
        // swapping is free, there's no liquidity in the pool, so we only need to specify 1 wei
        router.swap(
            key,
<<<<<<< HEAD
            IPoolManager.SwapParams(false, -1 ether, SQRT_RATIO_1_1 + 1),
            HookEnabledSwapRouter.TestSettings(true, true),
=======
            IPoolManager.SwapParams(false, -1 ether, SQRT_PRICE_1_1 + 1),
            HookEnabledSwapRouter.TestSettings(false, false),
>>>>>>> 7c6675ba
            ZERO_BYTES
        );
        vm.expectRevert(LimitOrder.InRange.selector);
        limitOrder.place(key, 0, true, 1000000);
    }

    function testNotZeroForOneLeftBoundaryOfCurrentRange() public {
        int24 tickLower = -60;
        bool zeroForOne = false;
        uint128 liquidity = 1000000;
        limitOrder.place(key, tickLower, zeroForOne, liquidity);
        assertTrue(EpochLibrary.equals(limitOrder.getEpoch(key, tickLower, zeroForOne), Epoch.wrap(1)));
        assertEq(manager.getPosition(id, address(limitOrder), tickLower, tickLower + 60, 0).liquidity, liquidity);
    }

    function testNotZeroForOneCrossedRangeRevert() public {
        vm.expectRevert(LimitOrder.CrossedRange.selector);
        limitOrder.place(key, 0, false, 1000000);
    }

    function testNotZeroForOneInRangeRevert() public {
        // swapping is free, there's no liquidity in the pool, so we only need to specify 1 wei
        router.swap(
            key,
<<<<<<< HEAD
            IPoolManager.SwapParams(true, -1 ether, SQRT_RATIO_1_1 - 1),
            HookEnabledSwapRouter.TestSettings(true, true),
=======
            IPoolManager.SwapParams(true, -1 ether, SQRT_PRICE_1_1 - 1),
            HookEnabledSwapRouter.TestSettings(false, false),
>>>>>>> 7c6675ba
            ZERO_BYTES
        );
        vm.expectRevert(LimitOrder.InRange.selector);
        limitOrder.place(key, -60, false, 1000000);
    }

    function testMultipleLPs() public {
        int24 tickLower = 60;
        bool zeroForOne = true;
        uint128 liquidity = 1000000;
        limitOrder.place(key, tickLower, zeroForOne, liquidity);
        address other = 0x1111111111111111111111111111111111111111;
        token0.transfer(other, 1e18);
        token1.transfer(other, 1e18);
        vm.startPrank(other);
        token0.approve(address(limitOrder), type(uint256).max);
        token1.approve(address(limitOrder), type(uint256).max);
        limitOrder.place(key, tickLower, zeroForOne, liquidity);
        vm.stopPrank();
        assertTrue(EpochLibrary.equals(limitOrder.getEpoch(key, tickLower, zeroForOne), Epoch.wrap(1)));
        assertEq(manager.getPosition(id, address(limitOrder), tickLower, tickLower + 60, 0).liquidity, liquidity * 2);

        (
            bool filled,
            Currency currency0,
            Currency currency1,
            uint256 token0Total,
            uint256 token1Total,
            uint128 liquidityTotal
        ) = limitOrder.epochInfos(Epoch.wrap(1));
        assertFalse(filled);
        assertTrue(currency0 == Currency.wrap(address(token0)));
        assertTrue(currency1 == Currency.wrap(address(token1)));
        assertEq(token0Total, 0);
        assertEq(token1Total, 0);
        assertEq(liquidityTotal, liquidity * 2);
        assertEq(limitOrder.getEpochLiquidity(Epoch.wrap(1), new GetSender().sender()), liquidity);
        assertEq(limitOrder.getEpochLiquidity(Epoch.wrap(1), other), liquidity);
    }

    event Transfer(address indexed from, address indexed to, uint256 value);

    function testKill() public {
        int24 tickLower = 0;
        bool zeroForOne = true;
        uint128 liquidity = 1000000;
        limitOrder.place(key, tickLower, zeroForOne, liquidity);
        vm.expectEmit(true, true, true, true, address(token0));
        emit Transfer(address(manager), new GetSender().sender(), 2995);
        limitOrder.kill(key, tickLower, zeroForOne, new GetSender().sender());
    }

    function testSwapAcrossRange() public {
        int24 tickLower = 0;
        bool zeroForOne = true;
        uint128 liquidity = 1000000;
        limitOrder.place(key, tickLower, zeroForOne, liquidity);

        router.swap(
            key,
<<<<<<< HEAD
            IPoolManager.SwapParams(false, -1e18, TickMath.getSqrtRatioAtTick(60)),
            HookEnabledSwapRouter.TestSettings(true, true),
=======
            IPoolManager.SwapParams(false, -1e18, TickMath.getSqrtPriceAtTick(60)),
            HookEnabledSwapRouter.TestSettings(false, false),
>>>>>>> 7c6675ba
            ZERO_BYTES
        );

        assertEq(limitOrder.getTickLowerLast(id), 60);
        (, int24 tick,,) = manager.getSlot0(id);
        assertEq(tick, 60);

        (bool filled,,, uint256 token0Total, uint256 token1Total,) = limitOrder.epochInfos(Epoch.wrap(1));

        assertTrue(filled);
        assertEq(token0Total, 0);
        assertEq(token1Total, 2996 + 17); // 3013, 2 wei of dust
        assertEq(manager.getPosition(id, address(limitOrder), tickLower, tickLower + 60, 0).liquidity, 0);

        vm.expectEmit(true, true, true, true, address(token1));
        emit Transfer(address(manager), new GetSender().sender(), 2996 + 17);
        limitOrder.withdraw(Epoch.wrap(1), new GetSender().sender());

        (,,, token0Total, token1Total,) = limitOrder.epochInfos(Epoch.wrap(1));

        assertEq(token0Total, 0);
        assertEq(token1Total, 0);
    }
}<|MERGE_RESOLUTION|>--- conflicted
+++ resolved
@@ -15,10 +15,7 @@
 import {TickMath} from "@uniswap/v4-core/src/libraries/TickMath.sol";
 import {PoolKey} from "@uniswap/v4-core/src/types/PoolKey.sol";
 import {HookEnabledSwapRouter} from "./utils/HookEnabledSwapRouter.sol";
-<<<<<<< HEAD
-=======
 import {StateLibrary} from "@uniswap/v4-core/src/libraries/StateLibrary.sol";
->>>>>>> 7c6675ba
 
 contract TestLimitOrder is Test, Deployers {
     using PoolIdLibrary for PoolKey;
@@ -53,11 +50,7 @@
         }
 
         // key = PoolKey(currency0, currency1, 3000, 60, limitOrder);
-<<<<<<< HEAD
-        (key, id) = initPoolAndAddLiquidity(currency0, currency1, limitOrder, 3000, SQRT_RATIO_1_1, ZERO_BYTES);
-=======
         (key, id) = initPoolAndAddLiquidity(currency0, currency1, limitOrder, 3000, SQRT_PRICE_1_1, ZERO_BYTES);
->>>>>>> 7c6675ba
 
         token0.approve(address(limitOrder), type(uint256).max);
         token1.approve(address(limitOrder), type(uint256).max);
@@ -113,13 +106,8 @@
         // swapping is free, there's no liquidity in the pool, so we only need to specify 1 wei
         router.swap(
             key,
-<<<<<<< HEAD
-            IPoolManager.SwapParams(false, -1 ether, SQRT_RATIO_1_1 + 1),
-            HookEnabledSwapRouter.TestSettings(true, true),
-=======
             IPoolManager.SwapParams(false, -1 ether, SQRT_PRICE_1_1 + 1),
             HookEnabledSwapRouter.TestSettings(false, false),
->>>>>>> 7c6675ba
             ZERO_BYTES
         );
         vm.expectRevert(LimitOrder.InRange.selector);
@@ -144,13 +132,8 @@
         // swapping is free, there's no liquidity in the pool, so we only need to specify 1 wei
         router.swap(
             key,
-<<<<<<< HEAD
-            IPoolManager.SwapParams(true, -1 ether, SQRT_RATIO_1_1 - 1),
-            HookEnabledSwapRouter.TestSettings(true, true),
-=======
             IPoolManager.SwapParams(true, -1 ether, SQRT_PRICE_1_1 - 1),
             HookEnabledSwapRouter.TestSettings(false, false),
->>>>>>> 7c6675ba
             ZERO_BYTES
         );
         vm.expectRevert(LimitOrder.InRange.selector);
@@ -211,13 +194,8 @@
 
         router.swap(
             key,
-<<<<<<< HEAD
-            IPoolManager.SwapParams(false, -1e18, TickMath.getSqrtRatioAtTick(60)),
-            HookEnabledSwapRouter.TestSettings(true, true),
-=======
             IPoolManager.SwapParams(false, -1e18, TickMath.getSqrtPriceAtTick(60)),
             HookEnabledSwapRouter.TestSettings(false, false),
->>>>>>> 7c6675ba
             ZERO_BYTES
         );
 
