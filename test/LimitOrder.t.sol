--- conflicted
+++ resolved
@@ -5,21 +5,6 @@
 import {GetSender} from "./shared/GetSender.sol";
 import {Hooks} from "@uniswap/v4-core/src/libraries/Hooks.sol";
 import {LimitOrder, Epoch, EpochLibrary} from "../contracts/hooks/examples/LimitOrder.sol";
-<<<<<<< HEAD
-import {PoolManager} from "@uniswap/v4-core/contracts/PoolManager.sol";
-import {IPoolManager} from "@uniswap/v4-core/contracts/interfaces/IPoolManager.sol";
-import {Deployers} from "@uniswap/v4-core/test/foundry-tests/utils/Deployers.sol";
-import {TokenFixture} from "@uniswap/v4-core/test/foundry-tests/utils/TokenFixture.sol";
-import {TestERC20} from "@uniswap/v4-core/contracts/test/TestERC20.sol";
-import {CurrencyLibrary, Currency} from "@uniswap/v4-core/contracts/types/Currency.sol";
-import {PoolId, PoolIdLibrary} from "@uniswap/v4-core/contracts/types/PoolId.sol";
-import {PoolSwapTest} from "@uniswap/v4-core/contracts/test/PoolSwapTest.sol";
-import {TickMath} from "@uniswap/v4-core/contracts/libraries/TickMath.sol";
-import {PoolKey} from "@uniswap/v4-core/contracts/types/PoolKey.sol";
-import {HookMiner} from "./utils/HookMiner.sol";
-
-contract TestLimitOrder is Test, Deployers, TokenFixture {
-=======
 import {LimitOrderImplementation} from "./shared/implementation/LimitOrderImplementation.sol";
 import {PoolManager} from "@uniswap/v4-core/src/PoolManager.sol";
 import {IPoolManager} from "@uniswap/v4-core/src/interfaces/IPoolManager.sol";
@@ -30,9 +15,9 @@
 import {TickMath} from "@uniswap/v4-core/src/libraries/TickMath.sol";
 import {PoolKey} from "@uniswap/v4-core/src/types/PoolKey.sol";
 import {HookEnabledSwapRouter} from "./utils/HookEnabledSwapRouter.sol";
+import {HookMiner} from "./utils/HookMiner.sol";
 
 contract TestLimitOrder is Test, Deployers {
->>>>>>> 6616b12d
     using PoolIdLibrary for PoolKey;
 
     uint160 constant SQRT_RATIO_10_1 = 250541448375047931186413801569;
@@ -40,13 +25,8 @@
     HookEnabledSwapRouter router;
     TestERC20 token0;
     TestERC20 token1;
-<<<<<<< HEAD
-    PoolManager manager;
     LimitOrder limitOrder;
     PoolKey key;
-=======
-    LimitOrder limitOrder = LimitOrder(address(uint160(Hooks.AFTER_INITIALIZE_FLAG | Hooks.AFTER_SWAP_FLAG)));
->>>>>>> 6616b12d
     PoolId id;
 
     function setUp() public {
@@ -57,25 +37,9 @@
         token0 = TestERC20(Currency.unwrap(currency0));
         token1 = TestERC20(Currency.unwrap(currency1));
 
-<<<<<<< HEAD
-        manager = new PoolManager(500000);
-
         uint160 flags = uint160(Hooks.AFTER_INITIALIZE_FLAG | Hooks.AFTER_SWAP_FLAG);
         (, bytes32 salt) = HookMiner.find(address(this), flags, 0, type(LimitOrder).creationCode, abi.encode(manager));
         limitOrder = new LimitOrder{salt: salt}(manager);
-=======
-        vm.record();
-        LimitOrderImplementation impl = new LimitOrderImplementation(manager, limitOrder);
-        (, bytes32[] memory writes) = vm.accesses(address(impl));
-        vm.etch(address(limitOrder), address(impl).code);
-        // for each storage key that was written during the hook implementation, copy the value over
-        unchecked {
-            for (uint256 i = 0; i < writes.length; i++) {
-                bytes32 slot = writes[i];
-                vm.store(address(limitOrder), slot, vm.load(address(impl), slot));
-            }
-        }
->>>>>>> 6616b12d
 
         // key = PoolKey(currency0, currency1, 3000, 60, limitOrder);
         (key, id) = initPoolAndAddLiquidity(currency0, currency1, limitOrder, 3000, SQRT_RATIO_1_1, ZERO_BYTES);
