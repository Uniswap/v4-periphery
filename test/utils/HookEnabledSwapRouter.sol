// SPDX-License-Identifier: UNLICENSED
pragma solidity ^0.8.20;

import {CurrencyLibrary, Currency} from "@uniswap/v4-core/src/types/Currency.sol";
import {IERC20Minimal} from "@uniswap/v4-core/src/interfaces/external/IERC20Minimal.sol";
import {IPoolManager} from "@uniswap/v4-core/src/interfaces/IPoolManager.sol";
import {BalanceDelta} from "@uniswap/v4-core/src/types/BalanceDelta.sol";
import {PoolKey} from "@uniswap/v4-core/src/types/PoolKey.sol";
import {PoolTestBase} from "@uniswap/v4-core/src/test/PoolTestBase.sol";
import {Test} from "forge-std/Test.sol";

contract HookEnabledSwapRouter is PoolTestBase {
    using CurrencyLibrary for Currency;

    error NoSwapOccurred();

    constructor(IPoolManager _manager) PoolTestBase(_manager) {}

    struct CallbackData {
        address sender;
        TestSettings testSettings;
        PoolKey key;
        IPoolManager.SwapParams params;
        bytes hookData;
    }

    struct TestSettings {
        bool withdrawTokens;
        bool settleUsingTransfer;
    }

    function swap(
        PoolKey memory key,
        IPoolManager.SwapParams memory params,
        TestSettings memory testSettings,
        bytes memory hookData
    ) external payable returns (BalanceDelta delta) {
        delta = abi.decode(
<<<<<<< HEAD
            manager.unlock(abi.encode(CallbackData(msg.sender, testSettings, key, params, hookData))),
            (BalanceDelta)
=======
            manager.lock(abi.encode(CallbackData(msg.sender, testSettings, key, params, hookData))), (BalanceDelta)
>>>>>>> 6616b12d
        );

        uint256 ethBalance = address(this).balance;
        if (ethBalance > 0) CurrencyLibrary.NATIVE.transfer(msg.sender, ethBalance);
    }

<<<<<<< HEAD
    function unlockCallback(bytes calldata rawData) external returns (bytes memory) {
=======
    function lockAcquired(bytes calldata rawData) external returns (bytes memory) {
>>>>>>> 6616b12d
        require(msg.sender == address(manager));

        CallbackData memory data = abi.decode(rawData, (CallbackData));

        BalanceDelta delta = manager.swap(data.key, data.params, data.hookData);

        // Make sure youve added liquidity to the test pool!
        if (BalanceDelta.unwrap(delta) == 0) revert NoSwapOccurred();

        if (data.params.zeroForOne) {
            _settle(data.key.currency0, data.sender, delta.amount0(), data.testSettings.settleUsingTransfer);
            if (delta.amount1() > 0) {
                _take(data.key.currency1, data.sender, delta.amount1(), data.testSettings.withdrawTokens);
            }
        } else {
            _settle(data.key.currency1, data.sender, delta.amount1(), data.testSettings.settleUsingTransfer);
            if (delta.amount0() > 0) {
                _take(data.key.currency0, data.sender, delta.amount0(), data.testSettings.withdrawTokens);
            }
        }

        return abi.encode(delta);
    }
}<|MERGE_RESOLUTION|>--- conflicted
+++ resolved
@@ -36,23 +36,14 @@
         bytes memory hookData
     ) external payable returns (BalanceDelta delta) {
         delta = abi.decode(
-<<<<<<< HEAD
-            manager.unlock(abi.encode(CallbackData(msg.sender, testSettings, key, params, hookData))),
-            (BalanceDelta)
-=======
-            manager.lock(abi.encode(CallbackData(msg.sender, testSettings, key, params, hookData))), (BalanceDelta)
->>>>>>> 6616b12d
+            manager.unlock(abi.encode(CallbackData(msg.sender, testSettings, key, params, hookData))), (BalanceDelta)
         );
 
         uint256 ethBalance = address(this).balance;
         if (ethBalance > 0) CurrencyLibrary.NATIVE.transfer(msg.sender, ethBalance);
     }
 
-<<<<<<< HEAD
     function unlockCallback(bytes calldata rawData) external returns (bytes memory) {
-=======
-    function lockAcquired(bytes calldata rawData) external returns (bytes memory) {
->>>>>>> 6616b12d
         require(msg.sender == address(manager));
 
         CallbackData memory data = abi.decode(rawData, (CallbackData));
