//SPDX-License-Identifier: UNLICENSED

pragma solidity ^0.8.20;

import {Test} from "forge-std/Test.sol";
import {PathKey} from "../src/libraries/PathKey.sol";
import {IQuoter} from "../src/interfaces/IQuoter.sol";
import {Quoter} from "../src/lens/Quoter.sol";
import {GasSnapshot} from "forge-gas-snapshot/GasSnapshot.sol";

// v4-core
import {LiquidityAmounts} from "@uniswap/v4-core/test/utils/LiquidityAmounts.sol";
import {SafeCast} from "@uniswap/v4-core/src/libraries/SafeCast.sol";
import {Deployers} from "@uniswap/v4-core/test/utils/Deployers.sol";
import {IHooks} from "@uniswap/v4-core/src/interfaces/IHooks.sol";
import {PoolModifyLiquidityTest} from "@uniswap/v4-core/src/test/PoolModifyLiquidityTest.sol";
import {PoolId, PoolIdLibrary} from "@uniswap/v4-core/src/types/PoolId.sol";
import {PoolKey} from "@uniswap/v4-core/src/types/PoolKey.sol";
import {IPoolManager} from "@uniswap/v4-core/src/interfaces/IPoolManager.sol";
import {Currency} from "@uniswap/v4-core/src/types/Currency.sol";
import {TickMath} from "@uniswap/v4-core/src/libraries/TickMath.sol";
import {StateLibrary} from "@uniswap/v4-core/src/libraries/StateLibrary.sol";

// solmate
import {MockERC20} from "solmate/src/test/utils/mocks/MockERC20.sol";

contract QuoterTest is Test, Deployers, GasSnapshot {
    using SafeCast for *;
    using PoolIdLibrary for PoolKey;
    using StateLibrary for IPoolManager;

    // Min tick for full range with tick spacing of 60
    int24 internal constant MIN_TICK = -887220;
    // Max tick for full range with tick spacing of 60
    int24 internal constant MAX_TICK = -MIN_TICK;

    uint160 internal constant SQRT_PRICE_100_102 = 78447570448055484695608110440;
    uint160 internal constant SQRT_PRICE_102_100 = 80016521857016594389520272648;

    uint256 internal constant CONTROLLER_GAS_LIMIT = 500000;

    Quoter quoter;

    PoolModifyLiquidityTest positionManager;

    MockERC20 token0;
    MockERC20 token1;
    MockERC20 token2;

    PoolKey key01;
    PoolKey key02;
    PoolKey key12;

    MockERC20[] tokenPath;

    function setUp() public {
        deployFreshManagerAndRouters();
        quoter = new Quoter(IPoolManager(manager));
        positionManager = new PoolModifyLiquidityTest(manager);

        // salts are chosen so that address(token0) < address(token1) && address(token1) < address(token2)
        token0 = new MockERC20("Test0", "0", 18);
        vm.etch(address(0x1111), address(token0).code);
        token0 = MockERC20(address(0x1111));
        token0.mint(address(this), 2 ** 128);

        vm.etch(address(0x2222), address(token0).code);
        token1 = MockERC20(address(0x2222));
        token1.mint(address(this), 2 ** 128);

        vm.etch(address(0x3333), address(token0).code);
        token2 = MockERC20(address(0x3333));
        token2.mint(address(this), 2 ** 128);

        key01 = createPoolKey(token0, token1, address(0));
        key02 = createPoolKey(token0, token2, address(0));
        key12 = createPoolKey(token1, token2, address(0));
        setupPool(key01);
        setupPool(key12);
        setupPoolMultiplePositions(key02);
    }

    function testQuoter_quoteExactInputSingle_ZeroForOne_MultiplePositions() public {
        uint256 amountIn = 10000;
        uint256 expectedAmountOut = 9871;
        uint160 expectedSqrtPriceX96After = 78461846509168490764501028180;

        (int128[] memory deltaAmounts, uint160 sqrtPriceX96After) = quoter.quoteExactInputSingle(
            IQuoter.QuoteExactSingleParams({
                poolKey: key02,
                zeroForOne: true,
                exactAmount: uint128(amountIn),
                sqrtPriceLimitX96: 0,
                hookData: ZERO_BYTES
            })
        );
        snapLastCall("Quoter_exactInputSingle_zeroForOne_multiplePositions");

        assertEq(uint128(-deltaAmounts[1]), expectedAmountOut);
        assertEq(sqrtPriceX96After, expectedSqrtPriceX96After);
    }

    function testQuoter_quoteExactInputSingle_OneForZero_MultiplePositions() public {
        uint256 amountIn = 10000;
        uint256 expectedAmountOut = 9871;
        uint160 expectedSqrtPriceX96After = 80001962924147897865541384515;

        (int128[] memory deltaAmounts, uint160 sqrtPriceX96After) = quoter.quoteExactInputSingle(
            IQuoter.QuoteExactSingleParams({
                poolKey: key02,
                zeroForOne: false,
                exactAmount: uint128(amountIn),
                sqrtPriceLimitX96: 0,
                hookData: ZERO_BYTES
            })
        );
        snapLastCall("Quoter_exactInputSingle_oneForZero_multiplePositions");

        assertEq(uint128(-deltaAmounts[0]), expectedAmountOut);
        assertEq(sqrtPriceX96After, expectedSqrtPriceX96After);
    }

    // nested self-call into unlockCallback reverts
    function testQuoter_callUnlockCallback_reverts() public {
        vm.expectRevert(IQuoter.LockFailure.selector);
        vm.prank(address(manager));
        quoter.unlockCallback(abi.encodeWithSelector(quoter.unlockCallback.selector, address(this), "0x"));
    }

    function testQuoter_quoteExactInput_0to2_2TicksLoaded() public {
        tokenPath.push(token0);
        tokenPath.push(token2);
        IQuoter.QuoteExactParams memory params = getExactInputParams(tokenPath, 10000);

        (int128[] memory deltaAmounts, uint160[] memory sqrtPriceX96AfterList) = quoter.quoteExactInput(params);

        assertEq(uint128(-deltaAmounts[1]), 9871);
        assertEq(sqrtPriceX96AfterList[0], 78461846509168490764501028180);
    }

    function testQuoter_quoteExactInput_0to2_2TicksLoaded_initializedAfter() public {
        tokenPath.push(token0);
        tokenPath.push(token2);

        // The swap amount is set such that the active tick after the swap is -120.
        // -120 is an initialized tick for this pool. We check that we don't count it.
        IQuoter.QuoteExactParams memory params = getExactInputParams(tokenPath, 6200);

        (int128[] memory deltaAmounts, uint160[] memory sqrtPriceX96AfterList) = quoter.quoteExactInput(params);

        assertEq(uint128(-deltaAmounts[1]), 6143);
        assertEq(sqrtPriceX96AfterList[0], 78757224507315167622282810783);
    }

    function testQuoter_quoteExactInput_0to2_1TickLoaded() public {
        tokenPath.push(token0);
        tokenPath.push(token2);

        // The swap amount is set such that the active tick after the swap is -60.
        // -60 is an initialized tick for this pool. We check that we don't count it.
        IQuoter.QuoteExactParams memory params = getExactInputParams(tokenPath, 4000);

        (int128[] memory deltaAmounts, uint160[] memory sqrtPriceX96AfterList) = quoter.quoteExactInput(params);

        snapLastCall("Quoter_quoteExactInput_oneHop_1TickLoaded");

        assertEq(uint128(-deltaAmounts[1]), 3971);
        assertEq(sqrtPriceX96AfterList[0], 78926452400586371254602774705);
    }

    function testQuoter_quoteExactInput_0to2_0TickLoaded_startingNotInitialized() public {
        tokenPath.push(token0);
        tokenPath.push(token2);
        IQuoter.QuoteExactParams memory params = getExactInputParams(tokenPath, 10);

        (int128[] memory deltaAmounts, uint160[] memory sqrtPriceX96AfterList) = quoter.quoteExactInput(params);

        assertEq(uint128(-deltaAmounts[1]), 8);
        assertEq(sqrtPriceX96AfterList[0], 79227483487511329217250071027);
    }

    function testQuoter_quoteExactInput_0to2_0TickLoaded_startingInitialized() public {
        setupPoolWithZeroTickInitialized(key02);
        tokenPath.push(token0);
        tokenPath.push(token2);
        IQuoter.QuoteExactParams memory params = getExactInputParams(tokenPath, 10);

        (int128[] memory deltaAmounts, uint160[] memory sqrtPriceX96AfterList) = quoter.quoteExactInput(params);

        assertEq(uint128(-deltaAmounts[1]), 8);
        assertEq(sqrtPriceX96AfterList[0], 79227817515327498931091950511);
    }

    function testQuoter_quoteExactInput_2to0_2TicksLoaded() public {
        tokenPath.push(token2);
        tokenPath.push(token0);
        IQuoter.QuoteExactParams memory params = getExactInputParams(tokenPath, 10000);

        (int128[] memory deltaAmounts, uint160[] memory sqrtPriceX96AfterList) = quoter.quoteExactInput(params);

        assertEq(-deltaAmounts[1], 9871);
        assertEq(sqrtPriceX96AfterList[0], 80001962924147897865541384515);
    }

    function testQuoter_quoteExactInput_2to0_2TicksLoaded_initializedAfter() public {
        tokenPath.push(token2);
        tokenPath.push(token0);

        // The swap amount is set such that the active tick after the swap is 120.
        // 120 is an initialized tick for this pool. We check that we don't count it.
        IQuoter.QuoteExactParams memory params = getExactInputParams(tokenPath, 6250);

        (int128[] memory deltaAmounts, uint160[] memory sqrtPriceX96AfterList) = quoter.quoteExactInput(params);

        snapLastCall("Quoter_quoteExactInput_oneHop_initializedAfter");

        assertEq(-deltaAmounts[1], 6190);
        assertEq(sqrtPriceX96AfterList[0], 79705728824507063507279123685);
    }

    function testQuoter_quoteExactInput_2to0_0TickLoaded_startingInitialized() public {
        setupPoolWithZeroTickInitialized(key02);
        tokenPath.push(token2);
        tokenPath.push(token0);
        IQuoter.QuoteExactParams memory params = getExactInputParams(tokenPath, 200);

        // Tick 0 initialized. Tick after = 1
        (int128[] memory deltaAmounts, uint160[] memory sqrtPriceX96AfterList) = quoter.quoteExactInput(params);

        snapLastCall("Quoter_quoteExactInput_oneHop_startingInitialized");

        assertEq(-deltaAmounts[1], 198);
        assertEq(sqrtPriceX96AfterList[0], 79235729830182478001034429156);
    }

    // 2->0 starting not initialized
    function testQuoter_quoteExactInput_2to0_0TickLoaded_startingNotInitialized() public {
        tokenPath.push(token2);
        tokenPath.push(token0);
        IQuoter.QuoteExactParams memory params = getExactInputParams(tokenPath, 103);

        (int128[] memory deltaAmounts, uint160[] memory sqrtPriceX96AfterList) = quoter.quoteExactInput(params);

        assertEq(-deltaAmounts[1], 101);
        assertEq(sqrtPriceX96AfterList[0], 79235858216754624215638319723);
    }

    function testQuoter_quoteExactInput_2to1() public {
        tokenPath.push(token2);
        tokenPath.push(token1);
        IQuoter.QuoteExactParams memory params = getExactInputParams(tokenPath, 10000);

        (int128[] memory deltaAmounts, uint160[] memory sqrtPriceX96AfterList) = quoter.quoteExactInput(params);
        assertEq(-deltaAmounts[1], 9871);
        assertEq(sqrtPriceX96AfterList[0], 80018067294531553039351583520);
    }

    function testQuoter_quoteExactInput_0to2to1() public {
        tokenPath.push(token0);
        tokenPath.push(token2);
        tokenPath.push(token1);
        IQuoter.QuoteExactParams memory params = getExactInputParams(tokenPath, 10000);

        (int128[] memory deltaAmounts, uint160[] memory sqrtPriceX96AfterList) = quoter.quoteExactInput(params);

        snapLastCall("Quoter_quoteExactInput_twoHops");

        assertEq(-deltaAmounts[2], 9745);
        assertEq(sqrtPriceX96AfterList[0], 78461846509168490764501028180);
        assertEq(sqrtPriceX96AfterList[1], 80007846861567212939802016351);
    }

    function testQuoter_quoteExactOutputSingle_0to1() public {
        (int128[] memory deltaAmounts, uint160 sqrtPriceX96After) = quoter.quoteExactOutputSingle(
            IQuoter.QuoteExactSingleParams({
                poolKey: key01,
                zeroForOne: true,
                exactAmount: type(uint128).max,
                sqrtPriceLimitX96: SQRT_PRICE_100_102,
                hookData: ZERO_BYTES
            })
        );
        snapLastCall("Quoter_exactOutputSingle_zeroForOne");

        assertEq(deltaAmounts[0], 9981);
        assertEq(sqrtPriceX96After, SQRT_PRICE_100_102);
    }

    function testQuoter_quoteExactOutputSingle_1to0() public {
        (int128[] memory deltaAmounts, uint160 sqrtPriceX96After) = quoter.quoteExactOutputSingle(
            IQuoter.QuoteExactSingleParams({
                poolKey: key01,
                zeroForOne: false,
                exactAmount: type(uint128).max,
                sqrtPriceLimitX96: SQRT_PRICE_102_100,
                hookData: ZERO_BYTES
            })
        );
        snapLastCall("Quoter_exactOutputSingle_oneForZero");

        assertEq(deltaAmounts[1], 9981);
        assertEq(sqrtPriceX96After, SQRT_PRICE_102_100);
    }

    function testQuoter_quoteExactOutput_0to2_2TicksLoaded() public {
        tokenPath.push(token0);
        tokenPath.push(token2);
        IQuoter.QuoteExactParams memory params = getExactOutputParams(tokenPath, 15000);

        (int128[] memory deltaAmounts, uint160[] memory sqrtPriceX96AfterList) = quoter.quoteExactOutput(params);

        snapLastCall("Quoter_quoteExactOutput_oneHop_2TicksLoaded");

        assertEq(deltaAmounts[0], 15273);
        assertEq(sqrtPriceX96AfterList[0], 78055527257643669242286029831);
    }

    function testQuoter_quoteExactOutput_0to2_1TickLoaded_initializedAfter() public {
        tokenPath.push(token0);
        tokenPath.push(token2);

        IQuoter.QuoteExactParams memory params = getExactOutputParams(tokenPath, 6143);

<<<<<<< HEAD
        (int128[] memory deltaAmounts, uint160[] memory sqrtPriceX96AfterList) = quoter.quoteExactOutput(params);
=======
        (
            int128[] memory deltaAmounts,
            uint160[] memory sqrtPriceX96AfterList,
            uint32[] memory initializedTicksLoadedList
        ) = quoter.quoteExactOutput(params);
        snapLastCall("Quoter_quoteExactOutput_oneHop_initializedAfter");
>>>>>>> 5d7fde21

        assertEq(deltaAmounts[0], 6200);
        assertEq(sqrtPriceX96AfterList[0], 78757225449310403327341205211);
    }

    function testQuoter_quoteExactOutput_0to2_1TickLoaded() public {
        tokenPath.push(token0);
        tokenPath.push(token2);

        IQuoter.QuoteExactParams memory params = getExactOutputParams(tokenPath, 4000);

<<<<<<< HEAD
        (int128[] memory deltaAmounts, uint160[] memory sqrtPriceX96AfterList) = quoter.quoteExactOutput(params);
=======
        (
            int128[] memory deltaAmounts,
            uint160[] memory sqrtPriceX96AfterList,
            uint32[] memory initializedTicksLoadedList
        ) = quoter.quoteExactOutput(params);
        snapLastCall("Quoter_quoteExactOutput_oneHop_1TickLoaded");
>>>>>>> 5d7fde21

        assertEq(deltaAmounts[0], 4029);
        assertEq(sqrtPriceX96AfterList[0], 78924219757724709840818372098);
    }

    function testQuoter_quoteExactOutput_0to2_0TickLoaded_startingInitialized() public {
        setupPoolWithZeroTickInitialized(key02);
        tokenPath.push(token0);
        tokenPath.push(token2);

        IQuoter.QuoteExactParams memory params = getExactOutputParams(tokenPath, 100);

        // Tick 0 initialized. Tick after = 1
<<<<<<< HEAD
        (int128[] memory deltaAmounts, uint160[] memory sqrtPriceX96AfterList) = quoter.quoteExactOutput(params);
=======
        (
            int128[] memory deltaAmounts,
            uint160[] memory sqrtPriceX96AfterList,
            uint32[] memory initializedTicksLoadedList
        ) = quoter.quoteExactOutput(params);
        snapLastCall("Quoter_quoteExactOutput_oneHop_startingInitialized");
>>>>>>> 5d7fde21

        assertEq(deltaAmounts[0], 102);
        assertEq(sqrtPriceX96AfterList[0], 79224329176051641448521403903);
    }

    function testQuoter_quoteExactOutput_0to2_0TickLoaded_startingNotInitialized() public {
        tokenPath.push(token0);
        tokenPath.push(token2);

        IQuoter.QuoteExactParams memory params = getExactOutputParams(tokenPath, 10);

        (int128[] memory deltaAmounts, uint160[] memory sqrtPriceX96AfterList) = quoter.quoteExactOutput(params);

        assertEq(deltaAmounts[0], 12);
        assertEq(sqrtPriceX96AfterList[0], 79227408033628034983534698435);
    }

    function testQuoter_quoteExactOutput_2to0_2TicksLoaded() public {
        tokenPath.push(token2);
        tokenPath.push(token0);
        IQuoter.QuoteExactParams memory params = getExactOutputParams(tokenPath, 15000);

        (int128[] memory deltaAmounts, uint160[] memory sqrtPriceX96AfterList) = quoter.quoteExactOutput(params);

        assertEq(deltaAmounts[0], 15273);
        assertEq(sqrtPriceX96AfterList[0], 80418414376567919517220409857);
    }

    function testQuoter_quoteExactOutput_2to0_2TicksLoaded_initializedAfter() public {
        tokenPath.push(token2);
        tokenPath.push(token0);

        IQuoter.QuoteExactParams memory params = getExactOutputParams(tokenPath, 6223);

        (int128[] memory deltaAmounts, uint160[] memory sqrtPriceX96AfterList) = quoter.quoteExactOutput(params);

        assertEq(deltaAmounts[0], 6283);
        assertEq(sqrtPriceX96AfterList[0], 79708304437530892332449657932);
    }

    function testQuoter_quoteExactOutput_2to0_1TickLoaded() public {
        tokenPath.push(token2);
        tokenPath.push(token0);

        IQuoter.QuoteExactParams memory params = getExactOutputParams(tokenPath, 6000);
        (int128[] memory deltaAmounts, uint160[] memory sqrtPriceX96AfterList) = quoter.quoteExactOutput(params);

        assertEq(deltaAmounts[0], 6055);
        assertEq(sqrtPriceX96AfterList[0], 79690640184021170956740081887);
    }

    function testQuoter_quoteExactOutput_2to1() public {
        tokenPath.push(token2);
        tokenPath.push(token1);

        IQuoter.QuoteExactParams memory params = getExactOutputParams(tokenPath, 9871);

        (int128[] memory deltaAmounts, uint160[] memory sqrtPriceX96AfterList) = quoter.quoteExactOutput(params);

        assertEq(deltaAmounts[0], 10000);
        assertEq(sqrtPriceX96AfterList[0], 80018020393569259756601362385);
    }

    function testQuoter_quoteExactOutput_0to2to1() public {
        tokenPath.push(token0);
        tokenPath.push(token2);
        tokenPath.push(token1);

        IQuoter.QuoteExactParams memory params = getExactOutputParams(tokenPath, 9745);

        (int128[] memory deltaAmounts, uint160[] memory sqrtPriceX96AfterList) = quoter.quoteExactOutput(params);

        snapLastCall("Quoter_quoteExactOutput_twoHops");

        assertEq(deltaAmounts[0], 10000);
        assertEq(deltaAmounts[1], 0);
        assertEq(deltaAmounts[2], -9745);
        assertEq(sqrtPriceX96AfterList[0], 78461888503179331029803316753);
        assertEq(sqrtPriceX96AfterList[1], 80007838904387594703933785072);
    }

    function createPoolKey(MockERC20 tokenA, MockERC20 tokenB, address hookAddr)
        internal
        pure
        returns (PoolKey memory)
    {
        if (address(tokenA) > address(tokenB)) (tokenA, tokenB) = (tokenB, tokenA);
        return PoolKey(Currency.wrap(address(tokenA)), Currency.wrap(address(tokenB)), 3000, 60, IHooks(hookAddr));
    }

    function setupPool(PoolKey memory poolKey) internal {
        manager.initialize(poolKey, SQRT_PRICE_1_1, ZERO_BYTES);
        MockERC20(Currency.unwrap(poolKey.currency0)).approve(address(positionManager), type(uint256).max);
        MockERC20(Currency.unwrap(poolKey.currency1)).approve(address(positionManager), type(uint256).max);
        positionManager.modifyLiquidity(
            poolKey,
            IPoolManager.ModifyLiquidityParams(
                MIN_TICK,
                MAX_TICK,
                calculateLiquidityFromAmounts(SQRT_PRICE_1_1, MIN_TICK, MAX_TICK, 1000000, 1000000).toInt256(),
                0
            ),
            ZERO_BYTES
        );
    }

    function setupPoolMultiplePositions(PoolKey memory poolKey) internal {
        manager.initialize(poolKey, SQRT_PRICE_1_1, ZERO_BYTES);
        MockERC20(Currency.unwrap(poolKey.currency0)).approve(address(positionManager), type(uint256).max);
        MockERC20(Currency.unwrap(poolKey.currency1)).approve(address(positionManager), type(uint256).max);
        positionManager.modifyLiquidity(
            poolKey,
            IPoolManager.ModifyLiquidityParams(
                MIN_TICK,
                MAX_TICK,
                calculateLiquidityFromAmounts(SQRT_PRICE_1_1, MIN_TICK, MAX_TICK, 1000000, 1000000).toInt256(),
                0
            ),
            ZERO_BYTES
        );
        positionManager.modifyLiquidity(
            poolKey,
            IPoolManager.ModifyLiquidityParams(
                -60, 60, calculateLiquidityFromAmounts(SQRT_PRICE_1_1, -60, 60, 100, 100).toInt256(), 0
            ),
            ZERO_BYTES
        );
        positionManager.modifyLiquidity(
            poolKey,
            IPoolManager.ModifyLiquidityParams(
                -120, 120, calculateLiquidityFromAmounts(SQRT_PRICE_1_1, -120, 120, 100, 100).toInt256(), 0
            ),
            ZERO_BYTES
        );
    }

    function setupPoolWithZeroTickInitialized(PoolKey memory poolKey) internal {
        PoolId poolId = poolKey.toId();
        (uint160 sqrtPriceX96,,,) = manager.getSlot0(poolId);
        if (sqrtPriceX96 == 0) {
            manager.initialize(poolKey, SQRT_PRICE_1_1, ZERO_BYTES);
        }

        MockERC20(Currency.unwrap(poolKey.currency0)).approve(address(positionManager), type(uint256).max);
        MockERC20(Currency.unwrap(poolKey.currency1)).approve(address(positionManager), type(uint256).max);
        positionManager.modifyLiquidity(
            poolKey,
            IPoolManager.ModifyLiquidityParams(
                MIN_TICK,
                MAX_TICK,
                calculateLiquidityFromAmounts(SQRT_PRICE_1_1, MIN_TICK, MAX_TICK, 1000000, 1000000).toInt256(),
                0
            ),
            ZERO_BYTES
        );
        positionManager.modifyLiquidity(
            poolKey,
            IPoolManager.ModifyLiquidityParams(
                0, 60, calculateLiquidityFromAmounts(SQRT_PRICE_1_1, 0, 60, 100, 100).toInt256(), 0
            ),
            ZERO_BYTES
        );
        positionManager.modifyLiquidity(
            poolKey,
            IPoolManager.ModifyLiquidityParams(
                -120, 0, calculateLiquidityFromAmounts(SQRT_PRICE_1_1, -120, 0, 100, 100).toInt256(), 0
            ),
            ZERO_BYTES
        );
    }

    function calculateLiquidityFromAmounts(
        uint160 sqrtRatioX96,
        int24 tickLower,
        int24 tickUpper,
        uint256 amount0,
        uint256 amount1
    ) internal pure returns (uint128 liquidity) {
        uint160 sqrtRatioAX96 = TickMath.getSqrtPriceAtTick(tickLower);
        uint160 sqrtRatioBX96 = TickMath.getSqrtPriceAtTick(tickUpper);
        liquidity =
            LiquidityAmounts.getLiquidityForAmounts(sqrtRatioX96, sqrtRatioAX96, sqrtRatioBX96, amount0, amount1);
    }

    function getExactInputParams(MockERC20[] memory _tokenPath, uint256 amountIn)
        internal
        pure
        returns (IQuoter.QuoteExactParams memory params)
    {
        PathKey[] memory path = new PathKey[](_tokenPath.length - 1);
        for (uint256 i = 0; i < _tokenPath.length - 1; i++) {
            path[i] = PathKey(Currency.wrap(address(_tokenPath[i + 1])), 3000, 60, IHooks(address(0)), bytes(""));
        }

        params.exactCurrency = Currency.wrap(address(_tokenPath[0]));
        params.path = path;
        params.exactAmount = uint128(amountIn);
    }

    function getExactOutputParams(MockERC20[] memory _tokenPath, uint256 amountOut)
        internal
        pure
        returns (IQuoter.QuoteExactParams memory params)
    {
        PathKey[] memory path = new PathKey[](_tokenPath.length - 1);
        for (uint256 i = _tokenPath.length - 1; i > 0; i--) {
            path[i - 1] = PathKey(Currency.wrap(address(_tokenPath[i - 1])), 3000, 60, IHooks(address(0)), bytes(""));
        }

        params.exactCurrency = Currency.wrap(address(_tokenPath[_tokenPath.length - 1]));
        params.path = path;
        params.exactAmount = uint128(amountOut);
    }
}<|MERGE_RESOLUTION|>--- conflicted
+++ resolved
@@ -321,16 +321,8 @@
 
         IQuoter.QuoteExactParams memory params = getExactOutputParams(tokenPath, 6143);
 
-<<<<<<< HEAD
-        (int128[] memory deltaAmounts, uint160[] memory sqrtPriceX96AfterList) = quoter.quoteExactOutput(params);
-=======
-        (
-            int128[] memory deltaAmounts,
-            uint160[] memory sqrtPriceX96AfterList,
-            uint32[] memory initializedTicksLoadedList
-        ) = quoter.quoteExactOutput(params);
+        (int128[] memory deltaAmounts, uint160[] memory sqrtPriceX96AfterList) = quoter.quoteExactOutput(params);
         snapLastCall("Quoter_quoteExactOutput_oneHop_initializedAfter");
->>>>>>> 5d7fde21
 
         assertEq(deltaAmounts[0], 6200);
         assertEq(sqrtPriceX96AfterList[0], 78757225449310403327341205211);
@@ -342,16 +334,8 @@
 
         IQuoter.QuoteExactParams memory params = getExactOutputParams(tokenPath, 4000);
 
-<<<<<<< HEAD
-        (int128[] memory deltaAmounts, uint160[] memory sqrtPriceX96AfterList) = quoter.quoteExactOutput(params);
-=======
-        (
-            int128[] memory deltaAmounts,
-            uint160[] memory sqrtPriceX96AfterList,
-            uint32[] memory initializedTicksLoadedList
-        ) = quoter.quoteExactOutput(params);
+        (int128[] memory deltaAmounts, uint160[] memory sqrtPriceX96AfterList) = quoter.quoteExactOutput(params);
         snapLastCall("Quoter_quoteExactOutput_oneHop_1TickLoaded");
->>>>>>> 5d7fde21
 
         assertEq(deltaAmounts[0], 4029);
         assertEq(sqrtPriceX96AfterList[0], 78924219757724709840818372098);
@@ -365,16 +349,8 @@
         IQuoter.QuoteExactParams memory params = getExactOutputParams(tokenPath, 100);
 
         // Tick 0 initialized. Tick after = 1
-<<<<<<< HEAD
-        (int128[] memory deltaAmounts, uint160[] memory sqrtPriceX96AfterList) = quoter.quoteExactOutput(params);
-=======
-        (
-            int128[] memory deltaAmounts,
-            uint160[] memory sqrtPriceX96AfterList,
-            uint32[] memory initializedTicksLoadedList
-        ) = quoter.quoteExactOutput(params);
+        (int128[] memory deltaAmounts, uint160[] memory sqrtPriceX96AfterList) = quoter.quoteExactOutput(params);
         snapLastCall("Quoter_quoteExactOutput_oneHop_startingInitialized");
->>>>>>> 5d7fde21
 
         assertEq(deltaAmounts[0], 102);
         assertEq(sqrtPriceX96AfterList[0], 79224329176051641448521403903);
