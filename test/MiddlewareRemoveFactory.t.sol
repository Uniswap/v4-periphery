--- conflicted
+++ resolved
@@ -15,17 +15,6 @@
 import {StateLibrary} from "@uniswap/v4-core/src/libraries/StateLibrary.sol";
 import {BalanceDelta} from "@uniswap/v4-core/src/types/BalanceDelta.sol";
 import {IHooks} from "@uniswap/v4-core/src/interfaces/IHooks.sol";
-<<<<<<< HEAD
-import {console} from "../../../lib/forge-std/src/console.sol";
-import {HooksRevert} from "./middleware/HooksRevert.sol";
-import {HooksOutOfGas} from "./middleware/HooksOutOfGas.sol";
-import {MiddlewareRemoveFactory} from "./../contracts/middleware/MiddlewareRemoveFactory.sol";
-import {HookMiner} from "./utils/HookMiner.sol";
-import {SafeCallback} from "./../contracts/base/SafeCallback.sol";
-import {FeeOnRemove} from "./middleware/FeeOnRemove.sol";
-import {FrontrunRemove} from "./middleware/FrontrunRemove.sol";
-import {BaseMiddleware} from "./../contracts/middleware/BaseMiddleware.sol";
-=======
 import {console} from "../../../lib/v4-core/lib/forge-std/src/console.sol";
 import {HooksRevert} from "./middleware/HooksRevert.sol";
 import {HooksOutOfGas} from "./middleware/HooksOutOfGas.sol";
@@ -39,7 +28,6 @@
 import {BaseRemove} from "./../src/middleware/BaseRemove.sol";
 import {GasSnapshot} from "forge-gas-snapshot/GasSnapshot.sol";
 import {BlankRemoveHooks} from "./middleware/BlankRemoveHooks.sol";
->>>>>>> 564f941a
 
 contract MiddlewareRemoveFactoryTest is Test, Deployers, GasSnapshot {
     HookEnabledSwapRouter router;
@@ -65,30 +53,15 @@
         token1 = TestERC20(Currency.unwrap(currency1));
 
         factory = new MiddlewareRemoveFactory(manager);
-<<<<<<< HEAD
-        counter = Counter(address(COUNTER_FLAGS));
-        vm.etch(address(counter), address(new Counter(manager)).code);
-=======
         hookscounter = HooksCounter(address(COUNTER_FLAGS));
         vm.etch(address(hookscounter), address(new HooksCounter(manager)).code);
->>>>>>> 564f941a
 
         token0.approve(address(router), type(uint256).max);
         token1.approve(address(router), type(uint256).max);
 
-<<<<<<< HEAD
-        (address hookAddress, bytes32 salt) = HookMiner.find(
-            address(factory),
-            COUNTER_FLAGS,
-            type(MiddlewareRemove).creationCode,
-            abi.encode(address(manager), address(counter))
-        );
-        middleware = factory.createMiddleware(address(counter), salt);
-=======
         (address hookAddress, bytes32 salt) =
             MiddlewareMiner.find(address(factory), COUNTER_FLAGS, address(manager), address(hookscounter), 0);
         middleware = factory.createMiddleware(address(hookscounter), 0, salt);
->>>>>>> 564f941a
         assertEq(hookAddress, middleware);
     }
 
@@ -110,13 +83,8 @@
         uint256 outFrontrun0 = token0.balanceOf(address(this)) - initialBalance0;
         uint256 outFrontrun1 = token1.balanceOf(address(this)) - initialBalance1;
 
-<<<<<<< HEAD
-        IHooks noHooks = IHooks(address(0));
-        (key,) = initPoolAndAddLiquidity(currency0, currency1, noHooks, 3000, SQRT_PRICE_1_1, ZERO_BYTES);
-=======
         IHooks blankRemoveHooks = IHooks(address(0));
         (key,) = initPoolAndAddLiquidity(currency0, currency1, blankRemoveHooks, 3000, SQRT_PRICE_1_1, ZERO_BYTES);
->>>>>>> 564f941a
         initialBalance0 = token0.balanceOf(address(this));
         initialBalance1 = token1.balanceOf(address(this));
         modifyLiquidityRouter.modifyLiquidity(key, REMOVE_LIQUIDITY_PARAMS, ZERO_BYTES);
@@ -127,14 +95,6 @@
         assertTrue(outFrontrun0 > outNormal0);
         assertTrue(outFrontrun1 < outNormal1);
 
-<<<<<<< HEAD
-        (key,) = initPoolAndAddLiquidity(currency0, currency1, IHooks(middleware), 3000, SQRT_PRICE_1_1, ZERO_BYTES);
-        initialBalance0 = token0.balanceOf(address(this));
-        initialBalance1 = token1.balanceOf(address(this));
-        modifyLiquidityRouter.modifyLiquidity(key, REMOVE_LIQUIDITY_PARAMS, ZERO_BYTES);
-        uint256 out0 = token0.balanceOf(address(this)) - initialBalance0;
-        uint256 out1 = token1.balanceOf(address(this)) - initialBalance1;
-=======
         // (key,) = initPoolAndAddLiquidity(currency0, currency1, IHooks(middleware), 3000, SQRT_PRICE_1_1, ZERO_BYTES);
         // initialBalance0 = token0.balanceOf(address(this));
         // initialBalance1 = token1.balanceOf(address(this));
@@ -145,7 +105,6 @@
         // // no frontrun
         // // assertEq(outNormal0, out0);
         // // assertEq(outNormal1, out1);
->>>>>>> 564f941a
 
         // // was frontrun
         // assertTrue(out0 > outNormal0);
@@ -161,21 +120,6 @@
         (key,) = initPoolAndAddLiquidity(currency0, currency1, IHooks(feeOnRemove), 3000, SQRT_PRICE_1_1, ZERO_BYTES);
         vm.expectRevert(IPoolManager.CurrencyNotSettled.selector);
         modifyLiquidityRouter.modifyLiquidity(key, REMOVE_LIQUIDITY_PARAMS, ZERO_BYTES);
-<<<<<<< HEAD
-
-        IHooks noHooks = IHooks(address(0));
-        (key,) = initPoolAndAddLiquidity(currency0, currency1, noHooks, 3000, SQRT_PRICE_1_1, ZERO_BYTES);
-        uint256 initialBalance0 = token0.balanceOf(address(this));
-        uint256 initialBalance1 = token1.balanceOf(address(this));
-        modifyLiquidityRouter.modifyLiquidity(key, REMOVE_LIQUIDITY_PARAMS, ZERO_BYTES);
-        uint256 outNormal0 = token0.balanceOf(address(this)) - initialBalance0;
-        uint256 outNormal1 = token1.balanceOf(address(this)) - initialBalance1;
-
-        (key,) = initPoolAndAddLiquidity(currency0, currency1, IHooks(middleware), 3000, SQRT_PRICE_1_1, ZERO_BYTES);
-        initialBalance0 = token0.balanceOf(address(this));
-        initialBalance1 = token1.balanceOf(address(this));
-        modifyLiquidityRouter.modifyLiquidity(key, REMOVE_LIQUIDITY_PARAMS, ZERO_BYTES);
-=======
     }
 
     function testFeesOnRemove() public {
@@ -231,7 +175,6 @@
         uint256 initialBalance0 = token0.balanceOf(address(this));
         uint256 initialBalance1 = token1.balanceOf(address(this));
         modifyLiquidityRouter.modifyLiquidity(key, REMOVE_LIQUIDITY_PARAMS, ZERO_BYTES);
->>>>>>> 564f941a
         uint256 out0 = token0.balanceOf(address(this)) - initialBalance0;
         uint256 out1 = token1.balanceOf(address(this)) - initialBalance1;
         if (fee > maxFeeBips) {
@@ -305,35 +248,6 @@
         flags = uint160(
             Hooks.BEFORE_SWAP_FLAG | Hooks.AFTER_SWAP_FLAG | Hooks.BEFORE_REMOVE_LIQUIDITY_FLAG
                 | Hooks.AFTER_REMOVE_LIQUIDITY_FLAG
-<<<<<<< HEAD
-        );
-        HooksRevert hooksRevert = HooksRevert(address(flags));
-        vm.etch(address(hooksRevert), address(new HooksRevert(manager)).code);
-        (hookAddress, salt) = HookMiner.find(
-            address(factory),
-            flags,
-            type(MiddlewareRemove).creationCode,
-            abi.encode(address(manager), address(hooksRevert))
-        );
-        testOn(address(hooksRevert), salt);
-
-        HooksOutOfGas hooksOutOfGas = HooksOutOfGas(address(flags));
-        vm.etch(address(hooksOutOfGas), address(new HooksOutOfGas(manager)).code);
-        (hookAddress, salt) = HookMiner.find(
-            address(factory),
-            flags,
-            type(MiddlewareRemove).creationCode,
-            abi.encode(address(manager), address(hooksOutOfGas))
-        );
-        testOn(address(hooksOutOfGas), salt);
-    }
-
-    // creates a middleware on an implementation
-    function testOn(address implementation, bytes32 salt) internal {
-        address hookAddress = factory.createMiddleware(implementation, salt);
-
-        (key,) = initPoolAndAddLiquidity(currency0, currency1, IHooks(hookAddress), 3000, SQRT_PRICE_1_1, ZERO_BYTES);
-=======
         );
         HooksRevert hooksRevert = HooksRevert(address(flags));
         vm.etch(address(hooksRevert), address(new HooksRevert(manager)).code);
@@ -360,7 +274,6 @@
         vm.etch(address(removeReturnsMaxDeltas), address(new RemoveReturnsMaxDeltas(manager)).code);
         testOn(address(removeReturnsMaxDeltas), flags);
     }
->>>>>>> 564f941a
 
     // creates a middleware on an implementation
     function testOn(address implementation, uint160 flags) internal {
@@ -369,13 +282,9 @@
         address hookAddress = factory.createMiddleware(implementation, maxFeeBips, salt);
         (key,) = initPoolAndAddLiquidity(currency0, currency1, IHooks(hookAddress), 3000, SQRT_PRICE_1_1, ZERO_BYTES);
         // does not revert
-<<<<<<< HEAD
-        modifyLiquidityRouter.modifyLiquidity(key, REMOVE_LIQUIDITY_PARAMS, ZERO_BYTES);
-=======
         uint256 gasLeft = gasleft();
         modifyLiquidityRouter.modifyLiquidity(key, REMOVE_LIQUIDITY_PARAMS, ZERO_BYTES);
         console.log("A", gasLeft - gasleft());
->>>>>>> 564f941a
         assertEq(factory.getImplementation(hookAddress), implementation);
         assertEq(factory.getMaxFeeBips(hookAddress), maxFeeBips);
 
@@ -398,21 +307,10 @@
     function testRevertOnDeltaFlags() public {
         uint160 flags = uint160(Hooks.AFTER_REMOVE_LIQUIDITY_RETURNS_DELTA_FLAG);
         address removeReturnDeltas = address(1 << 100 | flags);
-<<<<<<< HEAD
-        (address hookAddress, bytes32 salt) = HookMiner.find(
-            address(factory),
-            flags,
-            type(MiddlewareRemove).creationCode,
-            abi.encode(address(manager), address(removeReturnDeltas))
-        );
-        vm.expectRevert(abi.encodePacked(bytes16(MiddlewareRemove.HookPermissionForbidden.selector), hookAddress));
-        factory.createMiddleware(address(removeReturnDeltas), salt);
-=======
         (address hookAddress, bytes32 salt) =
             MiddlewareMiner.find(address(factory), flags, address(manager), address(removeReturnDeltas), 0);
         vm.expectRevert(abi.encodePacked(bytes16(BaseRemove.HookPermissionForbidden.selector), hookAddress));
         factory.createMiddleware(address(removeReturnDeltas), 0, salt);
->>>>>>> 564f941a
     }
 
     // from BaseMiddlewareFactory.t.sol
@@ -422,46 +320,12 @@
                 | Hooks.BEFORE_ADD_LIQUIDITY_FLAG | Hooks.AFTER_ADD_LIQUIDITY_FLAG | Hooks.BEFORE_REMOVE_LIQUIDITY_FLAG
                 | Hooks.AFTER_REMOVE_LIQUIDITY_FLAG | Hooks.BEFORE_DONATE_FLAG | Hooks.AFTER_DONATE_FLAG
         );
-<<<<<<< HEAD
-        (, bytes32 salt) = HookMiner.find(
-            address(factory), flags, type(MiddlewareRemove).creationCode, abi.encode(address(manager), address(counter))
-        );
-        factory.createMiddleware(address(counter), salt);
-        // second deployment should revert
-        vm.expectRevert(ZERO_BYTES);
-        factory.createMiddleware(address(counter), salt);
-    }
-
-    function testRevertOnIncorrectFlags() public {
-        Counter counter2 = Counter(address(COUNTER_FLAGS));
-        vm.etch(address(counter), address(new Counter(manager)).code);
-        uint160 incorrectFlags = uint160(Hooks.BEFORE_INITIALIZE_FLAG);
-
-        (address hookAddress, bytes32 salt) = HookMiner.find(
-            address(factory),
-            incorrectFlags,
-            type(MiddlewareRemove).creationCode,
-            abi.encode(address(manager), address(counter2))
-        );
-        address implementation = address(counter2);
-        vm.expectRevert(BaseMiddleware.FlagsMismatch.selector);
-        factory.createMiddleware(implementation, salt);
-    }
-
-    function testRevertOnIncorrectFlagsMined() public {
-        Counter counter2 = Counter(address(COUNTER_FLAGS));
-        vm.etch(address(counter), address(new Counter(manager)).code);
-        address implementation = address(counter2);
-        vm.expectRevert(BaseMiddleware.FlagsMismatch.selector);
-        factory.createMiddleware(implementation, bytes32("who needs to mine a salt?"));
-=======
         (, bytes32 salt) = MiddlewareMiner.find(address(factory), flags, address(manager), address(hookscounter), 0);
 
         factory.createMiddleware(address(hookscounter), 0, salt);
         // second deployment should revert
         vm.expectRevert(ZERO_BYTES);
         factory.createMiddleware(address(hookscounter), 0, salt);
->>>>>>> 564f941a
     }
 
     function testRevertOnIncorrectCaller() public {
@@ -491,23 +355,14 @@
         assertEq(counterProxy.beforeSwapCount(id), 1);
         assertEq(counterProxy.afterSwapCount(id), 1);
 
-<<<<<<< HEAD
-        // counter does not store data itself
-        assertEq(counter.lastHookData(), bytes(""));
-        assertEq(counter.beforeSwapCount(id), 0);
-        assertEq(counter.afterSwapCount(id), 0);
-=======
         // hookscounter does not store data itself
         assertEq(hookscounter.lastHookData(), bytes(""));
         assertEq(hookscounter.beforeSwapCount(id), 0);
         assertEq(hookscounter.afterSwapCount(id), 0);
->>>>>>> 564f941a
 
         modifyLiquidityRouter.modifyLiquidity(key, REMOVE_LIQUIDITY_PARAMS, ZERO_BYTES);
         assertEq(counterProxy.beforeRemoveLiquidityCount(id), 1);
         assertEq(counterProxy.afterRemoveLiquidityCount(id), 1);
-<<<<<<< HEAD
-=======
     }
 
     function testDataChaining() public {
@@ -591,6 +446,5 @@
         (key,) = initPoolAndAddLiquidity(currency0, currency1, IHooks(hookAddress), 3000, SQRT_PRICE_1_1, ZERO_BYTES);
         modifyLiquidityRouter.modifyLiquidity(key, REMOVE_LIQUIDITY_PARAMS, ZERO_BYTES);
         snapLastCall("MIDDLEWARE_REMOVE-fee-protected");
->>>>>>> 564f941a
     }
 }