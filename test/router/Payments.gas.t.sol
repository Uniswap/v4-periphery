// SPDX-License-Identifier: UNLICENSED
pragma solidity ^0.8.19;

import {GasSnapshot} from "forge-gas-snapshot/GasSnapshot.sol";
import {Currency, CurrencyLibrary} from "@uniswap/v4-core/src/types/Currency.sol";

import {IV4Router} from "../../src/interfaces/IV4Router.sol";
import {RoutingTestHelpers} from "../shared/RoutingTestHelpers.sol";
import {Plan, Planner} from "../shared/Planner.sol";
import {Actions} from "../../src/libraries/Actions.sol";
import {ActionConstants} from "../../src/libraries/ActionConstants.sol";

contract PaymentsTests is RoutingTestHelpers, GasSnapshot {
    using CurrencyLibrary for Currency;
    using Planner for Plan;

    function setUp() public {
        setupRouterCurrenciesAndPoolsWithLiquidity();
        plan = Planner.init();
    }

    function test_gas_swap_settleFromCaller_takeAllToSpecifiedAddress() public {
        uint256 amountIn = 1 ether;
        IV4Router.ExactInputSingleParams memory params =
            IV4Router.ExactInputSingleParams(key0, true, uint128(amountIn), 0, 0, bytes(""));

        plan = plan.add(Actions.SWAP_EXACT_IN_SINGLE, abi.encode(params));
        plan = plan.add(Actions.SETTLE_ALL, abi.encode(key0.currency0, type(uint256).max));
        plan = plan.add(Actions.TAKE, abi.encode(key0.currency1, address(this), Constants.OPEN_DELTA));

        bytes memory data = plan.encode();
        router.executeActions(data);
        snapLastCall("Payments_swap_settleFromCaller_takeAllToSpecifiedAddress");
    }

    function test_gas_swap_settleFromCaller_takeAllToMsgSender() public {
        uint256 amountIn = 1 ether;
        IV4Router.ExactInputSingleParams memory params =
            IV4Router.ExactInputSingleParams(key0, true, uint128(amountIn), 0, 0, bytes(""));

        plan = plan.add(Actions.SWAP_EXACT_IN_SINGLE, abi.encode(params));
<<<<<<< HEAD
        plan = plan.add(Actions.SETTLE_TAKE_PAIR, abi.encode(key0.currency0, key0.currency1));
=======
        plan = plan.add(Actions.SETTLE_ALL, abi.encode(key0.currency0));
        plan = plan.add(Actions.TAKE_ALL, abi.encode(key0.currency1, ActionConstants.MSG_SENDER));
>>>>>>> 2d07bd4e

        bytes memory data = plan.encode();
        router.executeActions(data);
        snapLastCall("Payments_swap_settleFromCaller_takeAllToMsgSender");
    }

    function test_gas_swap_settleWithBalance_takeAllToSpecifiedAddress() public {
        uint256 amountIn = 1 ether;
        IV4Router.ExactInputSingleParams memory params =
            IV4Router.ExactInputSingleParams(key0, true, uint128(amountIn), 0, 0, bytes(""));

        // seed the router with tokens
        key0.currency0.transfer(address(router), amountIn);

        plan = plan.add(Actions.SWAP_EXACT_IN_SINGLE, abi.encode(params));
<<<<<<< HEAD
        plan = plan.add(Actions.SETTLE, abi.encode(key0.currency0, Constants.CONTRACT_BALANCE, false));
        plan = plan.add(Actions.TAKE, abi.encode(key0.currency1, address(this), Constants.OPEN_DELTA));
=======
        plan = plan.add(Actions.SETTLE, abi.encode(key0.currency0, ActionConstants.CONTRACT_BALANCE, false));
        plan = plan.add(Actions.TAKE_ALL, abi.encode(key0.currency1, address(this)));
>>>>>>> 2d07bd4e

        bytes memory data = plan.encode();
        router.executeActions(data);
        snapLastCall("Payments_swap_settleWithBalance_takeAllToSpecifiedAddress");
    }

    function test_gas_swap_settleWithBalance_takeAllToMsgSender() public {
        uint256 amountIn = 1 ether;
        IV4Router.ExactInputSingleParams memory params =
            IV4Router.ExactInputSingleParams(key0, true, uint128(amountIn), 0, 0, bytes(""));

        // seed the router with tokens
        key0.currency0.transfer(address(router), amountIn);

        plan = plan.add(Actions.SWAP_EXACT_IN_SINGLE, abi.encode(params));
<<<<<<< HEAD
        plan = plan.add(Actions.SETTLE, abi.encode(currency0, Constants.CONTRACT_BALANCE, false));
        plan = plan.add(Actions.TAKE, abi.encode(key0.currency1, Constants.MSG_SENDER, Constants.OPEN_DELTA));
=======
        plan = plan.add(Actions.SETTLE, abi.encode(currency0, ActionConstants.CONTRACT_BALANCE, false));
        plan = plan.add(Actions.TAKE_ALL, abi.encode(key0.currency1, ActionConstants.MSG_SENDER));
>>>>>>> 2d07bd4e

        bytes memory data = plan.encode();
        router.executeActions(data);
        snapLastCall("Payments_swap_settleWithBalance_takeAllToMsgSender");
    }
}<|MERGE_RESOLUTION|>--- conflicted
+++ resolved
@@ -26,7 +26,7 @@
 
         plan = plan.add(Actions.SWAP_EXACT_IN_SINGLE, abi.encode(params));
         plan = plan.add(Actions.SETTLE_ALL, abi.encode(key0.currency0, type(uint256).max));
-        plan = plan.add(Actions.TAKE, abi.encode(key0.currency1, address(this), Constants.OPEN_DELTA));
+        plan = plan.add(Actions.TAKE, abi.encode(key0.currency1, address(this), ActionConstants.OPEN_DELTA));
 
         bytes memory data = plan.encode();
         router.executeActions(data);
@@ -39,12 +39,7 @@
             IV4Router.ExactInputSingleParams(key0, true, uint128(amountIn), 0, 0, bytes(""));
 
         plan = plan.add(Actions.SWAP_EXACT_IN_SINGLE, abi.encode(params));
-<<<<<<< HEAD
         plan = plan.add(Actions.SETTLE_TAKE_PAIR, abi.encode(key0.currency0, key0.currency1));
-=======
-        plan = plan.add(Actions.SETTLE_ALL, abi.encode(key0.currency0));
-        plan = plan.add(Actions.TAKE_ALL, abi.encode(key0.currency1, ActionConstants.MSG_SENDER));
->>>>>>> 2d07bd4e
 
         bytes memory data = plan.encode();
         router.executeActions(data);
@@ -60,13 +55,8 @@
         key0.currency0.transfer(address(router), amountIn);
 
         plan = plan.add(Actions.SWAP_EXACT_IN_SINGLE, abi.encode(params));
-<<<<<<< HEAD
-        plan = plan.add(Actions.SETTLE, abi.encode(key0.currency0, Constants.CONTRACT_BALANCE, false));
-        plan = plan.add(Actions.TAKE, abi.encode(key0.currency1, address(this), Constants.OPEN_DELTA));
-=======
         plan = plan.add(Actions.SETTLE, abi.encode(key0.currency0, ActionConstants.CONTRACT_BALANCE, false));
-        plan = plan.add(Actions.TAKE_ALL, abi.encode(key0.currency1, address(this)));
->>>>>>> 2d07bd4e
+        plan = plan.add(Actions.TAKE, abi.encode(key0.currency1, address(this), ActionConstants.OPEN_DELTA));
 
         bytes memory data = plan.encode();
         router.executeActions(data);
@@ -82,13 +72,9 @@
         key0.currency0.transfer(address(router), amountIn);
 
         plan = plan.add(Actions.SWAP_EXACT_IN_SINGLE, abi.encode(params));
-<<<<<<< HEAD
-        plan = plan.add(Actions.SETTLE, abi.encode(currency0, Constants.CONTRACT_BALANCE, false));
-        plan = plan.add(Actions.TAKE, abi.encode(key0.currency1, Constants.MSG_SENDER, Constants.OPEN_DELTA));
-=======
         plan = plan.add(Actions.SETTLE, abi.encode(currency0, ActionConstants.CONTRACT_BALANCE, false));
-        plan = plan.add(Actions.TAKE_ALL, abi.encode(key0.currency1, ActionConstants.MSG_SENDER));
->>>>>>> 2d07bd4e
+        plan =
+            plan.add(Actions.TAKE, abi.encode(key0.currency1, ActionConstants.MSG_SENDER, ActionConstants.OPEN_DELTA));
 
         bytes memory data = plan.encode();
         router.executeActions(data);
