--- conflicted
+++ resolved
@@ -65,11 +65,7 @@
     MockERC20 token2;
 
     FullRangeImplementation fullRange = FullRangeImplementation(
-<<<<<<< HEAD
-        address(uint160(Hooks.BEFORE_INITIALIZE_FLAG | Hooks.BEFORE_ADD_LIQUIDITY_FLAG | Hooks.BEFORE_REMOVE_LIQUIDITY_FLAG | Hooks.BEFORE_SWAP_FLAG))
-=======
         address(uint160(Hooks.BEFORE_INITIALIZE_FLAG | Hooks.BEFORE_ADD_LIQUIDITY_FLAG | Hooks.BEFORE_SWAP_FLAG))
->>>>>>> 6616b12d
     );
 
     PoolId id;
@@ -174,11 +170,7 @@
 
     function testFullRange_addLiquidity_InitialAddFuzz(uint256 amount) public {
         manager.initialize(key, SQRT_RATIO_1_1, ZERO_BYTES);
-<<<<<<< HEAD
-        if (amount < LOCKED_LIQUIDITY) {
-=======
         if (amount <= LOCKED_LIQUIDITY) {
->>>>>>> 6616b12d
             vm.expectRevert(FullRange.LiquidityDoesntMeetMinimum.selector);
             fullRange.addLiquidity(
                 FullRange.AddLiquidityParams(
@@ -760,11 +752,7 @@
         }
     }
 
-<<<<<<< HEAD
-    function testFullRange_BeforeModifyLiquidityFailsWithWrongMsgSender() public {
-=======
     function testFullRange_BeforeModifyPositionFailsWithWrongMsgSender() public {
->>>>>>> 6616b12d
         manager.initialize(key, SQRT_RATIO_1_1, ZERO_BYTES);
 
         vm.expectRevert(FullRange.SenderMustBeHook.selector);
