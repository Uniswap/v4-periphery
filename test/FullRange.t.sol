--- conflicted
+++ resolved
@@ -20,10 +20,7 @@
 import {FullMath} from "@uniswap/v4-core/src/libraries/FullMath.sol";
 import {SafeCast} from "@uniswap/v4-core/src/libraries/SafeCast.sol";
 import {HookEnabledSwapRouter} from "./utils/HookEnabledSwapRouter.sol";
-<<<<<<< HEAD
-=======
 import {StateLibrary} from "@uniswap/v4-core/src/libraries/StateLibrary.sol";
->>>>>>> 7c6675ba
 
 contract TestFullRange is Test, Deployers, GasSnapshot {
     using PoolIdLibrary for PoolKey;
@@ -109,11 +106,7 @@
         token1.approve(address(router), type(uint256).max);
         token2.approve(address(router), type(uint256).max);
 
-<<<<<<< HEAD
-        initPool(keyWithLiq.currency0, keyWithLiq.currency1, fullRange, 3000, SQRT_RATIO_1_1, ZERO_BYTES);
-=======
         initPool(keyWithLiq.currency0, keyWithLiq.currency1, fullRange, 3000, SQRT_PRICE_1_1, ZERO_BYTES);
->>>>>>> 7c6675ba
         fullRange.addLiquidity(
             FullRange.AddLiquidityParams(
                 keyWithLiq.currency0,
@@ -178,11 +171,7 @@
     }
 
     function testFullRange_addLiquidity_InitialAddFuzz(uint256 amount) public {
-<<<<<<< HEAD
-        manager.initialize(key, SQRT_RATIO_1_1, ZERO_BYTES);
-=======
-        manager.initialize(key, SQRT_PRICE_1_1, ZERO_BYTES);
->>>>>>> 7c6675ba
+        manager.initialize(key, SQRT_PRICE_1_1, ZERO_BYTES);
         if (amount <= LOCKED_LIQUIDITY) {
             vm.expectRevert(FullRange.LiquidityDoesntMeetMinimum.selector);
             fullRange.addLiquidity(
@@ -282,15 +271,9 @@
         );
 
         IPoolManager.SwapParams memory params =
-<<<<<<< HEAD
-            IPoolManager.SwapParams({zeroForOne: true, amountSpecified: -1 ether, sqrtPriceLimitX96: SQRT_RATIO_1_2});
-        HookEnabledSwapRouter.TestSettings memory settings =
-            HookEnabledSwapRouter.TestSettings({withdrawTokens: true, settleUsingTransfer: true});
-=======
             IPoolManager.SwapParams({zeroForOne: true, amountSpecified: -1 ether, sqrtPriceLimitX96: SQRT_PRICE_1_2});
         HookEnabledSwapRouter.TestSettings memory settings =
             HookEnabledSwapRouter.TestSettings({takeClaims: false, settleUsingBurn: false});
->>>>>>> 7c6675ba
 
         snapStart("FullRangeSwap");
         router.swap(key, params, settings, ZERO_BYTES);
@@ -326,15 +309,9 @@
         );
 
         IPoolManager.SwapParams memory params =
-<<<<<<< HEAD
-            IPoolManager.SwapParams({zeroForOne: true, amountSpecified: 1000 ether, sqrtPriceLimitX96: SQRT_RATIO_1_2});
-        HookEnabledSwapRouter.TestSettings memory settings =
-            HookEnabledSwapRouter.TestSettings({withdrawTokens: true, settleUsingTransfer: true});
-=======
             IPoolManager.SwapParams({zeroForOne: true, amountSpecified: 1000 ether, sqrtPriceLimitX96: SQRT_PRICE_1_2});
         HookEnabledSwapRouter.TestSettings memory settings =
             HookEnabledSwapRouter.TestSettings({takeClaims: false, settleUsingBurn: false});
->>>>>>> 7c6675ba
 
         router.swap(key, params, settings, ZERO_BYTES);
 
@@ -357,15 +334,9 @@
         );
 
         IPoolManager.SwapParams memory params =
-<<<<<<< HEAD
-            IPoolManager.SwapParams({zeroForOne: true, amountSpecified: 1 ether, sqrtPriceLimitX96: SQRT_RATIO_1_2});
-        HookEnabledSwapRouter.TestSettings memory settings =
-            HookEnabledSwapRouter.TestSettings({withdrawTokens: true, settleUsingTransfer: true});
-=======
             IPoolManager.SwapParams({zeroForOne: true, amountSpecified: 1 ether, sqrtPriceLimitX96: SQRT_PRICE_1_2});
         HookEnabledSwapRouter.TestSettings memory settings =
             HookEnabledSwapRouter.TestSettings({takeClaims: false, settleUsingBurn: false});
->>>>>>> 7c6675ba
 
         snapStart("FullRangeFirstSwap");
         router.swap(testKey, params, settings, ZERO_BYTES);
@@ -401,11 +372,7 @@
             IPoolManager.SwapParams({zeroForOne: true, amountSpecified: 10000000, sqrtPriceLimitX96: SQRT_PRICE_1_2});
 
         HookEnabledSwapRouter.TestSettings memory testSettings =
-<<<<<<< HEAD
-            HookEnabledSwapRouter.TestSettings({withdrawTokens: true, settleUsingTransfer: true});
-=======
             HookEnabledSwapRouter.TestSettings({takeClaims: false, settleUsingBurn: false});
->>>>>>> 7c6675ba
 
         router.swap(key, params, testSettings, ZERO_BYTES);
         router.swap(key2, params, testSettings, ZERO_BYTES);
@@ -588,11 +555,7 @@
             IPoolManager.SwapParams({zeroForOne: true, amountSpecified: 1 ether, sqrtPriceLimitX96: SQRT_PRICE_1_2});
 
         HookEnabledSwapRouter.TestSettings memory testSettings =
-<<<<<<< HEAD
-            HookEnabledSwapRouter.TestSettings({withdrawTokens: true, settleUsingTransfer: true});
-=======
             HookEnabledSwapRouter.TestSettings({takeClaims: false, settleUsingBurn: false});
->>>>>>> 7c6675ba
 
         router.swap(keyWithLiq, params, testSettings, ZERO_BYTES);
 
@@ -719,11 +682,7 @@
             IPoolManager.SwapParams({zeroForOne: true, amountSpecified: 100 ether, sqrtPriceLimitX96: SQRT_PRICE_1_4});
 
         HookEnabledSwapRouter.TestSettings memory testSettings =
-<<<<<<< HEAD
-            HookEnabledSwapRouter.TestSettings({withdrawTokens: true, settleUsingTransfer: true});
-=======
             HookEnabledSwapRouter.TestSettings({takeClaims: false, settleUsingBurn: false});
->>>>>>> 7c6675ba
 
         router.swap(key, params, testSettings, ZERO_BYTES);
 
@@ -778,11 +737,7 @@
             });
 
             HookEnabledSwapRouter.TestSettings memory testSettings =
-<<<<<<< HEAD
-                HookEnabledSwapRouter.TestSettings({withdrawTokens: true, settleUsingTransfer: true});
-=======
                 HookEnabledSwapRouter.TestSettings({takeClaims: false, settleUsingBurn: false});
->>>>>>> 7c6675ba
 
             router.swap(key, params, testSettings, ZERO_BYTES);
 
@@ -805,11 +760,7 @@
         vm.expectRevert(FullRange.SenderMustBeHook.selector);
         modifyLiquidityRouter.modifyLiquidity(
             key,
-<<<<<<< HEAD
-            IPoolManager.ModifyLiquidityParams({tickLower: MIN_TICK, tickUpper: MAX_TICK, liquidityDelta: 100}),
-=======
             IPoolManager.ModifyLiquidityParams({tickLower: MIN_TICK, tickUpper: MAX_TICK, liquidityDelta: 100, salt: 0}),
->>>>>>> 7c6675ba
             ZERO_BYTES
         );
     }
