--- conflicted
+++ resolved
@@ -311,7 +311,6 @@
         assertEq(amount, _amount);
     }
 
-<<<<<<< HEAD
     function test_decodeCurrencyAndUint256_outOutBounds() public {
         uint256 value = 12345678;
         Currency currency = Currency.wrap(address(0x12341234));
@@ -322,7 +321,8 @@
 
         vm.expectRevert(CalldataDecoder.SliceOutOfBounds.selector);
         decoder.decodeCurrencyAndUint256(invalidParams);
-=======
+    }
+
     function test_fuzz_decodeIncreaseLiquidityFromAmountsParams(
         uint256 _tokenId,
         uint128 _amount0Max,
@@ -337,7 +337,6 @@
         assertEq(_amount0Max, amount0Max);
         assertEq(_amount1Max, amount1Max);
         assertEq(_hookData, hookData);
->>>>>>> e5829f6b
     }
 
     function test_fuzz_decodeUint256(uint256 _amount) public view {
