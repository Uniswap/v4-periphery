// SPDX-License-Identifier: MIT
pragma solidity ^0.8.24;

import "forge-std/Test.sol";
import {Currency} from "@uniswap/v4-core/src/types/Currency.sol";
import {PoolKey} from "@uniswap/v4-core/src/types/PoolKey.sol";

import {MockCalldataDecoder} from "../mocks/MockCalldataDecoder.sol";
import {PositionConfig} from "../../src/libraries/PositionConfig.sol";
import {IV4Router} from "../../src/interfaces/IV4Router.sol";
import {PathKey} from "../../src/libraries/PathKey.sol";

contract CalldataDecoderTest is Test {
    MockCalldataDecoder decoder;

    function setUp() public {
        decoder = new MockCalldataDecoder();
    }

    function test_fuzz_decodeModifyLiquidityParams(
        uint256 _tokenId,
        PositionConfig calldata _config,
        uint256 _liquidity,
        uint128 _amount0,
        uint128 _amount1,
        bytes calldata _hookData
    ) public view {
        bytes memory params = abi.encode(_tokenId, _config, _liquidity, _amount0, _amount1, _hookData);
        (
            uint256 tokenId,
            PositionConfig memory config,
            uint256 liquidity,
            uint128 amount0,
            uint128 amount1,
            bytes memory hookData
        ) = decoder.decodeModifyLiquidityParams(params);

        assertEq(tokenId, _tokenId);
        assertEq(liquidity, _liquidity);
        assertEq(amount0, _amount0);
        assertEq(amount1, _amount1);
        assertEq(hookData, _hookData);
        _assertEq(_config, config);
    }

    function test_fuzz_decodeBurnParams(
        uint256 _tokenId,
        PositionConfig calldata _config,
        uint128 _amount0Min,
        uint128 _amount1Min,
        bytes calldata _hookData
    ) public view {
        bytes memory params = abi.encode(_tokenId, _config, _amount0Min, _amount1Min, _hookData);
        (uint256 tokenId, PositionConfig memory config, uint128 amount0Min, uint128 amount1Min, bytes memory hookData) =
            decoder.decodeBurnParams(params);

        assertEq(tokenId, _tokenId);
        assertEq(hookData, _hookData);
        _assertEq(_config, config);
        assertEq(amount0Min, _amount0Min);
        assertEq(amount1Min, _amount1Min);
    }

    function test_fuzz_decodeMintParams(
        PositionConfig calldata _config,
        uint256 _liquidity,
        uint128 _amount0Max,
        uint128 _amount1Max,
        address _owner,
        bytes calldata _hookData
    ) public view {
        bytes memory params = abi.encode(_config, _liquidity, _amount0Max, _amount1Max, _owner, _hookData);
        (
            PositionConfig memory config,
            uint256 liquidity,
            uint128 amount0Max,
            uint128 amount1Max,
            address owner,
            bytes memory hookData
        ) = decoder.decodeMintParams(params);

        assertEq(liquidity, _liquidity);
        assertEq(amount0Max, _amount0Max);
        assertEq(amount1Max, _amount1Max);
        assertEq(owner, _owner);
        assertEq(hookData, _hookData);
        _assertEq(_config, config);
    }

    function test_fuzz_decodeSwapExactInParams(IV4Router.ExactInputParams calldata _swapParams) public view {
        bytes memory params = abi.encode(_swapParams);
        IV4Router.ExactInputParams memory swapParams = decoder.decodeSwapExactInParams(params);

        assertEq(Currency.unwrap(swapParams.currencyIn), Currency.unwrap(_swapParams.currencyIn));
        assertEq(swapParams.amountIn, _swapParams.amountIn);
        assertEq(swapParams.amountOutMinimum, _swapParams.amountOutMinimum);
        _assertEq(swapParams.path, _swapParams.path);
    }

    function test_fuzz_decodeSwapExactInSingleParams(IV4Router.ExactInputSingleParams calldata _swapParams)
        public
        view
    {
        bytes memory params = abi.encode(_swapParams);
        IV4Router.ExactInputSingleParams memory swapParams = decoder.decodeSwapExactInSingleParams(params);

        assertEq(swapParams.zeroForOne, _swapParams.zeroForOne);
        assertEq(swapParams.amountIn, _swapParams.amountIn);
        assertEq(swapParams.amountOutMinimum, _swapParams.amountOutMinimum);
        assertEq(swapParams.sqrtPriceLimitX96, _swapParams.sqrtPriceLimitX96);
        assertEq(swapParams.hookData, _swapParams.hookData);
        _assertEq(swapParams.poolKey, _swapParams.poolKey);
    }

    function test_fuzz_decodeSwapExactOutParams(IV4Router.ExactOutputParams calldata _swapParams) public view {
        bytes memory params = abi.encode(_swapParams);
        IV4Router.ExactOutputParams memory swapParams = decoder.decodeSwapExactOutParams(params);

        assertEq(Currency.unwrap(swapParams.currencyOut), Currency.unwrap(_swapParams.currencyOut));
        assertEq(swapParams.amountOut, _swapParams.amountOut);
        assertEq(swapParams.amountInMaximum, _swapParams.amountInMaximum);
        _assertEq(swapParams.path, _swapParams.path);
    }

    function test_fuzz_decodeSwapExactOutSingleParams(IV4Router.ExactOutputSingleParams calldata _swapParams)
        public
        view
    {
        bytes memory params = abi.encode(_swapParams);
        IV4Router.ExactOutputSingleParams memory swapParams = decoder.decodeSwapExactOutSingleParams(params);

        assertEq(swapParams.zeroForOne, _swapParams.zeroForOne);
        assertEq(swapParams.amountOut, _swapParams.amountOut);
        assertEq(swapParams.amountInMaximum, _swapParams.amountInMaximum);
        assertEq(swapParams.sqrtPriceLimitX96, _swapParams.sqrtPriceLimitX96);
        assertEq(swapParams.hookData, _swapParams.hookData);
        _assertEq(swapParams.poolKey, _swapParams.poolKey);
    }

    function test_fuzz_decodeCurrencyAndAddress(Currency _currency, address __address) public view {
        bytes memory params = abi.encode(_currency, __address);
        (Currency currency, address _address) = decoder.decodeCurrencyAndAddress(params);

        assertEq(Currency.unwrap(currency), Currency.unwrap(_currency));
        assertEq(_address, __address);
    }

    function test_fuzz_decodeCurrency(Currency _currency) public view {
        bytes memory params = abi.encode(_currency);
        (Currency currency) = decoder.decodeCurrency(params);

        assertEq(Currency.unwrap(currency), Currency.unwrap(_currency));
    }

<<<<<<< HEAD
    function _assertEq(PathKey[] memory path1, PathKey[] memory path2) internal pure {
        assertEq(path1.length, path2.length);
        for (uint256 i = 0; i < path1.length; i++) {
            assertEq(Currency.unwrap(path1[i].intermediateCurrency), Currency.unwrap(path2[i].intermediateCurrency));
            assertEq(path1[i].fee, path2[i].fee);
            assertEq(path1[i].tickSpacing, path2[i].tickSpacing);
            assertEq(address(path1[i].hooks), address(path2[i].hooks));
            assertEq(path1[i].hookData, path2[i].hookData);
        }
=======
    function test_fuzz_decodeCurrencyAndUint256(Currency _currency, uint256 _amount) public view {
        bytes memory params = abi.encode(_currency, _amount);
        (Currency currency, uint256 amount) = decoder.decodeCurrencyAndUint256(params);

        assertEq(Currency.unwrap(currency), Currency.unwrap(_currency));
        assertEq(amount, _amount);
>>>>>>> a44f7689
    }

    function _assertEq(PositionConfig memory config1, PositionConfig memory config2) internal pure {
        _assertEq(config1.poolKey, config2.poolKey);
        assertEq(config1.tickLower, config2.tickLower);
        assertEq(config1.tickUpper, config2.tickUpper);
    }

    function _assertEq(PoolKey memory key1, PoolKey memory key2) internal pure {
        assertEq(Currency.unwrap(key1.currency0), Currency.unwrap(key2.currency0));
        assertEq(Currency.unwrap(key1.currency1), Currency.unwrap(key2.currency1));
        assertEq(key1.fee, key2.fee);
        assertEq(key1.tickSpacing, key2.tickSpacing);
        assertEq(address(key1.hooks), address(key2.hooks));
    }
}<|MERGE_RESOLUTION|>--- conflicted
+++ resolved
@@ -152,7 +152,14 @@
         assertEq(Currency.unwrap(currency), Currency.unwrap(_currency));
     }
 
-<<<<<<< HEAD
+    function test_fuzz_decodeCurrencyAndUint256(Currency _currency, uint256 _amount) public view {
+        bytes memory params = abi.encode(_currency, _amount);
+        (Currency currency, uint256 amount) = decoder.decodeCurrencyAndUint256(params);
+
+        assertEq(Currency.unwrap(currency), Currency.unwrap(_currency));
+        assertEq(amount, _amount);
+    }
+
     function _assertEq(PathKey[] memory path1, PathKey[] memory path2) internal pure {
         assertEq(path1.length, path2.length);
         for (uint256 i = 0; i < path1.length; i++) {
@@ -162,14 +169,6 @@
             assertEq(address(path1[i].hooks), address(path2[i].hooks));
             assertEq(path1[i].hookData, path2[i].hookData);
         }
-=======
-    function test_fuzz_decodeCurrencyAndUint256(Currency _currency, uint256 _amount) public view {
-        bytes memory params = abi.encode(_currency, _amount);
-        (Currency currency, uint256 amount) = decoder.decodeCurrencyAndUint256(params);
-
-        assertEq(Currency.unwrap(currency), Currency.unwrap(_currency));
-        assertEq(amount, _amount);
->>>>>>> a44f7689
     }
 
     function _assertEq(PositionConfig memory config1, PositionConfig memory config2) internal pure {
