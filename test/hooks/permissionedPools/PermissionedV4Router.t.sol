--- conflicted
+++ resolved
@@ -112,15 +112,9 @@
                         PERMISSION TESTS
     //////////////////////////////////////////////////////////////*/
 
-<<<<<<< HEAD
     function test_swap_reverts_unauthorized_user() public {
         MockPermissionedToken(Currency.unwrap(currency0)).setAllowlist(unauthorizedUser, PermissionFlags.ALL_ALLOWED);
         MockPermissionedToken(Currency.unwrap(currency1)).setAllowlist(unauthorizedUser, PermissionFlags.ALL_ALLOWED);
-=======
-    function test_swap_unauthorized_user_reverts() public {
-        MockPermissionedToken(Currency.unwrap(currency0)).setAllowlist(unauthorizedUser, true);
-        MockPermissionedToken(Currency.unwrap(currency1)).setAllowlist(unauthorizedUser, true);
->>>>>>> e7667f02
         IERC20(Currency.unwrap(currency0)).transfer(unauthorizedUser, 2 ether);
         IERC20(Currency.unwrap(currency1)).transfer(unauthorizedUser, 2 ether);
         MockPermissionedToken(Currency.unwrap(currency0)).setAllowlist(unauthorizedUser, PermissionFlags.NONE);
