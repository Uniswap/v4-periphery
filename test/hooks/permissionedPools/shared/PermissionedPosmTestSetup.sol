// SPDX-License-Identifier: MIT
pragma solidity ^0.8.24;

import "forge-std/Test.sol";
import {IERC20} from "forge-std/interfaces/IERC20.sol";
import {IERC721} from "forge-std/interfaces/IERC721.sol";
import {Currency} from "@uniswap/v4-core/src/types/Currency.sol";
import {IPoolManager} from "@uniswap/v4-core/src/interfaces/IPoolManager.sol";
import {PoolKey} from "@uniswap/v4-core/src/types/PoolKey.sol";
import {TickMath} from "@uniswap/v4-core/src/libraries/TickMath.sol";
import {LiquidityAmounts} from "@uniswap/v4-core/test/utils/LiquidityAmounts.sol";
import {IHooks} from "@uniswap/v4-core/src/interfaces/IHooks.sol";
import {WETH} from "solmate/src/tokens/WETH.sol";
import {IAllowanceTransfer} from "permit2/src/interfaces/IAllowanceTransfer.sol";
import {DeployPermit2} from "permit2/test/utils/DeployPermit2.sol";
import {TransparentUpgradeableProxy} from "@openzeppelin/contracts/proxy/transparent/TransparentUpgradeableProxy.sol";

import {HookModifyLiquidities} from "../../../shared/HookModifyLiquidities.sol";
import {Deploy, IPositionDescriptor} from "../../../shared/Deploy.sol";
import {ERC721PermitHash} from "../../../../src/libraries/ERC721PermitHash.sol";
import {IWETH9} from "../../../../src/interfaces/external/IWETH9.sol";
import {LiquidityOperations} from "../../../shared/LiquidityOperations.sol";
import {PositionConfig} from "../../../shared/PositionConfig.sol";
import {PermissionedDeployers} from "./PermissionedDeployers.sol";
import {IPositionManager} from "../../../../src/interfaces/IPositionManager.sol";
import {Planner, Plan} from "../../../shared/Planner.sol";
import {ActionConstants} from "../../../../src/libraries/ActionConstants.sol";
import {Actions} from "../../../../src/libraries/Actions.sol";

struct BalanceInfo {
    uint256 balance0;
    uint256 balance1;
    uint256 balance0Manager;
    uint256 balance1Manager;
}

/// @notice A shared test contract that wraps the v4-core deployers contract and exposes basic liquidity operations on posm.
contract PermissionedPosmTestSetup is Test, PermissionedDeployers, DeployPermit2, LiquidityOperations {
    uint256 private constant STARTING_USER_BALANCE = 10_000_000 ether;
    address public constant GOVERNANCE = address(0xABCD);

    IAllowanceTransfer public permit2;
    IPositionDescriptor public positionDescriptor;
    TransparentUpgradeableProxy public proxy;
    IPositionDescriptor public proxyAsImplementation;
    HookModifyLiquidities public hookModifyLiquidities;
    Currency public currency2;
    IWETH9 public _WETH9;

    WETH public wethImpl = new WETH();

    PoolKey public wethKey;

    mapping(Currency => Currency) public wrappedToPermissioned;

<<<<<<< HEAD
    function deployAndApprovePosm(
        IPoolManager poolManager,
        address wrappedTokenFactory_,
        address permissionedHooks_,
        bytes32 salt
    ) public {
        deployPermissionedPosm(poolManager, wrappedTokenFactory_, permissionedHooks_, salt);
        approvePosm();
    }

    function deployPermissionedPosm(
        IPoolManager poolManager,
        address wrappedTokenFactory_,
        address permissionedHooks_,
        bytes32 salt
    ) internal {
=======
    function deployAndApprovePosm(IPoolManager poolManager, address wrappedTokenFactory, bytes32 salt) public {
        deployPermissionedPosm(poolManager, wrappedTokenFactory, salt);
        approvePosm();
    }

    function deployPermissionedPosm(IPoolManager poolManager, address wrappedTokenFactory, bytes32 salt) internal {
>>>>>>> a8ae2052
        permit2 = IAllowanceTransfer(deployPermit2());
        _WETH9 = deployWETH();
        proxyAsImplementation = deployDescriptor(poolManager, "ETH");
        lpm = Deploy.permissionedPositionManager(
            address(poolManager),
            address(permit2),
            100_000,
            address(proxyAsImplementation),
            address(_WETH9),
<<<<<<< HEAD
            wrappedTokenFactory_,
            permissionedHooks_,
=======
            wrappedTokenFactory,
>>>>>>> a8ae2052
            abi.encode(salt)
        );
    }

<<<<<<< HEAD
    function deployAndApprovePosmOnly(
        IPoolManager poolManager,
        address wrappedTokenFactory_,
        address permissionedHooks_,
        bytes32 salt
    ) public returns (IPositionManager secondaryPosm) {
=======
    function deployAndApprovePosmOnly(IPoolManager poolManager, address wrappedTokenFactory, bytes32 salt)
        public
        returns (IPositionManager secondaryPosm)
    {
>>>>>>> a8ae2052
        secondaryPosm = Deploy.permissionedPositionManager(
            address(poolManager),
            address(permit2),
            100_000,
            address(proxyAsImplementation),
            address(_WETH9),
<<<<<<< HEAD
            wrappedTokenFactory_,
            permissionedHooks_,
=======
            wrappedTokenFactory,
>>>>>>> a8ae2052
            abi.encode(salt)
        );
        approvePosm();
    }

    function deployWETH() internal returns (IWETH9) {
        address wethAddr = makeAddr("WETH");
        vm.etch(wethAddr, address(wethImpl).code);
        return IWETH9(wethAddr);
    }

    function deployDescriptor(IPoolManager poolManager_, bytes32 label) internal returns (IPositionDescriptor) {
        positionDescriptor = Deploy.positionDescriptor(address(poolManager_), address(_WETH9), label, hex"00");
        proxy = Deploy.transparentUpgradeableProxy(address(positionDescriptor), GOVERNANCE, "", hex"03");
        return IPositionDescriptor(address(proxy));
    }

    function seedBalance(address to) internal {
        IERC20(Currency.unwrap(currency0)).transfer(to, STARTING_USER_BALANCE);
        IERC20(Currency.unwrap(currency1)).transfer(to, STARTING_USER_BALANCE);
        IERC20(Currency.unwrap(currency2)).transfer(to, STARTING_USER_BALANCE);
    }

    function approvePosm() internal {
        approvePosmCurrency(currency0);
        approvePosmCurrency(currency1);
        approvePosmCurrency(currency2);
    }

    function approvePosmCurrency(Currency currency) internal {
        // Because POSM uses permit2, we must execute 2 permits/approvals.
        // 1. First, the caller must approve permit2 on the token.
        IERC20(Currency.unwrap(currency)).approve(address(permit2), type(uint256).max);
        // 2. Then, the caller must approve POSM as a spender of permit2.
        permit2.approve(Currency.unwrap(currency), address(lpm), type(uint160).max, type(uint48).max);
    }

    // Does the same approvals as approvePosm, but for a specific address.
    /// @dev Should not be in a prank when calling this function
    function approvePosmFor(address addr) internal {
        vm.startPrank(addr);
        approvePosm();
        vm.stopPrank();
    }

    function getDigest(address spender, uint256 tokenId, uint256 nonce, uint256 deadline)
        internal
        view
        returns (bytes32 digest)
    {
        digest = keccak256(
            abi.encodePacked(
                "\x19\x01",
                lpm.DOMAIN_SEPARATOR(),
                keccak256(abi.encode(ERC721PermitHash.PERMIT_TYPEHASH, spender, tokenId, nonce, deadline))
            )
        );
    }

    function getPermissionedCurrency(Currency currency) internal view returns (Currency) {
        Currency permissionedCurrency = wrappedToPermissioned[currency];
        if (permissionedCurrency == Currency.wrap(address(0))) {
            return currency;
        }
        return permissionedCurrency;
    }

    function setupContractBalance(PoolKey memory key, uint256 amount0ToTransfer, uint256 amount1ToTransfer) internal {
        getPermissionedCurrency(key.currency0).transfer(address(lpm), amount0ToTransfer);
        getPermissionedCurrency(key.currency1).transfer(address(lpm), amount1ToTransfer);

        assertEq(getPermissionedCurrency(key.currency0).balanceOf(address(lpm)), amount0ToTransfer);
        assertEq(getPermissionedCurrency(key.currency1).balanceOf(address(lpm)), amount1ToTransfer);
    }

    /// @dev This function is used to avoid stack-too-deep errors
    function getBalanceInfoSelfAndManager(PoolKey memory key) internal view returns (BalanceInfo memory) {
        return BalanceInfo({
            balance0: getPermissionedCurrency(key.currency0).balanceOfSelf(),
            balance1: getPermissionedCurrency(key.currency1).balanceOfSelf(),
            balance0Manager: key.currency0.balanceOf(address(manager)),
            balance1Manager: key.currency1.balanceOf(address(manager))
        });
    }

    /// @dev This function is used to avoid stack-too-deep errors
    function getBalanceInfo(PoolKey memory key) internal view returns (BalanceInfo memory) {
        return BalanceInfo({
            balance0: getPermissionedCurrency(key.currency0).balanceOf(address(lpm)),
            balance1: getPermissionedCurrency(key.currency1).balanceOf(address(lpm)),
            balance0Manager: key.currency0.balanceOf(address(manager)),
            balance1Manager: key.currency1.balanceOf(address(manager))
        });
    }

    function createMintPlan(PoolKey memory key, uint256 amount0ToTransfer, uint256 amount1ToTransfer)
        internal
        view
        returns (bytes memory)
    {
        int24 tickLower = -int24(key.tickSpacing);
        int24 tickUpper = int24(key.tickSpacing);
        uint256 liquidityToAdd = LiquidityAmounts.getLiquidityForAmounts(
            SQRT_PRICE_1_1,
            TickMath.getSqrtPriceAtTick(tickLower),
            TickMath.getSqrtPriceAtTick(tickUpper),
            amount0ToTransfer,
            amount1ToTransfer
        );

        PositionConfig memory config = PositionConfig({poolKey: key, tickLower: tickLower, tickUpper: tickUpper});

        Plan memory planner = Planner.init();
        planner.add(
            Actions.MINT_POSITION,
            abi.encode(
                config.poolKey,
                config.tickLower,
                config.tickUpper,
                liquidityToAdd,
                MAX_SLIPPAGE_INCREASE,
                MAX_SLIPPAGE_INCREASE,
                address(this), // recipient
                ZERO_BYTES // hookData
            )
        );

        planner.add(Actions.SETTLE, abi.encode(key.currency0, ActionConstants.OPEN_DELTA, false));
        planner.add(Actions.SETTLE, abi.encode(key.currency1, ActionConstants.OPEN_DELTA, false));

        return planner.finalizeModifyLiquidityWithClose(config.poolKey);
    }

    function verifyMintResults(PoolKey memory key, BalanceInfo memory balanceInfoBefore, uint256 tokenId)
        internal
        view
    {
        uint256 balance0After = getPermissionedCurrency(key.currency0).balanceOf(address(lpm));
        uint256 balance1After = getPermissionedCurrency(key.currency1).balanceOf(address(lpm));
        uint256 balance0ManagerAfter = key.currency0.balanceOf(address(manager));
        uint256 balance1ManagerAfter = key.currency1.balanceOf(address(manager));
        uint256 liquidity = lpm.getPositionLiquidity(tokenId);

        assertEq(tokenId, lpm.nextTokenId() - 1);
        assertEq(IERC721(address(lpm)).ownerOf(tokenId), address(this));
        assertGt(balanceInfoBefore.balance0, balance0After);
        assertGt(balanceInfoBefore.balance1, balance1After);
        assertEq(balanceInfoBefore.balance0 - balance0After, balance0ManagerAfter - balanceInfoBefore.balance0Manager);
        assertEq(balanceInfoBefore.balance1 - balance1After, balance1ManagerAfter - balanceInfoBefore.balance1Manager);
        assertEq(
            liquidity,
            LiquidityAmounts.getLiquidityForAmounts(
                SQRT_PRICE_1_1,
                TickMath.getSqrtPriceAtTick(-int24(key.tickSpacing)),
                TickMath.getSqrtPriceAtTick(int24(key.tickSpacing)),
                100e18,
                100e18
            )
        );
    }
}<|MERGE_RESOLUTION|>--- conflicted
+++ resolved
@@ -53,31 +53,12 @@
 
     mapping(Currency => Currency) public wrappedToPermissioned;
 
-<<<<<<< HEAD
-    function deployAndApprovePosm(
-        IPoolManager poolManager,
-        address wrappedTokenFactory_,
-        address permissionedHooks_,
-        bytes32 salt
-    ) public {
-        deployPermissionedPosm(poolManager, wrappedTokenFactory_, permissionedHooks_, salt);
+    function deployAndApprovePosm(IPoolManager poolManager, address wrappedTokenFactory_, bytes32 salt) public {
+        deployPermissionedPosm(poolManager, wrappedTokenFactory_, salt);
         approvePosm();
     }
 
-    function deployPermissionedPosm(
-        IPoolManager poolManager,
-        address wrappedTokenFactory_,
-        address permissionedHooks_,
-        bytes32 salt
-    ) internal {
-=======
-    function deployAndApprovePosm(IPoolManager poolManager, address wrappedTokenFactory, bytes32 salt) public {
-        deployPermissionedPosm(poolManager, wrappedTokenFactory, salt);
-        approvePosm();
-    }
-
-    function deployPermissionedPosm(IPoolManager poolManager, address wrappedTokenFactory, bytes32 salt) internal {
->>>>>>> a8ae2052
+    function deployPermissionedPosm(IPoolManager poolManager, address wrappedTokenFactory_, bytes32 salt) internal {
         permit2 = IAllowanceTransfer(deployPermit2());
         _WETH9 = deployWETH();
         proxyAsImplementation = deployDescriptor(poolManager, "ETH");
@@ -87,41 +68,22 @@
             100_000,
             address(proxyAsImplementation),
             address(_WETH9),
-<<<<<<< HEAD
             wrappedTokenFactory_,
-            permissionedHooks_,
-=======
-            wrappedTokenFactory,
->>>>>>> a8ae2052
             abi.encode(salt)
         );
     }
 
-<<<<<<< HEAD
-    function deployAndApprovePosmOnly(
-        IPoolManager poolManager,
-        address wrappedTokenFactory_,
-        address permissionedHooks_,
-        bytes32 salt
-    ) public returns (IPositionManager secondaryPosm) {
-=======
-    function deployAndApprovePosmOnly(IPoolManager poolManager, address wrappedTokenFactory, bytes32 salt)
+    function deployAndApprovePosmOnly(IPoolManager poolManager, address wrappedTokenFactory_, bytes32 salt)
         public
         returns (IPositionManager secondaryPosm)
     {
->>>>>>> a8ae2052
         secondaryPosm = Deploy.permissionedPositionManager(
             address(poolManager),
             address(permit2),
             100_000,
             address(proxyAsImplementation),
             address(_WETH9),
-<<<<<<< HEAD
             wrappedTokenFactory_,
-            permissionedHooks_,
-=======
-            wrappedTokenFactory,
->>>>>>> a8ae2052
             abi.encode(salt)
         );
         approvePosm();
