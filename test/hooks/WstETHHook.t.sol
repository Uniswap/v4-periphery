// SPDX-License-Identifier: MIT
pragma solidity ^0.8.24;

import {Test} from "forge-std/Test.sol";
import {PoolKey} from "@uniswap/v4-core/src/types/PoolKey.sol";
import {Currency} from "@uniswap/v4-core/src/types/Currency.sol";
import {PoolId, PoolIdLibrary} from "@uniswap/v4-core/src/types/PoolId.sol";
import {CurrencyLibrary} from "@uniswap/v4-core/src/types/Currency.sol";
import {TickMath} from "@uniswap/v4-core/src/libraries/TickMath.sol";
import {Deployers} from "@uniswap/v4-core/test/utils/Deployers.sol";
import {CustomRevert} from "@uniswap/v4-core/src/libraries/CustomRevert.sol";
import {IHooks} from "@uniswap/v4-core/src/interfaces/IHooks.sol";
import {Hooks} from "@uniswap/v4-core/src/libraries/Hooks.sol";
import {ERC20} from "solmate/src/tokens/ERC20.sol";
import {MockERC20} from "solmate/src/test/utils/mocks/MockERC20.sol";

import {BaseTokenWrapperHook} from "../../src/base/hooks/BaseTokenWrapperHook.sol";
import {WstETHHook} from "../../src/hooks/WstETHHook.sol";
import {IWstETH} from "../../src/interfaces/external/IWstETH.sol";
import {MockWstETH} from "../mocks/MockWstETH.sol";
<<<<<<< HEAD
import {TestRouter} from "../shared/TestRouter.sol";
=======
import {ModifyLiquidityParams, SwapParams} from "@uniswap/v4-core/src/types/PoolOperation.sol";
>>>>>>> 444c526b

contract WstETHHookTest is Test, Deployers {
    using PoolIdLibrary for PoolKey;
    using CurrencyLibrary for Currency;

    WstETHHook public hook;
    MockWstETH public wstETH;
    MockERC20 public stETH;
    TestRouter public router;
    PoolKey poolKey;
    uint160 initSqrtPriceX96;

    // Users
    address alice = makeAddr("alice");
    address bob = makeAddr("bob");

    event Transfer(address indexed from, address indexed to, uint256 amount);

    function setUp() public {
        deployFreshManagerAndRouters();
        router = new TestRouter(manager);

        // Deploy mock stETH and wstETH
        stETH = new MockERC20("Liquid staked Ether", "stETH", 18);
        wstETH = new MockWstETH(address(stETH));

        // Deploy WstETH hook
        hook = WstETHHook(
            payable(
                address(
                    uint160(
                        type(uint160).max & clearAllHookPermissionsMask | Hooks.BEFORE_SWAP_FLAG
                            | Hooks.BEFORE_ADD_LIQUIDITY_FLAG | Hooks.BEFORE_SWAP_RETURNS_DELTA_FLAG
                            | Hooks.BEFORE_INITIALIZE_FLAG
                    )
                )
            )
        );
        deployCodeTo("WstETHHook", abi.encode(manager, wstETH), address(hook));

        // Create pool key for stETH/wstETH
        poolKey = PoolKey({
            currency0: Currency.wrap(address(stETH)),
            currency1: Currency.wrap(address(wstETH)),
            fee: 0, // Must be 0 for wrapper pools
            tickSpacing: 60,
            hooks: IHooks(address(hook))
        });

        // Initialize pool at 1:1 price
        initSqrtPriceX96 = uint160(TickMath.getSqrtPriceAtTick(0));
        manager.initialize(poolKey, initSqrtPriceX96);

        // Give users some tokens
        stETH.mint(alice, 100 ether);
        stETH.mint(bob, 100 ether);
        stETH.mint(address(this), 200 ether);
        stETH.mint(address(wstETH), 200 ether);

        wstETH.mint(alice, 100 ether);
        wstETH.mint(bob, 100 ether);
        wstETH.mint(address(this), 200 ether);

        _addUnrelatedLiquidity();
    }

    function test_initialization() public view {
        assertEq(address(hook.wstETH()), address(wstETH));
        assertEq(Currency.unwrap(hook.wrapperCurrency()), address(wstETH));
        assertEq(Currency.unwrap(hook.underlyingCurrency()), address(stETH));
    }

    function test_wrap_exactInput() public {
        uint256 wrapAmount = 1 ether;
        uint256 expectedOutput = wstETH.getWstETHByStETH(wrapAmount);

        vm.startPrank(alice);
        stETH.approve(address(router), type(uint256).max);

        uint256 aliceStethBefore = stETH.balanceOf(alice);
        uint256 aliceWstethBefore = wstETH.balanceOf(alice);
        uint256 managerStethBefore = stETH.balanceOf(address(manager));
        uint256 managerWstethBefore = wstETH.balanceOf(address(manager));

        router.swap(
            poolKey,
            SwapParams({
                zeroForOne: true, // stETH (0) to wstETH (1)
                amountSpecified: -int256(wrapAmount),
                sqrtPriceLimitX96: TickMath.MIN_SQRT_PRICE + 1
            }),
            ""
        );

        vm.stopPrank();

        assertEq(aliceStethBefore - stETH.balanceOf(alice), wrapAmount);
        assertEq(wstETH.balanceOf(alice) - aliceWstethBefore, expectedOutput);
        assertEq(managerStethBefore, stETH.balanceOf(address(manager)));
        assertEq(managerWstethBefore, wstETH.balanceOf(address(manager)));
    }

    function test_unwrap_exactInput() public {
        uint256 unwrapAmount = 1 ether;
        uint256 expectedOutput = wstETH.getStETHByWstETH(unwrapAmount);

        vm.startPrank(alice);
        wstETH.approve(address(router), type(uint256).max);

        uint256 aliceStethBefore = stETH.balanceOf(alice);
        uint256 aliceWstethBefore = wstETH.balanceOf(alice);
        uint256 managerStethBefore = stETH.balanceOf(address(manager));
        uint256 managerWstethBefore = wstETH.balanceOf(address(manager));

        router.swap(
            poolKey,
            SwapParams({
                zeroForOne: false, // wstETH (1) to stETH (0)
                amountSpecified: -int256(unwrapAmount),
                sqrtPriceLimitX96: TickMath.MAX_SQRT_PRICE - 1
            }),
            ""
        );

        vm.stopPrank();

        assertEq(stETH.balanceOf(alice) - aliceStethBefore, expectedOutput);
        assertEq(aliceWstethBefore - wstETH.balanceOf(alice), unwrapAmount);
        assertEq(managerStethBefore, stETH.balanceOf(address(manager)));
        assertEq(managerWstethBefore, wstETH.balanceOf(address(manager)));
    }

    function test_revert_wrap_exactOutput() public {
        vm.startPrank(alice);
<<<<<<< HEAD
        wstETH.approve(address(router), type(uint256).max);
        vm.expectRevert(
            abi.encodeWithSelector(
                CustomRevert.WrappedError.selector,
                address(hook),
                IHooks.beforeSwap.selector,
                abi.encodeWithSelector(BaseTokenWrapperHook.ExactOutputNotSupported.selector),
                abi.encodeWithSelector(Hooks.HookCallFailed.selector)
            )
        );
        router.swap(
            poolKey, IPoolManager.SwapParams({zeroForOne: true, amountSpecified: 1 ether, sqrtPriceLimitX96: 0}), ""
=======
        stETH.approve(address(swapRouter), type(uint256).max);

        uint256 aliceStethBefore = stETH.balanceOf(alice);
        uint256 aliceWstethBefore = wstETH.balanceOf(alice);
        uint256 managerStethBefore = stETH.balanceOf(address(manager));
        uint256 managerWstethBefore = wstETH.balanceOf(address(manager));

        PoolSwapTest.TestSettings memory testSettings =
            PoolSwapTest.TestSettings({takeClaims: false, settleUsingBurn: false});
        swapRouter.swap(
            poolKey,
            SwapParams({
                zeroForOne: true, // stETH (0) to wstETH (1)
                amountSpecified: int256(wrapAmount),
                sqrtPriceLimitX96: TickMath.MIN_SQRT_PRICE + 1
            }),
            testSettings,
            ""
>>>>>>> 444c526b
        );
    }

    function test_revert_unwrap_exactOutput() public {
        vm.startPrank(alice);
<<<<<<< HEAD
        stETH.approve(address(router), type(uint256).max);
        vm.expectRevert(
            abi.encodeWithSelector(
                CustomRevert.WrappedError.selector,
                address(hook),
                IHooks.beforeSwap.selector,
                abi.encodeWithSelector(BaseTokenWrapperHook.ExactOutputNotSupported.selector),
                abi.encodeWithSelector(Hooks.HookCallFailed.selector)
            )
        );
        router.swap(
            poolKey, IPoolManager.SwapParams({zeroForOne: false, amountSpecified: 1 ether, sqrtPriceLimitX96: 0}), ""
=======
        wstETH.approve(address(swapRouter), type(uint256).max);

        uint256 aliceStethBefore = stETH.balanceOf(alice);
        uint256 aliceWstethBefore = wstETH.balanceOf(alice);
        uint256 managerStethBefore = stETH.balanceOf(address(manager));
        uint256 managerWstethBefore = wstETH.balanceOf(address(manager));

        PoolSwapTest.TestSettings memory testSettings =
            PoolSwapTest.TestSettings({takeClaims: false, settleUsingBurn: false});
        swapRouter.swap(
            poolKey,
            SwapParams({
                zeroForOne: false, // wstETH (1) to stETH (0)
                amountSpecified: int256(unwrapAmount),
                sqrtPriceLimitX96: TickMath.MAX_SQRT_PRICE - 1
            }),
            testSettings,
            ""
>>>>>>> 444c526b
        );
    }

    function test_revertAddLiquidity() public {
        vm.expectRevert(
            abi.encodeWithSelector(
                CustomRevert.WrappedError.selector,
                address(hook),
                IHooks.beforeAddLiquidity.selector,
                abi.encodeWithSelector(BaseTokenWrapperHook.LiquidityNotAllowed.selector),
                abi.encodeWithSelector(Hooks.HookCallFailed.selector)
            )
        );

        modifyLiquidityRouter.modifyLiquidity(
            poolKey,
            ModifyLiquidityParams({tickLower: -120, tickUpper: 120, liquidityDelta: 1000e18, salt: bytes32(0)}),
            ""
        );
    }

    function test_revertInvalidPoolInitialization() public {
        // Try to initialize with non-zero fee
        PoolKey memory invalidKey = PoolKey({
            currency0: Currency.wrap(address(stETH)),
            currency1: Currency.wrap(address(wstETH)),
            fee: 3000, // Invalid: must be 0
            tickSpacing: 60,
            hooks: IHooks(address(hook))
        });

        vm.expectRevert(
            abi.encodeWithSelector(
                CustomRevert.WrappedError.selector,
                address(hook),
                IHooks.beforeInitialize.selector,
                abi.encodeWithSelector(BaseTokenWrapperHook.InvalidPoolFee.selector),
                abi.encodeWithSelector(Hooks.HookCallFailed.selector)
            )
        );
        manager.initialize(invalidKey, initSqrtPriceX96);

        // Try to initialize with wrong token pair
        MockERC20 randomToken = new MockERC20("Random", "RND", 18);
        // sort tokens
        (Currency currency0, Currency currency1) = address(randomToken) < address(wstETH)
            ? (Currency.wrap(address(randomToken)), Currency.wrap(address(wstETH)))
            : (Currency.wrap(address(wstETH)), Currency.wrap(address(randomToken)));
        invalidKey =
            PoolKey({currency0: currency0, currency1: currency1, fee: 0, tickSpacing: 60, hooks: IHooks(address(hook))});

        vm.expectRevert(
            abi.encodeWithSelector(
                CustomRevert.WrappedError.selector,
                address(hook),
                IHooks.beforeInitialize.selector,
                abi.encodeWithSelector(BaseTokenWrapperHook.InvalidPoolToken.selector),
                abi.encodeWithSelector(Hooks.HookCallFailed.selector)
            )
        );
        manager.initialize(invalidKey, initSqrtPriceX96);
    }

    function _addUnrelatedLiquidity() internal {
        // Create a hookless pool key for stETH/wstETH
        PoolKey memory unrelatedPoolKey = PoolKey({
            currency0: Currency.wrap(address(stETH)),
            currency1: Currency.wrap(address(wstETH)),
            fee: 100,
            tickSpacing: 60,
            hooks: IHooks(address(0))
        });

        manager.initialize(unrelatedPoolKey, uint160(TickMath.getSqrtPriceAtTick(0)));

        stETH.approve(address(modifyLiquidityRouter), type(uint256).max);
        wstETH.approve(address(modifyLiquidityRouter), type(uint256).max);
        modifyLiquidityRouter.modifyLiquidity(
            unrelatedPoolKey,
            ModifyLiquidityParams({tickLower: -120, tickUpper: 120, liquidityDelta: 1000e18, salt: bytes32(0)}),
            ""
        );
    }
}<|MERGE_RESOLUTION|>--- conflicted
+++ resolved
@@ -18,11 +18,8 @@
 import {WstETHHook} from "../../src/hooks/WstETHHook.sol";
 import {IWstETH} from "../../src/interfaces/external/IWstETH.sol";
 import {MockWstETH} from "../mocks/MockWstETH.sol";
-<<<<<<< HEAD
 import {TestRouter} from "../shared/TestRouter.sol";
-=======
 import {ModifyLiquidityParams, SwapParams} from "@uniswap/v4-core/src/types/PoolOperation.sol";
->>>>>>> 444c526b
 
 contract WstETHHookTest is Test, Deployers {
     using PoolIdLibrary for PoolKey;
@@ -157,7 +154,6 @@
 
     function test_revert_wrap_exactOutput() public {
         vm.startPrank(alice);
-<<<<<<< HEAD
         wstETH.approve(address(router), type(uint256).max);
         vm.expectRevert(
             abi.encodeWithSelector(
@@ -170,32 +166,11 @@
         );
         router.swap(
             poolKey, IPoolManager.SwapParams({zeroForOne: true, amountSpecified: 1 ether, sqrtPriceLimitX96: 0}), ""
-=======
-        stETH.approve(address(swapRouter), type(uint256).max);
-
-        uint256 aliceStethBefore = stETH.balanceOf(alice);
-        uint256 aliceWstethBefore = wstETH.balanceOf(alice);
-        uint256 managerStethBefore = stETH.balanceOf(address(manager));
-        uint256 managerWstethBefore = wstETH.balanceOf(address(manager));
-
-        PoolSwapTest.TestSettings memory testSettings =
-            PoolSwapTest.TestSettings({takeClaims: false, settleUsingBurn: false});
-        swapRouter.swap(
-            poolKey,
-            SwapParams({
-                zeroForOne: true, // stETH (0) to wstETH (1)
-                amountSpecified: int256(wrapAmount),
-                sqrtPriceLimitX96: TickMath.MIN_SQRT_PRICE + 1
-            }),
-            testSettings,
-            ""
->>>>>>> 444c526b
         );
     }
 
     function test_revert_unwrap_exactOutput() public {
         vm.startPrank(alice);
-<<<<<<< HEAD
         stETH.approve(address(router), type(uint256).max);
         vm.expectRevert(
             abi.encodeWithSelector(
@@ -208,26 +183,6 @@
         );
         router.swap(
             poolKey, IPoolManager.SwapParams({zeroForOne: false, amountSpecified: 1 ether, sqrtPriceLimitX96: 0}), ""
-=======
-        wstETH.approve(address(swapRouter), type(uint256).max);
-
-        uint256 aliceStethBefore = stETH.balanceOf(alice);
-        uint256 aliceWstethBefore = wstETH.balanceOf(alice);
-        uint256 managerStethBefore = stETH.balanceOf(address(manager));
-        uint256 managerWstethBefore = wstETH.balanceOf(address(manager));
-
-        PoolSwapTest.TestSettings memory testSettings =
-            PoolSwapTest.TestSettings({takeClaims: false, settleUsingBurn: false});
-        swapRouter.swap(
-            poolKey,
-            SwapParams({
-                zeroForOne: false, // wstETH (1) to stETH (0)
-                amountSpecified: int256(unwrapAmount),
-                sqrtPriceLimitX96: TickMath.MAX_SQRT_PRICE - 1
-            }),
-            testSettings,
-            ""
->>>>>>> 444c526b
         );
     }
 
