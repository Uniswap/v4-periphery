--- conflicted
+++ resolved
@@ -61,11 +61,7 @@
         Currency[] memory currencies = new Currency[](2);
         currencies[0] = currency0;
         currencies[1] = currency1;
-<<<<<<< HEAD
-        int128[] memory result = lpm.unlockAndExecute(calls, currencies);
-=======
         int128[] memory result = lpm.modifyLiquidities(calls, currencies);
->>>>>>> 7db4e142
         BalanceDelta delta = toBalanceDelta(result[0], result[1]);
 
         uint256 balance0After = currency0.balanceOfSelf();
@@ -226,17 +222,10 @@
         uint256 balance0BeforeBurn = currency0.balanceOfSelf();
         uint256 balance1BeforeBurn = currency1.balanceOfSelf();
         // TODO, encode this under one call
-<<<<<<< HEAD
-        _decreaseLiquidity(tokenId, liquidity, ZERO_BYTES, false);
-        _collect(tokenId, address(this), ZERO_BYTES, false);
-        BalanceDelta delta = lpm.burn(tokenId);
-        (liquidity,,,,) = lpm.positions(address(this), range.toId());
-=======
         BalanceDelta deltaDecrease = _decreaseLiquidity(tokenId, liquidity, ZERO_BYTES, false);
         BalanceDelta deltaCollect = _collect(tokenId, address(this), ZERO_BYTES, false);
         lpm.burn(tokenId);
-        (,, liquidity,,,,) = lpm.positions(address(this), range.toId());
->>>>>>> 7db4e142
+        (liquidity,,,,) = lpm.positions(address(this), range.toId());
         assertEq(liquidity, 0);
 
         // TODO: slightly off by 1 bip (0.0001%)
