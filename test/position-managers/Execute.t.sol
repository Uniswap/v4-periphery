--- conflicted
+++ resolved
@@ -11,12 +11,9 @@
 import {BalanceDelta} from "@uniswap/v4-core/src/types/BalanceDelta.sol";
 import {FixedPointMathLib} from "solmate/src/utils/FixedPointMathLib.sol";
 import {StateLibrary} from "@uniswap/v4-core/src/libraries/StateLibrary.sol";
-<<<<<<< HEAD
 import {TickMath} from "@uniswap/v4-core/src/libraries/TickMath.sol";
 import {LiquidityAmounts} from "@uniswap/v4-core/test/utils/LiquidityAmounts.sol";
-=======
 import {Position} from "@uniswap/v4-core/src/libraries/Position.sol";
->>>>>>> 10f748e5
 
 import {IERC20} from "forge-std/interfaces/IERC20.sol";
 
@@ -130,15 +127,15 @@
         uint256 initialLiquidity = 100e18;
 
         // mint a position on range [-300, 300]
-        BalanceDelta delta = mint(range, initialLiquidity, address(this), ZERO_BYTES);
+        BalanceDelta delta = mint(config, initialLiquidity, address(this), ZERO_BYTES);
         uint256 tokenId = lpm.nextTokenId() - 1;
 
         // we'll burn and mint a new position on [-60, 60]; calculate the liquidity units for the new range
-        LiquidityRange memory newRange = LiquidityRange({poolKey: range.poolKey, tickLower: -60, tickUpper: 60});
+        PositionConfig memory newConfig = PositionConfig({poolKey: config.poolKey, tickLower: -60, tickUpper: 60});
         uint128 newLiquidity = LiquidityAmounts.getLiquidityForAmounts(
             SQRT_PRICE_1_1,
-            TickMath.getSqrtPriceAtTick(newRange.tickLower),
-            TickMath.getSqrtPriceAtTick(newRange.tickUpper),
+            TickMath.getSqrtPriceAtTick(newConfig.tickLower),
+            TickMath.getSqrtPriceAtTick(newConfig.tickUpper),
             uint128(-delta.amount0()),
             uint128(-delta.amount1())
         );
@@ -149,8 +146,8 @@
         Planner.Plan memory planner = Planner.init();
         planner = planner.add(Actions.DECREASE, abi.encode(tokenId, initialLiquidity, ZERO_BYTES));
         planner = planner.add(Actions.BURN, abi.encode(tokenId));
-        planner = planner.add(Actions.MINT, abi.encode(newRange, newLiquidity, address(this), ZERO_BYTES));
-        bytes memory calls = planner.finalize(range.poolKey);
+        planner = planner.add(Actions.MINT, abi.encode(newConfig, newLiquidity, address(this), ZERO_BYTES));
+        bytes memory calls = planner.finalize(config.poolKey);
 
         bytes[] memory data = lpm.modifyLiquidities(calls, _deadline);
         int256 delta0 = abi.decode(data[data.length - 2], (int256));
@@ -171,8 +168,8 @@
 
         // old position has no liquidity
         bytes32 positionId =
-            keccak256(abi.encodePacked(address(lpm), range.tickLower, range.tickUpper, bytes32(tokenId)));
-        uint128 liquidity = manager.getPositionLiquidity(range.poolKey.toId(), positionId);
+            keccak256(abi.encodePacked(address(lpm), config.tickLower, config.tickUpper, bytes32(tokenId)));
+        uint128 liquidity = manager.getPositionLiquidity(config.poolKey.toId(), positionId);
         assertEq(liquidity, 0);
 
         // new token was minted
@@ -181,8 +178,8 @@
 
         // new token has expected liquidity
         positionId =
-            keccak256(abi.encodePacked(address(lpm), newRange.tickLower, newRange.tickUpper, bytes32(newTokenId)));
-        liquidity = manager.getPositionLiquidity(range.poolKey.toId(), positionId);
+            keccak256(abi.encodePacked(address(lpm), newConfig.tickLower, newConfig.tickUpper, bytes32(newTokenId)));
+        liquidity = manager.getPositionLiquidity(config.poolKey.toId(), positionId);
         assertEq(liquidity, newLiquidity);
     }
 
