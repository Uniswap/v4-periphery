// SPDX-License-Identifier: MIT
pragma solidity ^0.8.24;

import "forge-std/Test.sol";
import {GasSnapshot} from "forge-gas-snapshot/GasSnapshot.sol";
import {PoolManager} from "@uniswap/v4-core/src/PoolManager.sol";
import {IPoolManager} from "@uniswap/v4-core/src/interfaces/IPoolManager.sol";
import {IHooks} from "@uniswap/v4-core/src/interfaces/IHooks.sol";
import {Deployers} from "@uniswap/v4-core/test/utils/Deployers.sol";
import {Currency, CurrencyLibrary} from "@uniswap/v4-core/src/types/Currency.sol";
import {PoolId, PoolIdLibrary} from "@uniswap/v4-core/src/types/PoolId.sol";
import {PoolKey} from "@uniswap/v4-core/src/types/PoolKey.sol";
import {BalanceDelta} from "@uniswap/v4-core/src/types/BalanceDelta.sol";
import {PoolSwapTest} from "@uniswap/v4-core/src/test/PoolSwapTest.sol";
import {LiquidityAmounts} from "../../contracts/libraries/LiquidityAmounts.sol";
import {TickMath} from "@uniswap/v4-core/src/libraries/TickMath.sol";
import {FixedPointMathLib} from "solmate/utils/FixedPointMathLib.sol";
import {StateLibrary} from "@uniswap/v4-core/src/libraries/StateLibrary.sol";
import {SafeCast} from "@uniswap/v4-core/src/libraries/SafeCast.sol";

import {IERC20} from "forge-std/interfaces/IERC20.sol";
import {ERC721} from "@openzeppelin/contracts/token/ERC721/ERC721.sol";

import {INonfungiblePositionManager} from "../../contracts/interfaces/INonfungiblePositionManager.sol";
import {NonfungiblePositionManager} from "../../contracts/NonfungiblePositionManager.sol";
import {LiquidityRange, LiquidityRangeId, LiquidityRangeIdLibrary} from "../../contracts/types/LiquidityRange.sol";

import {LiquidityFuzzers} from "../shared/fuzz/LiquidityFuzzers.sol";

import {LiquidityOperations} from "../shared/LiquidityOperations.sol";

contract ExecuteTest is Test, Deployers, GasSnapshot, LiquidityFuzzers, LiquidityOperations {
    using FixedPointMathLib for uint256;
    using CurrencyLibrary for Currency;
    using LiquidityRangeIdLibrary for LiquidityRange;
    using PoolIdLibrary for PoolKey;
    using SafeCast for uint256;

    PoolId poolId;
    address alice = makeAddr("ALICE");
    address bob = makeAddr("BOB");

    uint256 constant STARTING_USER_BALANCE = 10_000_000 ether;

    // expresses the fee as a wad (i.e. 3000 = 0.003e18 = 0.30%)
    uint256 FEE_WAD;

    LiquidityRange range;

    function setUp() public {
        Deployers.deployFreshManagerAndRouters();
        Deployers.deployMintAndApprove2Currencies();

        (key, poolId) = initPool(currency0, currency1, IHooks(address(0)), 3000, SQRT_PRICE_1_1, ZERO_BYTES);
        FEE_WAD = uint256(key.fee).mulDivDown(FixedPointMathLib.WAD, 1_000_000);

        lpm = new NonfungiblePositionManager(manager);
        IERC20(Currency.unwrap(currency0)).approve(address(lpm), type(uint256).max);
        IERC20(Currency.unwrap(currency1)).approve(address(lpm), type(uint256).max);

        // Give tokens to Alice and Bob, with approvals
        IERC20(Currency.unwrap(currency0)).transfer(alice, STARTING_USER_BALANCE);
        IERC20(Currency.unwrap(currency1)).transfer(alice, STARTING_USER_BALANCE);
        IERC20(Currency.unwrap(currency0)).transfer(bob, STARTING_USER_BALANCE);
        IERC20(Currency.unwrap(currency1)).transfer(bob, STARTING_USER_BALANCE);
        vm.startPrank(alice);
        IERC20(Currency.unwrap(currency0)).approve(address(lpm), type(uint256).max);
        IERC20(Currency.unwrap(currency1)).approve(address(lpm), type(uint256).max);
        vm.stopPrank();
        vm.startPrank(bob);
        IERC20(Currency.unwrap(currency0)).approve(address(lpm), type(uint256).max);
        IERC20(Currency.unwrap(currency1)).approve(address(lpm), type(uint256).max);
        vm.stopPrank();

        // define a reusable range
        range = LiquidityRange({poolKey: key, tickLower: -300, tickUpper: 300});
    }

    function test_execute_increaseLiquidity_once(uint256 initialLiquidity, uint256 liquidityToAdd) public {
        initialLiquidity = bound(initialLiquidity, 1e18, 1000e18);
        liquidityToAdd = bound(liquidityToAdd, 1e18, 1000e18);
<<<<<<< HEAD
        _mint(range, initialLiquidity, 0, address(this), ZERO_BYTES);
=======
        _mint(range, initialLiquidity, block.timestamp, address(this), ZERO_BYTES);
>>>>>>> 7db4e142
        uint256 tokenId = lpm.nextTokenId() - 1;

        bytes[] memory data = new bytes[](1);
        data[0] = abi.encodeWithSelector(
            INonfungiblePositionManager.increaseLiquidity.selector, tokenId, liquidityToAdd, ZERO_BYTES, false
        );

        Currency[] memory currencies = new Currency[](2);
        currencies[0] = currency0;
        currencies[1] = currency1;
<<<<<<< HEAD
        lpm.unlockAndExecute(data, currencies);
=======
        lpm.modifyLiquidities(data, currencies);
>>>>>>> 7db4e142

        (uint256 liquidity,,,,) = lpm.positions(address(this), range.toId());
        assertEq(liquidity, initialLiquidity + liquidityToAdd);
    }

    function test_execute_increaseLiquidity_twice(
        uint256 initialiLiquidity,
        uint256 liquidityToAdd,
        uint256 liquidityToAdd2
    ) public {
        initialiLiquidity = bound(initialiLiquidity, 1e18, 1000e18);
        liquidityToAdd = bound(liquidityToAdd, 1e18, 1000e18);
        liquidityToAdd2 = bound(liquidityToAdd2, 1e18, 1000e18);
<<<<<<< HEAD
        _mint(range, initialiLiquidity, 0, address(this), ZERO_BYTES);
=======
        _mint(range, initialiLiquidity, block.timestamp, address(this), ZERO_BYTES);
>>>>>>> 7db4e142
        uint256 tokenId = lpm.nextTokenId() - 1;

        bytes[] memory data = new bytes[](2);
        data[0] = abi.encodeWithSelector(
            INonfungiblePositionManager.increaseLiquidity.selector, tokenId, liquidityToAdd, ZERO_BYTES, false
        );
        data[1] = abi.encodeWithSelector(
            INonfungiblePositionManager.increaseLiquidity.selector, tokenId, liquidityToAdd2, ZERO_BYTES, false
        );

        Currency[] memory currencies = new Currency[](2);
        currencies[0] = currency0;
        currencies[1] = currency1;
<<<<<<< HEAD
        lpm.unlockAndExecute(data, currencies);
=======
        lpm.modifyLiquidities(data, currencies);
>>>>>>> 7db4e142

        (uint256 liquidity,,,,) = lpm.positions(address(this), range.toId());
        assertEq(liquidity, initialiLiquidity + liquidityToAdd + liquidityToAdd2);
    }

    // this case doesnt make sense in real world usage, so it doesnt have a cool name. but its a good test case
    function test_execute_mintAndIncrease(uint256 intialLiquidity, uint256 liquidityToAdd) public {
        intialLiquidity = bound(intialLiquidity, 1e18, 1000e18);
        liquidityToAdd = bound(liquidityToAdd, 1e18, 1000e18);

        uint256 tokenId = 1; // assume that the .mint() produces tokenId=1, to be used in increaseLiquidity
        bytes[] memory data = new bytes[](2);
        data[0] = abi.encodeWithSelector(
            INonfungiblePositionManager.mint.selector,
            range,
            intialLiquidity,
            block.timestamp + 1,
            address(this),
            ZERO_BYTES
        );
        data[1] = abi.encodeWithSelector(
            INonfungiblePositionManager.increaseLiquidity.selector, tokenId, liquidityToAdd, ZERO_BYTES, false
        );

        Currency[] memory currencies = new Currency[](2);
        currencies[0] = currency0;
        currencies[1] = currency1;
<<<<<<< HEAD
        lpm.unlockAndExecute(data, currencies);
=======
        lpm.modifyLiquidities(data, currencies);
>>>>>>> 7db4e142

        (uint256 liquidity,,,,) = lpm.positions(address(this), range.toId());
        assertEq(liquidity, intialLiquidity + liquidityToAdd);
    }

    // rebalance: burn and mint
    function test_execute_rebalance() public {}
    // coalesce: burn and increase
    function test_execute_coalesce() public {}
    // split: decrease and mint
    function test_execute_split() public {}
    // shift: decrease and increase
    function test_execute_shift() public {}
    // shard: collect and mint
    function test_execute_shard() public {}
    // feed: collect and increase
    function test_execute_feed() public {}

    // transplant: burn and mint on different keys
    function test_execute_transplant() public {}
    // cross-coalesce: burn and increase on different keys
    function test_execute_crossCoalesce() public {}
    // cross-split: decrease and mint on different keys
    function test_execute_crossSplit() public {}
    // cross-shift: decrease and increase on different keys
    function test_execute_crossShift() public {}
    // cross-shard: collect and mint on different keys
    function test_execute_crossShard() public {}
    // cross-feed: collect and increase on different keys
    function test_execute_crossFeed() public {}
}<|MERGE_RESOLUTION|>--- conflicted
+++ resolved
@@ -79,11 +79,7 @@
     function test_execute_increaseLiquidity_once(uint256 initialLiquidity, uint256 liquidityToAdd) public {
         initialLiquidity = bound(initialLiquidity, 1e18, 1000e18);
         liquidityToAdd = bound(liquidityToAdd, 1e18, 1000e18);
-<<<<<<< HEAD
-        _mint(range, initialLiquidity, 0, address(this), ZERO_BYTES);
-=======
         _mint(range, initialLiquidity, block.timestamp, address(this), ZERO_BYTES);
->>>>>>> 7db4e142
         uint256 tokenId = lpm.nextTokenId() - 1;
 
         bytes[] memory data = new bytes[](1);
@@ -94,11 +90,7 @@
         Currency[] memory currencies = new Currency[](2);
         currencies[0] = currency0;
         currencies[1] = currency1;
-<<<<<<< HEAD
-        lpm.unlockAndExecute(data, currencies);
-=======
         lpm.modifyLiquidities(data, currencies);
->>>>>>> 7db4e142
 
         (uint256 liquidity,,,,) = lpm.positions(address(this), range.toId());
         assertEq(liquidity, initialLiquidity + liquidityToAdd);
@@ -112,11 +104,7 @@
         initialiLiquidity = bound(initialiLiquidity, 1e18, 1000e18);
         liquidityToAdd = bound(liquidityToAdd, 1e18, 1000e18);
         liquidityToAdd2 = bound(liquidityToAdd2, 1e18, 1000e18);
-<<<<<<< HEAD
-        _mint(range, initialiLiquidity, 0, address(this), ZERO_BYTES);
-=======
         _mint(range, initialiLiquidity, block.timestamp, address(this), ZERO_BYTES);
->>>>>>> 7db4e142
         uint256 tokenId = lpm.nextTokenId() - 1;
 
         bytes[] memory data = new bytes[](2);
@@ -130,11 +118,7 @@
         Currency[] memory currencies = new Currency[](2);
         currencies[0] = currency0;
         currencies[1] = currency1;
-<<<<<<< HEAD
-        lpm.unlockAndExecute(data, currencies);
-=======
         lpm.modifyLiquidities(data, currencies);
->>>>>>> 7db4e142
 
         (uint256 liquidity,,,,) = lpm.positions(address(this), range.toId());
         assertEq(liquidity, initialiLiquidity + liquidityToAdd + liquidityToAdd2);
@@ -162,11 +146,7 @@
         Currency[] memory currencies = new Currency[](2);
         currencies[0] = currency0;
         currencies[1] = currency1;
-<<<<<<< HEAD
-        lpm.unlockAndExecute(data, currencies);
-=======
         lpm.modifyLiquidities(data, currencies);
->>>>>>> 7db4e142
 
         (uint256 liquidity,,,,) = lpm.positions(address(this), range.toId());
         assertEq(liquidity, intialLiquidity + liquidityToAdd);
