// SPDX-License-Identifier: MIT
pragma solidity ^0.8.24;

import "forge-std/Test.sol";
import {IERC20} from "forge-std/interfaces/IERC20.sol";

import {CustomRevert} from "@uniswap/v4-core/src/libraries/CustomRevert.sol";
import {PoolManager} from "@uniswap/v4-core/src/PoolManager.sol";
import {IPoolManager} from "@uniswap/v4-core/src/interfaces/IPoolManager.sol";
import {IHooks} from "@uniswap/v4-core/src/interfaces/IHooks.sol";
import {Hooks} from "@uniswap/v4-core/src/libraries/Hooks.sol";
import {Currency, CurrencyLibrary} from "@uniswap/v4-core/src/types/Currency.sol";
import {PoolId, PoolIdLibrary} from "@uniswap/v4-core/src/types/PoolId.sol";
import {PoolKey} from "@uniswap/v4-core/src/types/PoolKey.sol";
import {BalanceDelta} from "@uniswap/v4-core/src/types/BalanceDelta.sol";
import {StateLibrary} from "@uniswap/v4-core/src/libraries/StateLibrary.sol";
import {Position} from "@uniswap/v4-core/src/libraries/Position.sol";
import {SafeCast} from "@uniswap/v4-core/src/libraries/SafeCast.sol";
import {LiquidityAmounts} from "@uniswap/v4-core/test/utils/LiquidityAmounts.sol";
import {TickMath} from "@uniswap/v4-core/src/libraries/TickMath.sol";
import {Pool} from "@uniswap/v4-core/src/libraries/Pool.sol";

import {MockERC20} from "solmate/src/test/utils/mocks/MockERC20.sol";

import {IPositionManager} from "../../src/interfaces/IPositionManager.sol";
import {IMulticall_v4} from "../../src/interfaces/IMulticall_v4.sol";
import {ReentrancyLock} from "../../src/base/ReentrancyLock.sol";
import {Actions} from "../../src/libraries/Actions.sol";
import {PositionManager} from "../../src/PositionManager.sol";
import {PositionConfig} from "../shared/PositionConfig.sol";
import {BipsLibrary} from "../../src/libraries/BipsLibrary.sol";

import {LiquidityFuzzers} from "../shared/fuzz/LiquidityFuzzers.sol";
import {Planner, Plan} from "../shared/Planner.sol";
import {PosmTestSetup} from "../shared/PosmTestSetup.sol";
import {ActionConstants} from "../../src/libraries/ActionConstants.sol";
import {Planner, Plan} from "../shared/Planner.sol";
import {DeltaResolver} from "../../src/base/DeltaResolver.sol";
<<<<<<< HEAD
import {MockFOT} from "../mocks/MockFeeOnTransfer.sol";
=======
>>>>>>> 3f295d84

contract PositionManagerModifyLiquiditiesTest is Test, PosmTestSetup, LiquidityFuzzers {
    using StateLibrary for IPoolManager;
    using PoolIdLibrary for PoolKey;
    using Planner for Plan;
    using BipsLibrary for uint256;

    PoolId poolId;
    address alice;
    uint256 alicePK;
    address bob;

    PoolKey fotKey;

    PositionConfig config;
    PositionConfig wethConfig;
    PositionConfig nativeConfig;
    PositionConfig fotConfig;

    MockERC20 fotToken;

    function setUp() public {
        (alice, alicePK) = makeAddrAndKey("ALICE");
        (bob,) = makeAddrAndKey("BOB");

        deployFreshManagerAndRouters();
        deployMintAndApprove2Currencies();

        // Requires currency0 and currency1 to be set in base Deployers contract.
        deployAndApprovePosm(manager);

        seedBalance(alice);
        approvePosmFor(alice);

        // must deploy after posm
        // Deploys a hook which can accesses IPositionManager.modifyLiquiditiesWithoutUnlock
        deployPosmHookModifyLiquidities();
        seedBalance(address(hookModifyLiquidities));

        (key, poolId) = initPool(currency0, currency1, IHooks(hookModifyLiquidities), 3000, SQRT_PRICE_1_1);
        wethKey = initPoolUnsorted(Currency.wrap(address(_WETH9)), currency1, IHooks(address(0)), 3000, SQRT_PRICE_1_1);

        seedWeth(address(this));
        approvePosmCurrency(Currency.wrap(address(_WETH9)));

        nativeKey = PoolKey(CurrencyLibrary.ADDRESS_ZERO, currency1, 3000, 60, IHooks(address(0)));
        manager.initialize(nativeKey, SQRT_PRICE_1_1);

        config = PositionConfig({poolKey: key, tickLower: -60, tickUpper: 60});
        wethConfig = PositionConfig({
            poolKey: wethKey,
            tickLower: TickMath.minUsableTick(wethKey.tickSpacing),
            tickUpper: TickMath.maxUsableTick(wethKey.tickSpacing)
        });
        nativeConfig = PositionConfig({poolKey: nativeKey, tickLower: -120, tickUpper: 120});

        vm.deal(address(this), 1000 ether);

        fotToken = new MockFOT(lpm);
        approvePosmCurrency(Currency.wrap(address(fotToken)));
        seedToken(fotToken, address(this));
        fotKey = initPoolUnsorted(Currency.wrap(address(fotToken)), currency1, IHooks(address(0)), 3000, SQRT_PRICE_1_1);
    }

    /// @dev minting liquidity without approval is allowable
    function test_hook_mint() public {
        uint256 initialLiquidity = 100e18;
        uint256 tokenId = lpm.nextTokenId();
        mint(config, initialLiquidity, address(this), ZERO_BYTES);

        // hook mints a new position in beforeSwap via hookData
        uint256 hookTokenId = lpm.nextTokenId();
        uint256 newLiquidity = 10e18;
        bytes memory calls = getMintEncoded(config, newLiquidity, address(hookModifyLiquidities), ZERO_BYTES);

        swap(key, true, -1e18, calls);

        uint256 liquidity = lpm.getPositionLiquidity(tokenId);

        // original liquidity unchanged
        assertEq(liquidity, initialLiquidity);

        // hook minted its own position
        liquidity = lpm.getPositionLiquidity(hookTokenId);
        assertEq(liquidity, newLiquidity);

        assertEq(lpm.ownerOf(tokenId), address(this)); // original position owned by this contract
        assertEq(lpm.ownerOf(hookTokenId), address(hookModifyLiquidities)); // hook position owned by hook
    }

    /// @dev hook must be approved to increase liquidity
    function test_hook_increaseLiquidity() public {
        uint256 initialLiquidity = 100e18;
        uint256 tokenId = lpm.nextTokenId();
        mint(config, initialLiquidity, address(this), ZERO_BYTES);

        // approve the hook for increasing liquidity
        lpm.approve(address(hookModifyLiquidities), tokenId);

        // hook increases liquidity in beforeSwap via hookData
        uint256 newLiquidity = 10e18;
        bytes memory calls = getIncreaseEncoded(tokenId, config, newLiquidity, ZERO_BYTES);

        swap(key, true, -1e18, calls);

        uint256 liquidity = lpm.getPositionLiquidity(tokenId);

        assertEq(liquidity, initialLiquidity + newLiquidity);
    }

    /// @dev hook can decrease liquidity with approval
    function test_hook_decreaseLiquidity() public {
        uint256 initialLiquidity = 100e18;
        uint256 tokenId = lpm.nextTokenId();
        mint(config, initialLiquidity, address(this), ZERO_BYTES);

        // approve the hook for decreasing liquidity
        lpm.approve(address(hookModifyLiquidities), tokenId);

        // hook decreases liquidity in beforeSwap via hookData
        uint256 liquidityToDecrease = 10e18;
        bytes memory calls = getDecreaseEncoded(tokenId, config, liquidityToDecrease, ZERO_BYTES);

        swap(key, true, -1e18, calls);

        uint256 liquidity = lpm.getPositionLiquidity(tokenId);

        assertEq(liquidity, initialLiquidity - liquidityToDecrease);
    }

    /// @dev hook can collect liquidity with approval
    function test_hook_collect() public {
        uint256 initialLiquidity = 100e18;
        uint256 tokenId = lpm.nextTokenId();
        mint(config, initialLiquidity, address(this), ZERO_BYTES);

        // approve the hook for collecting liquidity
        lpm.approve(address(hookModifyLiquidities), tokenId);

        // donate to generate revenue
        uint256 feeRevenue0 = 1e18;
        uint256 feeRevenue1 = 0.1e18;
        donateRouter.donate(config.poolKey, feeRevenue0, feeRevenue1, ZERO_BYTES);

        uint256 balance0HookBefore = currency0.balanceOf(address(hookModifyLiquidities));
        uint256 balance1HookBefore = currency1.balanceOf(address(hookModifyLiquidities));

        // hook collects liquidity in beforeSwap via hookData
        bytes memory calls = getCollectEncoded(tokenId, config, ZERO_BYTES);
        swap(key, true, -1e18, calls);

        uint256 liquidity = lpm.getPositionLiquidity(tokenId);

        // liquidity unchanged
        assertEq(liquidity, initialLiquidity);

        // hook collected the fee revenue
        assertEq(currency0.balanceOf(address(hookModifyLiquidities)), balance0HookBefore + feeRevenue0 - 1 wei); // imprecision, core is keeping 1 wei
        assertEq(currency1.balanceOf(address(hookModifyLiquidities)), balance1HookBefore + feeRevenue1 - 1 wei);
    }

    /// @dev hook can burn liquidity with approval
    function test_hook_burn() public {
        // mint some liquidity that is NOT burned in beforeSwap
        mint(config, 100e18, address(this), ZERO_BYTES);

        // the position to be burned by the hook
        uint256 initialLiquidity = 100e18;
        uint256 tokenId = lpm.nextTokenId();
        mint(config, initialLiquidity, address(this), ZERO_BYTES);
        // TODO: make this less jank since HookModifyLiquidites also has delta saving capabilities
        // BalanceDelta mintDelta = getLastDelta();
        BalanceDelta mintDelta = hookModifyLiquidities.deltas(hookModifyLiquidities.numberDeltasReturned() - 1);

        // approve the hook for burning liquidity
        lpm.approve(address(hookModifyLiquidities), tokenId);

        uint256 balance0HookBefore = currency0.balanceOf(address(hookModifyLiquidities));
        uint256 balance1HookBefore = currency1.balanceOf(address(hookModifyLiquidities));

        // hook burns liquidity in beforeSwap via hookData
        bytes memory calls = getBurnEncoded(tokenId, config, ZERO_BYTES);
        swap(key, true, -1e18, calls);

        uint256 liquidity = lpm.getPositionLiquidity(tokenId);

        // liquidity burned
        assertEq(liquidity, 0);
        // 721 will revert if the token does not exist
        vm.expectRevert();
        lpm.ownerOf(tokenId);

        // hook claimed the burned liquidity
        assertEq(
            currency0.balanceOf(address(hookModifyLiquidities)),
            balance0HookBefore + uint128(-mintDelta.amount0() - 1 wei) // imprecision since core is keeping 1 wei
        );
        assertEq(
            currency1.balanceOf(address(hookModifyLiquidities)),
            balance1HookBefore + uint128(-mintDelta.amount1() - 1 wei)
        );
    }

    // --- Revert Scenarios --- //
    /// @dev Hook does not have approval so increasing liquidity should revert
    function test_hook_increaseLiquidity_revert() public {
        uint256 initialLiquidity = 100e18;
        uint256 tokenId = lpm.nextTokenId();
        mint(config, initialLiquidity, address(this), ZERO_BYTES);

        // hook decreases liquidity in beforeSwap via hookData
        uint256 liquidityToAdd = 10e18;
        bytes memory calls = getIncreaseEncoded(tokenId, config, liquidityToAdd, ZERO_BYTES);

        // should revert because hook is not approved
        vm.expectRevert(
            abi.encodeWithSelector(
                CustomRevert.WrappedError.selector,
                address(hookModifyLiquidities),
                IHooks.beforeSwap.selector,
                abi.encodeWithSelector(IPositionManager.NotApproved.selector, address(hookModifyLiquidities)),
                abi.encodeWithSelector(Hooks.HookCallFailed.selector)
            )
        );
        swap(key, true, -1e18, calls);
    }

    /// @dev Hook does not have approval so decreasing liquidity should revert
    function test_hook_decreaseLiquidity_revert() public {
        uint256 initialLiquidity = 100e18;
        uint256 tokenId = lpm.nextTokenId();
        mint(config, initialLiquidity, address(this), ZERO_BYTES);

        // hook decreases liquidity in beforeSwap via hookData
        uint256 liquidityToDecrease = 10e18;
        bytes memory calls = getDecreaseEncoded(tokenId, config, liquidityToDecrease, ZERO_BYTES);

        // should revert because hook is not approved
        vm.expectRevert(
            abi.encodeWithSelector(
                CustomRevert.WrappedError.selector,
                address(hookModifyLiquidities),
                IHooks.beforeSwap.selector,
                abi.encodeWithSelector(IPositionManager.NotApproved.selector, address(hookModifyLiquidities)),
                abi.encodeWithSelector(Hooks.HookCallFailed.selector)
            )
        );
        swap(key, true, -1e18, calls);
    }

    /// @dev hook does not have approval so collecting liquidity should revert
    function test_hook_collect_revert() public {
        uint256 initialLiquidity = 100e18;
        uint256 tokenId = lpm.nextTokenId();
        mint(config, initialLiquidity, address(this), ZERO_BYTES);

        // donate to generate revenue
        uint256 feeRevenue0 = 1e18;
        uint256 feeRevenue1 = 0.1e18;
        donateRouter.donate(config.poolKey, feeRevenue0, feeRevenue1, ZERO_BYTES);

        // hook collects liquidity in beforeSwap via hookData
        bytes memory calls = getCollectEncoded(tokenId, config, ZERO_BYTES);

        // should revert because hook is not approved
        vm.expectRevert(
            abi.encodeWithSelector(
                CustomRevert.WrappedError.selector,
                address(hookModifyLiquidities),
                IHooks.beforeSwap.selector,
                abi.encodeWithSelector(IPositionManager.NotApproved.selector, address(hookModifyLiquidities)),
                abi.encodeWithSelector(Hooks.HookCallFailed.selector)
            )
        );
        swap(key, true, -1e18, calls);
    }

    /// @dev hook does not have approval so burning liquidity should revert
    function test_hook_burn_revert() public {
        // the position to be burned by the hook
        uint256 initialLiquidity = 100e18;
        uint256 tokenId = lpm.nextTokenId();
        mint(config, initialLiquidity, address(this), ZERO_BYTES);

        // hook burns liquidity in beforeSwap via hookData
        bytes memory calls = getBurnEncoded(tokenId, config, ZERO_BYTES);

        // should revert because hook is not approved
        vm.expectRevert(
            abi.encodeWithSelector(
                CustomRevert.WrappedError.selector,
                address(hookModifyLiquidities),
                IHooks.beforeSwap.selector,
                abi.encodeWithSelector(IPositionManager.NotApproved.selector, address(hookModifyLiquidities)),
                abi.encodeWithSelector(Hooks.HookCallFailed.selector)
            )
        );
        swap(key, true, -1e18, calls);
    }

    /// @dev hook cannot re-enter modifyLiquiditiesWithoutUnlock in beforeRemoveLiquidity
    function test_hook_increaseLiquidity_reenter_revert() public {
        uint256 initialLiquidity = 100e18;
        uint256 tokenId = lpm.nextTokenId();
        mint(config, initialLiquidity, address(this), ZERO_BYTES);

        uint256 newLiquidity = 10e18;

        // to be provided as hookData, so beforeAddLiquidity attempts to increase liquidity
        bytes memory hookCall = getIncreaseEncoded(tokenId, config, newLiquidity, ZERO_BYTES);
        bytes memory calls = getIncreaseEncoded(tokenId, config, newLiquidity, hookCall);

        // should revert because hook is re-entering modifyLiquiditiesWithoutUnlock
        vm.expectRevert(
            abi.encodeWithSelector(
                CustomRevert.WrappedError.selector,
                address(hookModifyLiquidities),
                IHooks.beforeAddLiquidity.selector,
                abi.encodeWithSelector(ReentrancyLock.ContractLocked.selector),
                abi.encodeWithSelector(Hooks.HookCallFailed.selector)
            )
        );
        lpm.modifyLiquidities(calls, _deadline);
    }

    function test_wrap_mint_usingContractBalance() public {
        // weth-currency1 pool initialized as wethKey
        // input: eth, currency1
        // modifyLiquidities call to mint liquidity weth and currency1
        // 1 _wrap with contract balance
        // 2 _mint
        // 3 _settle weth where the payer is the contract
        // 4 _close currency1, payer is caller
        // 5 _sweep weth since eth was entirely wrapped

        uint256 balanceEthBefore = address(this).balance;
        uint256 balance1Before = IERC20(Currency.unwrap(currency1)).balanceOf(address(this));
        uint256 tokenId = lpm.nextTokenId();

        uint128 liquidityAmount = LiquidityAmounts.getLiquidityForAmounts(
            SQRT_PRICE_1_1,
            TickMath.getSqrtPriceAtTick(wethConfig.tickLower),
            TickMath.getSqrtPriceAtTick(wethConfig.tickUpper),
            100 ether,
            100 ether
        );

        Plan memory planner = Planner.init();
        planner.add(Actions.WRAP, abi.encode(ActionConstants.CONTRACT_BALANCE));
        planner.add(
            Actions.MINT_POSITION,
            abi.encode(
                wethConfig.poolKey,
                wethConfig.tickLower,
                wethConfig.tickUpper,
                liquidityAmount,
                MAX_SLIPPAGE_INCREASE,
                MAX_SLIPPAGE_INCREASE,
                ActionConstants.MSG_SENDER,
                ZERO_BYTES
            )
        );

        // weth9 payer is the contract
        planner.add(Actions.SETTLE, abi.encode(address(_WETH9), ActionConstants.OPEN_DELTA, false));
        // other currency can close normally
        planner.add(Actions.CLOSE_CURRENCY, abi.encode(currency1));
        // we wrapped the full contract balance so we sweep back in the wrapped currency
        planner.add(Actions.SWEEP, abi.encode(address(_WETH9), ActionConstants.MSG_SENDER));
        bytes memory actions = planner.encode();

        // Overestimate eth amount.
        lpm.modifyLiquidities{value: 102 ether}(actions, _deadline);

        uint256 balanceEthAfter = address(this).balance;
        uint256 balance1After = IERC20(Currency.unwrap(currency1)).balanceOf(address(this));

        // The full eth amount was "spent" because some was wrapped into weth and refunded.
        assertApproxEqAbs(balanceEthBefore - balanceEthAfter, 102 ether, 1 wei);
        assertApproxEqAbs(balance1Before - balance1After, 100 ether, 1 wei);
        assertEq(lpm.ownerOf(tokenId), address(this));
        assertEq(lpm.getPositionLiquidity(tokenId), liquidityAmount);
        assertEq(_WETH9.balanceOf(address(lpm)), 0);
        assertEq(address(lpm).balance, 0);
    }

    function test_wrap_mint_openDelta() public {
        // weth-currency1 pool initialized as wethKey
        // input: eth, currency1
        // modifyLiquidities call to mint liquidity weth and currency1
        // 1 _mint
        // 2 _wrap with open delta
        // 3 _settle weth where the payer is the contract
        // 4 _close currency1, payer is caller
        // 5 _sweep eth since only the open delta amount was wrapped

        uint256 balanceEthBefore = address(this).balance;
        uint256 balance1Before = IERC20(Currency.unwrap(currency1)).balanceOf(address(this));
        uint256 tokenId = lpm.nextTokenId();

        uint128 liquidityAmount = LiquidityAmounts.getLiquidityForAmounts(
            SQRT_PRICE_1_1,
            TickMath.getSqrtPriceAtTick(wethConfig.tickLower),
            TickMath.getSqrtPriceAtTick(wethConfig.tickUpper),
            100 ether,
            100 ether
        );

        Plan memory planner = Planner.init();

        planner.add(
            Actions.MINT_POSITION,
            abi.encode(
                wethConfig.poolKey,
                wethConfig.tickLower,
                wethConfig.tickUpper,
                liquidityAmount,
                MAX_SLIPPAGE_INCREASE,
                MAX_SLIPPAGE_INCREASE,
                ActionConstants.MSG_SENDER,
                ZERO_BYTES
            )
        );

        planner.add(Actions.WRAP, abi.encode(ActionConstants.OPEN_DELTA));

        // weth9 payer is the contract
        planner.add(Actions.SETTLE, abi.encode(address(_WETH9), ActionConstants.OPEN_DELTA, false));
        // other currency can close normally
        planner.add(Actions.CLOSE_CURRENCY, abi.encode(currency1));
        // we wrapped the open delta balance so we sweep back in the native currency
        planner.add(Actions.SWEEP, abi.encode(CurrencyLibrary.ADDRESS_ZERO, ActionConstants.MSG_SENDER));
        bytes memory actions = planner.encode();

        lpm.modifyLiquidities{value: 102 ether}(actions, _deadline);

        uint256 balanceEthAfter = address(this).balance;
        uint256 balance1After = IERC20(Currency.unwrap(currency1)).balanceOf(address(this));

        // Approx 100 eth was spent because the extra 2 were refunded.
        assertApproxEqAbs(balanceEthBefore - balanceEthAfter, 100 ether, 1 wei);
        assertApproxEqAbs(balance1Before - balance1After, 100 ether, 1 wei);
        assertEq(lpm.ownerOf(tokenId), address(this));
        assertEq(lpm.getPositionLiquidity(tokenId), liquidityAmount);
        assertEq(_WETH9.balanceOf(address(lpm)), 0);
        assertEq(address(lpm).balance, 0);
    }

    function test_wrap_mint_usingExactAmount() public {
        // weth-currency1 pool initialized as wethKey
        // input: eth, currency1
        // modifyLiquidities call to mint liquidity weth and currency1
        // 1 _wrap with an amount
        // 2 _mint
        // 3 _settle weth where the payer is the contract
        // 4 _close currency1, payer is caller
        // 5 _sweep weth since eth was entirely wrapped

        uint256 balanceEthBefore = address(this).balance;
        uint256 balance1Before = IERC20(Currency.unwrap(currency1)).balanceOf(address(this));
        uint256 tokenId = lpm.nextTokenId();

        uint128 liquidityAmount = LiquidityAmounts.getLiquidityForAmounts(
            SQRT_PRICE_1_1,
            TickMath.getSqrtPriceAtTick(wethConfig.tickLower),
            TickMath.getSqrtPriceAtTick(wethConfig.tickUpper),
            100 ether,
            100 ether
        );

        Plan memory planner = Planner.init();
        planner.add(Actions.WRAP, abi.encode(100 ether));
        planner.add(
            Actions.MINT_POSITION,
            abi.encode(
                wethConfig.poolKey,
                wethConfig.tickLower,
                wethConfig.tickUpper,
                liquidityAmount,
                MAX_SLIPPAGE_INCREASE,
                MAX_SLIPPAGE_INCREASE,
                ActionConstants.MSG_SENDER,
                ZERO_BYTES
            )
        );

        // weth9 payer is the contract
        planner.add(Actions.SETTLE, abi.encode(address(_WETH9), ActionConstants.OPEN_DELTA, false));
        // other currency can close normally
        planner.add(Actions.CLOSE_CURRENCY, abi.encode(currency1));
        // we wrapped all 100 eth so we sweep back in the wrapped currency for safety measure
        planner.add(Actions.SWEEP, abi.encode(address(_WETH9), ActionConstants.MSG_SENDER));
        bytes memory actions = planner.encode();

        lpm.modifyLiquidities{value: 100 ether}(actions, _deadline);

        uint256 balanceEthAfter = address(this).balance;
        uint256 balance1After = IERC20(Currency.unwrap(currency1)).balanceOf(address(this));

        // The full eth amount was "spent" because some was wrapped into weth and refunded.
        assertApproxEqAbs(balanceEthBefore - balanceEthAfter, 100 ether, 1 wei);
        assertApproxEqAbs(balance1Before - balance1After, 100 ether, 1 wei);
        assertEq(lpm.ownerOf(tokenId), address(this));
        assertEq(lpm.getPositionLiquidity(tokenId), liquidityAmount);
        assertEq(_WETH9.balanceOf(address(lpm)), 0);
        assertEq(address(lpm).balance, 0);
    }

    function test_wrap_mint_revertsInsufficientBalance() public {
        // 1 _wrap with more eth than is sent in

        Plan memory planner = Planner.init();
        // Wrap more eth than what is sent in.
        planner.add(Actions.WRAP, abi.encode(101 ether));

        bytes memory actions = planner.encode();

        vm.expectRevert(DeltaResolver.InsufficientBalance.selector);
        lpm.modifyLiquidities{value: 100 ether}(actions, _deadline);
    }

    function test_unwrap_usingContractBalance() public {
        // weth-currency1 pool
        // output: eth, currency1
        // modifyLiquidities call to mint liquidity weth and currency1
        // 1 _burn
        // 2 _take where the weth is sent to the lpm contract
        // 3 _take where currency1 is sent to the msg sender
        // 4 _unwrap using contract balance
        // 5 _sweep where eth is sent to msg sender
        uint256 tokenId = lpm.nextTokenId();

        uint128 liquidityAmount = LiquidityAmounts.getLiquidityForAmounts(
            SQRT_PRICE_1_1,
            TickMath.getSqrtPriceAtTick(wethConfig.tickLower),
            TickMath.getSqrtPriceAtTick(wethConfig.tickUpper),
            100 ether,
            100 ether
        );

        bytes memory actions = getMintEncoded(wethConfig, liquidityAmount, address(this), ZERO_BYTES);
        lpm.modifyLiquidities(actions, _deadline);

        assertEq(lpm.getPositionLiquidity(tokenId), liquidityAmount);

        uint256 balanceEthBefore = address(this).balance;
        uint256 balance1Before = IERC20(Currency.unwrap(currency1)).balanceOf(address(this));

        Plan memory planner = Planner.init();
        planner.add(
            Actions.BURN_POSITION, abi.encode(tokenId, MIN_SLIPPAGE_DECREASE, MIN_SLIPPAGE_DECREASE, ZERO_BYTES)
        );
        // take the weth to the position manager to be unwrapped
        planner.add(Actions.TAKE, abi.encode(address(_WETH9), ActionConstants.ADDRESS_THIS, ActionConstants.OPEN_DELTA));
        planner.add(
            Actions.TAKE,
            abi.encode(address(Currency.unwrap(currency1)), ActionConstants.MSG_SENDER, ActionConstants.OPEN_DELTA)
        );
        planner.add(Actions.UNWRAP, abi.encode(ActionConstants.CONTRACT_BALANCE));
        planner.add(Actions.SWEEP, abi.encode(CurrencyLibrary.ADDRESS_ZERO, ActionConstants.MSG_SENDER));

        actions = planner.encode();

        lpm.modifyLiquidities(actions, _deadline);

        uint256 balanceEthAfter = address(this).balance;
        uint256 balance1After = IERC20(Currency.unwrap(currency1)).balanceOf(address(this));

        assertApproxEqAbs(balanceEthAfter - balanceEthBefore, 100 ether, 1 wei);
        assertApproxEqAbs(balance1After - balance1Before, 100 ether, 1 wei);
        assertEq(lpm.getPositionLiquidity(tokenId), 0);
        assertEq(_WETH9.balanceOf(address(lpm)), 0);
        assertEq(address(lpm).balance, 0);
    }

    function test_unwrap_openDelta_reinvest() public {
        // weth-currency1 pool rolls half to eth-currency1 pool
        // output: eth, currency1
        // modifyLiquidities call to mint liquidity weth and currency1
        // 1 _burn (weth-currency1)
        // 2 _take where the weth is sent to the lpm contract
        // 4 _mint to an eth pool
        // 4 _unwrap using open delta (pool managers ETH balance)
        // 3 _take where leftover currency1 is sent to the msg sender
        // 5 _settle eth open delta
        // 5 _sweep leftover weth

        uint256 tokenId = lpm.nextTokenId();

        uint128 liquidityAmount = LiquidityAmounts.getLiquidityForAmounts(
            SQRT_PRICE_1_1,
            TickMath.getSqrtPriceAtTick(wethConfig.tickLower),
            TickMath.getSqrtPriceAtTick(wethConfig.tickUpper),
            100 ether,
            100 ether
        );

        bytes memory actions = getMintEncoded(wethConfig, liquidityAmount, address(this), ZERO_BYTES);
        lpm.modifyLiquidities(actions, _deadline);

        assertEq(lpm.getPositionLiquidity(tokenId), liquidityAmount);

        uint256 balanceEthBefore = address(this).balance;
        uint256 balance1Before = IERC20(Currency.unwrap(currency1)).balanceOf(address(this));
        uint256 balanceWethBefore = _WETH9.balanceOf(address(this));

        uint128 newLiquidityAmount = LiquidityAmounts.getLiquidityForAmounts(
            SQRT_PRICE_1_1,
            TickMath.getSqrtPriceAtTick(nativeConfig.tickLower),
            TickMath.getSqrtPriceAtTick(nativeConfig.tickUpper),
            50 ether,
            50 ether
        );

        Plan memory planner = Planner.init();
        planner.add(
            Actions.BURN_POSITION, abi.encode(tokenId, MIN_SLIPPAGE_DECREASE, MIN_SLIPPAGE_DECREASE, ZERO_BYTES)
        );
        // take the weth to the position manager to be unwrapped
        planner.add(Actions.TAKE, abi.encode(address(_WETH9), ActionConstants.ADDRESS_THIS, ActionConstants.OPEN_DELTA));
        planner.add(
            Actions.MINT_POSITION,
            abi.encode(
                nativeConfig.poolKey,
                nativeConfig.tickLower,
                nativeConfig.tickUpper,
                newLiquidityAmount,
                MAX_SLIPPAGE_INCREASE,
                MAX_SLIPPAGE_INCREASE,
                ActionConstants.MSG_SENDER,
                ZERO_BYTES
            )
        );
        planner.add(Actions.UNWRAP, abi.encode(ActionConstants.OPEN_DELTA));
        // pay the eth
        planner.add(Actions.SETTLE, abi.encode(CurrencyLibrary.ADDRESS_ZERO, ActionConstants.OPEN_DELTA, false));
        // take the leftover currency1
        planner.add(
            Actions.TAKE,
            abi.encode(address(Currency.unwrap(currency1)), ActionConstants.MSG_SENDER, ActionConstants.OPEN_DELTA)
        );
        planner.add(Actions.SWEEP, abi.encode(address(_WETH9), ActionConstants.MSG_SENDER));

        actions = planner.encode();

        lpm.modifyLiquidities(actions, _deadline);

        uint256 balanceEthAfter = address(this).balance;
        uint256 balance1After = IERC20(Currency.unwrap(currency1)).balanceOf(address(this));
        uint256 balanceWethAfter = _WETH9.balanceOf(address(this));

        // Eth balance should not change.
        assertEq(balanceEthAfter, balanceEthBefore);
        // Only half of the original liquidity was reinvested.
        assertApproxEqAbs(balance1After - balance1Before, 50 ether, 1 wei);
        assertApproxEqAbs(balanceWethAfter - balanceWethBefore, 50 ether, 1 wei);
        assertEq(lpm.getPositionLiquidity(tokenId), 0);
        assertEq(_WETH9.balanceOf(address(lpm)), 0);
        assertEq(address(lpm).balance, 0);
    }

    function test_unwrap_revertsInsufficientBalance() public {
        // 1 _unwrap with more than is in the contract

        Plan memory planner = Planner.init();
        // unwraps more eth than what is in the contract
        planner.add(Actions.UNWRAP, abi.encode(101 ether));

        bytes memory actions = planner.encode();

        vm.expectRevert(DeltaResolver.InsufficientBalance.selector);
        lpm.modifyLiquidities(actions, _deadline);
    }

    function test_mintFromDeltas_fot() public {
        // Use a 1% fee.
        MockFOT(address(fotToken)).setFee(100);
        uint256 tokenId = lpm.nextTokenId();

        uint256 fotBalanceBefore = Currency.wrap(address(fotToken)).balanceOf(address(this));

        uint256 amountAfterTransfer = 990e18;
        uint256 amountToSendFot = 1000e18;

        (uint256 amount0, uint256 amount1) = fotKey.currency0 == Currency.wrap(address(fotToken))
            ? (amountToSendFot, amountAfterTransfer)
            : (amountAfterTransfer, amountToSendFot);

        // Calculcate the expected liquidity from the amounts after the transfer. They are the same for both currencies.
        uint256 expectedLiquidity = LiquidityAmounts.getLiquidityForAmounts(
            SQRT_PRICE_1_1,
            TickMath.getSqrtPriceAtTick(LIQUIDITY_PARAMS.tickLower),
            TickMath.getSqrtPriceAtTick(LIQUIDITY_PARAMS.tickUpper),
            amountAfterTransfer,
            amountAfterTransfer
        );

        Plan memory planner = Planner.init();
        planner.add(Actions.SETTLE, abi.encode(fotKey.currency0, amount0, true));
        planner.add(Actions.SETTLE, abi.encode(fotKey.currency1, amount1, true));
        planner.add(
            Actions.MINT_POSITION_FROM_DELTAS,
            abi.encode(
                fotKey,
                LIQUIDITY_PARAMS.tickLower,
                LIQUIDITY_PARAMS.tickUpper,
                MAX_SLIPPAGE_INCREASE,
                MAX_SLIPPAGE_INCREASE,
                ActionConstants.MSG_SENDER,
                ZERO_BYTES
            )
        );

        bytes memory plan = planner.encode();

        lpm.modifyLiquidities(plan, _deadline);

        uint256 fotBalanceAfter = Currency.wrap(address(fotToken)).balanceOf(address(this));

        assertEq(lpm.ownerOf(tokenId), address(this));
        assertEq(lpm.getPositionLiquidity(tokenId), expectedLiquidity);
        assertEq(fotBalanceBefore - fotBalanceAfter, 1000e18);
    }

    function test_increaseFromDeltas() public {
        uint128 initialLiquidity = 1000e18;
        uint256 tokenId = lpm.nextTokenId();
        fotConfig = PositionConfig({poolKey: fotKey, tickLower: -120, tickUpper: 120});

        mint(fotConfig, initialLiquidity, address(this), ZERO_BYTES);

        assertEq(lpm.ownerOf(tokenId), address(this));
        assertEq(lpm.getPositionLiquidity(tokenId), initialLiquidity);

        Plan memory planner = Planner.init();
        planner.add(Actions.SETTLE, abi.encode(fotKey.currency0, 10e18, true));
        planner.add(Actions.SETTLE, abi.encode(fotKey.currency1, 10e18, true));
        planner.add(
            Actions.INCREASE_LIQUIDITY_FROM_DELTAS,
            abi.encode(tokenId, MAX_SLIPPAGE_INCREASE, MAX_SLIPPAGE_INCREASE, ZERO_BYTES)
        );

        bytes memory actions = planner.encode();

        lpm.modifyLiquidities(actions, _deadline);

        uint128 newLiquidity = LiquidityAmounts.getLiquidityForAmounts(
            SQRT_PRICE_1_1,
            TickMath.getSqrtPriceAtTick(fotConfig.tickLower),
            TickMath.getSqrtPriceAtTick(fotConfig.tickUpper),
            10e18,
            10e18
        );

        assertEq(lpm.getPositionLiquidity(tokenId), initialLiquidity + newLiquidity);
    }

    function test_increaseFromDeltas_fot() public {
        uint128 initialLiquidity = 1000e18;
        uint256 tokenId = lpm.nextTokenId();
        fotConfig = PositionConfig({poolKey: fotKey, tickLower: -120, tickUpper: 120});

        mint(fotConfig, initialLiquidity, address(this), ZERO_BYTES);

        assertEq(lpm.ownerOf(tokenId), address(this));
        assertEq(lpm.getPositionLiquidity(tokenId), initialLiquidity);

        // Use a 1% fee.
        MockFOT(address(fotToken)).setFee(100);

        // Set the fee on transfer amount 1% higher.
        (uint256 amount0, uint256 amount1) =
            fotKey.currency0 == Currency.wrap(address(fotToken)) ? (100e18, 99e18) : (99e19, 100e18);

        Plan memory planner = Planner.init();
        planner.add(Actions.SETTLE, abi.encode(fotKey.currency0, amount0, true));
        planner.add(Actions.SETTLE, abi.encode(fotKey.currency1, amount1, true));
        planner.add(
            Actions.INCREASE_LIQUIDITY_FROM_DELTAS,
            abi.encode(tokenId, MAX_SLIPPAGE_INCREASE, MAX_SLIPPAGE_INCREASE, ZERO_BYTES)
        );

        bytes memory actions = planner.encode();

        lpm.modifyLiquidities(actions, _deadline);

        (uint256 amount0AfterTransfer, uint256 amount1AfterTransfer) =
            fotKey.currency0 == Currency.wrap(address(fotToken)) ? (99e18, 100e18) : (100e18, 99e19);

        uint128 newLiquidity = LiquidityAmounts.getLiquidityForAmounts(
            SQRT_PRICE_1_1,
            TickMath.getSqrtPriceAtTick(fotConfig.tickLower),
            TickMath.getSqrtPriceAtTick(fotConfig.tickUpper),
            amount0AfterTransfer,
            amount1AfterTransfer
        );

        assertEq(lpm.getPositionLiquidity(tokenId), initialLiquidity + newLiquidity);
    }

    function test_fuzz_mintFromDeltas_burn_fot(
        uint256 bips,
        uint256 amount0,
        uint256 amount1,
        int24 tickLower,
        int24 tickUpper
    ) public {
        bips = bound(bips, 1, 10_000);
        tickLower = int24(
            bound(
                tickLower,
                fotKey.tickSpacing * (TickMath.MIN_TICK / fotKey.tickSpacing),
                fotKey.tickSpacing * (TickMath.MAX_TICK / fotKey.tickSpacing)
            )
        );
        tickUpper = int24(
            bound(
                tickUpper,
                fotKey.tickSpacing * (TickMath.MIN_TICK / fotKey.tickSpacing),
                fotKey.tickSpacing * (TickMath.MAX_TICK / fotKey.tickSpacing)
            )
        );

        tickLower = fotKey.tickSpacing * (tickLower / fotKey.tickSpacing);
        tickUpper = fotKey.tickSpacing * (tickUpper / fotKey.tickSpacing);
        vm.assume(tickUpper > tickLower);

        (uint160 sqrtPriceX96,,,) = manager.getSlot0(fotKey.toId());
        uint128 maxLiquidityPerTick = Pool.tickSpacingToMaxLiquidityPerTick(fotKey.tickSpacing);

        (uint256 maxAmount0, uint256 maxAmount1) = LiquidityAmounts.getAmountsForLiquidity(
            sqrtPriceX96,
            TickMath.getSqrtPriceAtTick(tickLower),
            TickMath.getSqrtPriceAtTick(tickUpper),
            maxLiquidityPerTick
        );

        maxAmount0 = maxAmount0 == 0 ? 1 : maxAmount0 > STARTING_USER_BALANCE ? STARTING_USER_BALANCE : maxAmount0;
        maxAmount1 = maxAmount1 == 0 ? 1 : maxAmount1 > STARTING_USER_BALANCE ? STARTING_USER_BALANCE : maxAmount1;
        amount0 = bound(amount0, 1, maxAmount0);
        amount1 = bound(amount1, 1, maxAmount1);

        MockFOT(address(fotToken)).setFee(bips);

        uint256 tokenId = lpm.nextTokenId();

        uint256 balance0 = fotKey.currency0.balanceOf(address(this));
        uint256 balance1 = fotKey.currency1.balanceOf(address(this));

        Plan memory planner = Planner.init();
        planner.add(Actions.SETTLE, abi.encode(fotKey.currency0, amount0, true));
        planner.add(Actions.SETTLE, abi.encode(fotKey.currency1, amount1, true));
        planner.add(
            Actions.MINT_POSITION_FROM_DELTAS,
            abi.encode(
                fotKey,
                tickLower,
                tickUpper,
                MAX_SLIPPAGE_INCREASE,
                MAX_SLIPPAGE_INCREASE,
                ActionConstants.MSG_SENDER,
                ZERO_BYTES
            )
        );
        // take or clear the currency that is FOT, since we are limited more by the FOT amount
        (Currency fotCurrency, Currency otherCurrency) = fotKey.currency0 == Currency.wrap(address(fotToken))
            ? (fotKey.currency0, fotKey.currency1)
            : (fotKey.currency1, fotKey.currency0);
        planner.add(Actions.CLEAR_OR_TAKE, abi.encode(fotCurrency, 100 wei));
        planner.add(Actions.CLEAR_OR_TAKE, abi.encode(otherCurrency, 100 wei));

        bytes memory actions = planner.encode();
        bool positionIsEntirelyInOtherToken = fotKey.currency0 == Currency.wrap(address(fotToken))
            ? tickUpper <= TickMath.getTickAtSqrtPrice(sqrtPriceX96)
            : tickLower > TickMath.getTickAtSqrtPrice(sqrtPriceX96);

        if (bips == 10000 && !positionIsEntirelyInOtherToken) {
            vm.expectRevert(Position.CannotUpdateEmptyPosition.selector);
            lpm.modifyLiquidities(actions, _deadline);
        } else {
            // MINT FROM DELTAS.
            lpm.modifyLiquidities(actions, _deadline);

            uint256 balance0After = fotKey.currency0.balanceOf(address(this));
            uint256 balance1After = fotKey.currency1.balanceOf(address(this));

            // Calculate the expected resulting balances used to create liquidity after the fee is applied.
            uint256 amountInFOT = fotKey.currency0 == Currency.wrap(address(fotToken)) ? amount0 : amount1;
            uint256 expectedFee = amountInFOT.calculatePortion(bips);
            (uint256 expected0, uint256 expected1) = fotKey.currency0 == Currency.wrap(address(fotToken))
                ? (balance0 - balance0After - expectedFee, balance1 - balance1After)
                : (balance1 - balance1After - expectedFee, balance0 - balance0After);

            // the liquidity that was created is a diff of the balance change
            uint128 expectedLiquidity = LiquidityAmounts.getLiquidityForAmounts(
                sqrtPriceX96,
                TickMath.getSqrtPriceAtTick(tickLower),
                TickMath.getSqrtPriceAtTick(tickUpper),
                expected0,
                expected1
            );

            assertEq(lpm.ownerOf(tokenId), address(this));
            assertEq(lpm.getPositionLiquidity(tokenId), expectedLiquidity);

            // BURN.
            Plan memory planner = Planner.init();
            // Note that the slippage does not include the fee from the transfer.
            planner.add(
                Actions.BURN_POSITION,
                abi.encode(tokenId, expected0 == 0 ? 0 : expected0 - 1, expected1 == 0 ? 0 : expected1 - 1, ZERO_BYTES)
            );

            planner.add(Actions.TAKE_PAIR, abi.encode(fotKey.currency0, fotKey.currency1, ActionConstants.MSG_SENDER));

            bytes memory actions = planner.encode();

            lpm.modifyLiquidities(actions, _deadline);

            assertEq(lpm.getPositionLiquidity(tokenId), 0);
        }
    }
}<|MERGE_RESOLUTION|>--- conflicted
+++ resolved
@@ -36,10 +36,7 @@
 import {ActionConstants} from "../../src/libraries/ActionConstants.sol";
 import {Planner, Plan} from "../shared/Planner.sol";
 import {DeltaResolver} from "../../src/base/DeltaResolver.sol";
-<<<<<<< HEAD
 import {MockFOT} from "../mocks/MockFeeOnTransfer.sol";
-=======
->>>>>>> 3f295d84
 
 contract PositionManagerModifyLiquiditiesTest is Test, PosmTestSetup, LiquidityFuzzers {
     using StateLibrary for IPoolManager;
@@ -931,7 +928,7 @@
             uint256 expectedFee = amountInFOT.calculatePortion(bips);
             (uint256 expected0, uint256 expected1) = fotKey.currency0 == Currency.wrap(address(fotToken))
                 ? (balance0 - balance0After - expectedFee, balance1 - balance1After)
-                : (balance1 - balance1After - expectedFee, balance0 - balance0After);
+                : (balance0 - balance0After, balance1 - balance1After - expectedFee);
 
             // the liquidity that was created is a diff of the balance change
             uint128 expectedLiquidity = LiquidityAmounts.getLiquidityForAmounts(
