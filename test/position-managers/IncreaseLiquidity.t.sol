--- conflicted
+++ resolved
@@ -180,49 +180,24 @@
         assertApproxEqAbs(balance1BeforeAlice, currency1.balanceOf(alice), tolerance);
     }
 
-<<<<<<< HEAD
-    function test_increaseLiquidity_withExcessFees() public {
-        // Alice and Bob provide liquidity on the range
-        // Alice uses her fees to increase liquidity. Leftover fees are claimed by alice
-=======
     function test_increaseLiquidity_sameRange_withExcessFees() public {
         // Alice and Bob provide liquidity on the same range
         // Alice uses half her fees to increase liquidity. The other half are collected to her wallet.
         // Bob collects all fees.
->>>>>>> 2adafa99
         uint256 liquidityAlice = 3_000e18;
         uint256 liquidityBob = 1_000e18;
         uint256 totalLiquidity = liquidityAlice + liquidityBob;
 
         // alice provides liquidity
-<<<<<<< HEAD
         vm.startPrank(alice);
-        _mint(range, liquidityAlice, alice, ZERO_BYTES);
+        mint(range, liquidityAlice, alice, ZERO_BYTES);
         vm.stopPrank();
         uint256 tokenIdAlice = lpm.nextTokenId() - 1;
 
         // bob provides liquidity
         vm.startPrank(bob);
-        _mint(range, liquidityBob, bob, ZERO_BYTES);
-        vm.stopPrank();
-        uint256 tokenIdBob = lpm.nextTokenId() - 1;
-
-        // donate to create fees
-        uint256 feeRevenue = 0.1e18;
-        donateRouter.donate(key, feeRevenue, feeRevenue, ZERO_BYTES);
-
-        {
-            // alice will use half of her fees to increase liquidity
-            BalanceDelta feesAccrued = lpm.feesOwed(tokenIdAlice);
-
-=======
-        vm.prank(alice);
-        mint(range, liquidityAlice, alice, ZERO_BYTES);
-        uint256 tokenIdAlice = lpm.nextTokenId() - 1;
-
-        // bob provides liquidity
-        vm.prank(bob);
         mint(range, liquidityBob, bob, ZERO_BYTES);
+        vm.stopPrank();
         uint256 tokenIdBob = lpm.nextTokenId() - 1;
 
         // swap to create fees
@@ -234,29 +209,11 @@
         BalanceDelta aliceFeesOwed = IPositionManager(lpm).getFeesOwed(manager, tokenIdAlice);
 
         {
->>>>>>> 2adafa99
             (uint160 sqrtPriceX96,,,) = StateLibrary.getSlot0(manager, range.poolKey.toId());
             uint256 liquidityDelta = LiquidityAmounts.getLiquidityForAmounts(
                 sqrtPriceX96,
                 TickMath.getSqrtPriceAtTick(range.tickLower),
                 TickMath.getSqrtPriceAtTick(range.tickUpper),
-<<<<<<< HEAD
-                uint128(feesAccrued.amount0() / 2),
-                uint128(feesAccrued.amount1() / 2)
-            );
-
-            uint256 balance0BeforeAlice = currency0.balanceOf(alice);
-            uint256 balance1BeforeAlice = currency1.balanceOf(alice);
-            vm.startPrank(alice);
-            _increaseLiquidity(tokenIdAlice, liquidityDelta, ZERO_BYTES);
-            vm.stopPrank();
-            uint256 balance0AfterAlice = currency0.balanceOf(alice);
-            uint256 balance1AfterAlice = currency1.balanceOf(alice);
-
-            assertApproxEqAbs(balance0AfterAlice - balance0BeforeAlice, uint128(feesAccrued.amount0()) / 2, 1 wei);
-
-            assertApproxEqAbs(balance1AfterAlice - balance1BeforeAlice, uint128(feesAccrued.amount1()) / 2, 1 wei);
-=======
                 uint256(int256(aliceFeesOwed.amount0() / 2)),
                 uint256(int256(aliceFeesOwed.amount1() / 2))
             );
@@ -277,7 +234,6 @@
                 swapAmount.mulWadDown(FEE_WAD).mulDivDown(liquidityAlice, totalLiquidity) / 2,
                 tolerance
             );
->>>>>>> 2adafa99
         }
 
         {
@@ -285,17 +241,6 @@
             uint256 balance0BeforeBob = currency0.balanceOf(bob);
             uint256 balance1BeforeBob = currency1.balanceOf(bob);
             vm.startPrank(bob);
-<<<<<<< HEAD
-            _collect(tokenIdBob, bob, ZERO_BYTES);
-            vm.stopPrank();
-            uint256 balance0AfterBob = currency0.balanceOf(bob);
-            uint256 balance1AfterBob = currency1.balanceOf(bob);
-            assertApproxEqAbs(
-                balance0AfterBob - balance0BeforeBob, feeRevenue.mulDivDown(liquidityBob, totalLiquidity), 1 wei
-            );
-            assertApproxEqAbs(
-                balance1AfterBob - balance1BeforeBob, feeRevenue.mulDivDown(liquidityBob, totalLiquidity), 1 wei
-=======
             collect(tokenIdBob, ZERO_BYTES);
             vm.stopPrank();
 
@@ -308,7 +253,6 @@
                 currency1.balanceOf(bob) - balance1BeforeBob,
                 swapAmount.mulWadDown(FEE_WAD).mulDivDown(liquidityBob, totalLiquidity),
                 tolerance
->>>>>>> 2adafa99
             );
         }
     }
