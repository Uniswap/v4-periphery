--- conflicted
+++ resolved
@@ -371,7 +371,6 @@
         }
     }
 
-<<<<<<< HEAD
     function test_increaseLiquidity_slippage_revertAmount0() public {
         // increasing liquidity with strict slippage parameters (amount0) will revert
         uint256 tokenId = lpm.nextTokenId();
@@ -440,7 +439,8 @@
         bytes memory calls = getIncreaseEncoded(tokenId, config, newLiquidity, slippage, slippage, ZERO_BYTES);
         vm.expectRevert(IPositionManager.SlippageExceeded.selector);
         lpm.modifyLiquidities(calls, _deadline);
-=======
+    }
+
     function test_mint_settleWithBalance() public {
         uint256 liquidityAlice = 3_000e18;
 
@@ -529,6 +529,5 @@
 
         assertEq(currency0.balanceOf(address(this)), balanceBefore0 - amount0);
         assertEq(currency1.balanceOf(address(this)), balanceBefore1 - amount1);
->>>>>>> 463d030c
     }
 }