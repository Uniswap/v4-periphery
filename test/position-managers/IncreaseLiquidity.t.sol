// SPDX-License-Identifier: MIT
pragma solidity ^0.8.24;

import "forge-std/Test.sol";
import {PoolManager} from "@uniswap/v4-core/src/PoolManager.sol";
import {IPoolManager} from "@uniswap/v4-core/src/interfaces/IPoolManager.sol";
import {IHooks} from "@uniswap/v4-core/src/interfaces/IHooks.sol";
import {Currency, CurrencyLibrary} from "@uniswap/v4-core/src/types/Currency.sol";
import {PoolId, PoolIdLibrary} from "@uniswap/v4-core/src/types/PoolId.sol";
import {PoolKey} from "@uniswap/v4-core/src/types/PoolKey.sol";
import {BalanceDelta} from "@uniswap/v4-core/src/types/BalanceDelta.sol";
import {LiquidityAmounts} from "@uniswap/v4-core/test/utils/LiquidityAmounts.sol";
import {TickMath} from "@uniswap/v4-core/src/libraries/TickMath.sol";
import {StateLibrary} from "@uniswap/v4-core/src/libraries/StateLibrary.sol";
import {FixedPointMathLib} from "solmate/src/utils/FixedPointMathLib.sol";
import {StateLibrary} from "@uniswap/v4-core/src/libraries/StateLibrary.sol";
import {Fuzzers} from "@uniswap/v4-core/src/test/Fuzzers.sol";

import {IERC20} from "forge-std/interfaces/IERC20.sol";

import {PositionManager} from "../../src/PositionManager.sol";
import {PositionConfig} from "../../src/libraries/PositionConfig.sol";
import {IPositionManager} from "../../src/interfaces/IPositionManager.sol";
import {Actions} from "../../src/libraries/Actions.sol";
import {Planner, Plan} from "../shared/Planner.sol";
import {FeeMath} from "../shared/FeeMath.sol";
import {PosmTestSetup} from "../shared/PosmTestSetup.sol";

contract IncreaseLiquidityTest is Test, PosmTestSetup, Fuzzers {
    using FixedPointMathLib for uint256;
    using CurrencyLibrary for Currency;
    using PoolIdLibrary for PoolKey;
    using Planner for Plan;
    using FeeMath for IPositionManager;

    PoolId poolId;
    address alice = makeAddr("ALICE");
    address bob = makeAddr("BOB");

    // expresses the fee as a wad (i.e. 3000 = 0.003e18 = 0.30%)
    uint256 FEE_WAD;

    PositionConfig config;

    // Error tolerance.
    uint256 tolerance = 0.00000000001 ether;

    function setUp() public {
        deployFreshManagerAndRouters();
        deployMintAndApprove2Currencies();

        // This is needed to receive return deltas from modifyLiquidity calls.
        deployPosmHookSavesDelta();

        (key, poolId) = initPool(currency0, currency1, IHooks(hook), 3000, SQRT_PRICE_1_1, ZERO_BYTES);
        FEE_WAD = uint256(key.fee).mulDivDown(FixedPointMathLib.WAD, 1_000_000);

        // Requires currency0 and currency1 to be set in base Deployers contract.
        deployAndApprovePosm(manager);

        // Give tokens to Alice and Bob.
        seedBalance(alice);
        seedBalance(bob);

        // Approve posm for Alice and bob.
        approvePosmFor(alice);
        approvePosmFor(bob);

        // define a reusable range
        config = PositionConfig({poolKey: key, tickLower: -300, tickUpper: 300});
    }

    function test_increaseLiquidity_withExactFees() public {
        // Alice and Bob provide liquidity on the range
        // Alice uses her exact fees to increase liquidity (compounding)

        uint256 liquidityAlice = 3_000e18;
        uint256 liquidityBob = 1_000e18;

        // alice provides liquidity
        vm.prank(alice);
        mint(config, liquidityAlice, alice, ZERO_BYTES);
        uint256 tokenIdAlice = lpm.nextTokenId() - 1;

        // bob provides liquidity
        vm.prank(bob);
        mint(config, liquidityBob, bob, ZERO_BYTES);

        // swap to create fees
        uint256 swapAmount = 0.001e18;
        swap(key, true, -int256(swapAmount), ZERO_BYTES);
        swap(key, false, -int256(swapAmount), ZERO_BYTES); // move the price back

        // alice uses her exact fees to increase liquidity
        // Slight error in this calculation vs. actual fees.. TODO: Fix this.
        BalanceDelta feesOwedAlice = IPositionManager(lpm).getFeesOwed(manager, config, tokenIdAlice);
        // Note: You can alternatively calculate Alice's fees owed from the swap amount, fee on the pool, and total liquidity in that range.
        // swapAmount.mulWadDown(FEE_WAD).mulDivDown(liquidityAlice, liquidityAlice + liquidityBob);

        (uint160 sqrtPriceX96,,,) = StateLibrary.getSlot0(manager, config.poolKey.toId());
        uint256 liquidityDelta = LiquidityAmounts.getLiquidityForAmounts(
            sqrtPriceX96,
            TickMath.getSqrtPriceAtTick(config.tickLower),
            TickMath.getSqrtPriceAtTick(config.tickUpper),
            uint256(int256(feesOwedAlice.amount0())),
            uint256(int256(feesOwedAlice.amount1()))
        );

        uint256 balance0BeforeAlice = currency0.balanceOf(alice);
        uint256 balance1BeforeAlice = currency1.balanceOf(alice);

        // TODO: Can we make this easier to re-invest fees, so that you don't need to know the exact collect amount?
<<<<<<< HEAD
        Planner.Plan memory planner = Planner.init();
        planner =
            planner.add(Actions.INCREASE, abi.encode(tokenIdAlice, config, liquidityDelta, 0 wei, 0 wei, ZERO_BYTES));
        bytes memory calls = planner.finalize(config.poolKey);
=======
        Plan memory planner = Planner.init();
        planner.add(Actions.INCREASE_LIQUIDITY, abi.encode(tokenIdAlice, config, liquidityDelta, ZERO_BYTES));
        bytes memory calls = planner.finalizeModifyLiquidity(config.poolKey);
>>>>>>> f37734cf
        vm.startPrank(alice);
        lpm.modifyLiquidities(calls, _deadline);
        vm.stopPrank();

        // alice barely spent any tokens
        // TODO: Use clear.
        assertApproxEqAbs(balance0BeforeAlice, currency0.balanceOf(alice), tolerance);
        assertApproxEqAbs(balance1BeforeAlice, currency1.balanceOf(alice), tolerance);
    }

    // uses donate to simulate fee revenue
    function test_increaseLiquidity_withExactFees_donate() public {
        // Alice and Bob provide liquidity on the range
        // Alice uses her exact fees to increase liquidity (compounding)

        uint256 liquidityAlice = 3_000e18;
        uint256 liquidityBob = 1_000e18;

        // alice provides liquidity
        vm.prank(alice);
        mint(config, liquidityAlice, alice, ZERO_BYTES);
        uint256 tokenIdAlice = lpm.nextTokenId() - 1;

        // bob provides liquidity
        vm.prank(bob);
        mint(config, liquidityBob, bob, ZERO_BYTES);

        // donate to create fees
        uint256 amountDonate = 0.2e18;
        donateRouter.donate(key, 0.2e18, 0.2e18, ZERO_BYTES);

        // subtract 1 cause we'd rather take than pay
        uint256 feesAmount = amountDonate.mulDivDown(liquidityAlice, liquidityAlice + liquidityBob) - 1;

        (uint160 sqrtPriceX96,,,) = StateLibrary.getSlot0(manager, config.poolKey.toId());
        uint256 liquidityDelta = LiquidityAmounts.getLiquidityForAmounts(
            sqrtPriceX96,
            TickMath.getSqrtPriceAtTick(config.tickLower),
            TickMath.getSqrtPriceAtTick(config.tickUpper),
            feesAmount,
            feesAmount
        );

        uint256 balance0BeforeAlice = currency0.balanceOf(alice);
        uint256 balance1BeforeAlice = currency1.balanceOf(alice);

        vm.startPrank(alice);
        increaseLiquidity(tokenIdAlice, config, liquidityDelta, ZERO_BYTES);
        vm.stopPrank();

        // alice barely spent any tokens
        // TODO: Use clear.
        assertApproxEqAbs(balance0BeforeAlice, currency0.balanceOf(alice), tolerance);
        assertApproxEqAbs(balance1BeforeAlice, currency1.balanceOf(alice), tolerance);
    }

    function test_increaseLiquidity_withUnapprovedCaller() public {
        // Alice provides liquidity
        // Bob increases Alice's liquidity without being approved
        uint256 liquidityAlice = 3_000e18;

        // alice provides liquidity
        vm.prank(alice);
        mint(config, liquidityAlice, alice, ZERO_BYTES);
        uint256 tokenIdAlice = lpm.nextTokenId() - 1;

        bytes32 positionId =
            keccak256(abi.encodePacked(address(lpm), config.tickLower, config.tickUpper, bytes32(tokenIdAlice)));
        uint128 oldLiquidity = StateLibrary.getPositionLiquidity(manager, config.poolKey.toId(), positionId);

        // bob can increase liquidity for alice even though he is not the owner / not approved
        vm.startPrank(bob);
        increaseLiquidity(tokenIdAlice, config, 100e18, ZERO_BYTES);
        vm.stopPrank();

        uint128 newLiquidity = StateLibrary.getPositionLiquidity(manager, config.poolKey.toId(), positionId);

        // assert liqudity increased by the correct amount
        assertEq(newLiquidity, oldLiquidity + uint128(100e18));
    }

    function test_increaseLiquidity_sameRange_withExcessFees() public {
        // Alice and Bob provide liquidity on the same range
        // Alice uses half her fees to increase liquidity. The other half are collected to her wallet.
        // Bob collects all fees.
        uint256 liquidityAlice = 3_000e18;
        uint256 liquidityBob = 1_000e18;
        uint256 totalLiquidity = liquidityAlice + liquidityBob;

        // alice provides liquidity
        vm.prank(alice);
        mint(config, liquidityAlice, alice, ZERO_BYTES);
        uint256 tokenIdAlice = lpm.nextTokenId() - 1;

        // bob provides liquidity
        vm.prank(bob);
        mint(config, liquidityBob, bob, ZERO_BYTES);
        uint256 tokenIdBob = lpm.nextTokenId() - 1;

        // swap to create fees
        uint256 swapAmount = 0.001e18;
        swap(key, true, -int256(swapAmount), ZERO_BYTES);
        swap(key, false, -int256(swapAmount), ZERO_BYTES); // move the price back

        // alice will use half of her fees to increase liquidity
        BalanceDelta aliceFeesOwed = IPositionManager(lpm).getFeesOwed(manager, config, tokenIdAlice);

        {
            (uint160 sqrtPriceX96,,,) = StateLibrary.getSlot0(manager, config.poolKey.toId());
            uint256 liquidityDelta = LiquidityAmounts.getLiquidityForAmounts(
                sqrtPriceX96,
                TickMath.getSqrtPriceAtTick(config.tickLower),
                TickMath.getSqrtPriceAtTick(config.tickUpper),
                uint256(int256(aliceFeesOwed.amount0() / 2)),
                uint256(int256(aliceFeesOwed.amount1() / 2))
            );
            uint256 balance0BeforeAlice = currency0.balanceOf(alice);
            uint256 balance1BeforeAlice = currency1.balanceOf(alice);

            vm.startPrank(alice);
            increaseLiquidity(tokenIdAlice, config, liquidityDelta, ZERO_BYTES);
            vm.stopPrank();

            assertApproxEqAbs(
                currency0.balanceOf(alice) - balance0BeforeAlice,
                swapAmount.mulWadDown(FEE_WAD).mulDivDown(liquidityAlice, totalLiquidity) / 2,
                tolerance
            );
            assertApproxEqAbs(
                currency1.balanceOf(alice) - balance1BeforeAlice,
                swapAmount.mulWadDown(FEE_WAD).mulDivDown(liquidityAlice, totalLiquidity) / 2,
                tolerance
            );
        }

        {
            // bob collects his fees
            uint256 balance0BeforeBob = currency0.balanceOf(bob);
            uint256 balance1BeforeBob = currency1.balanceOf(bob);
            vm.startPrank(bob);
            collect(tokenIdBob, config, ZERO_BYTES);
            vm.stopPrank();

            assertApproxEqAbs(
                currency0.balanceOf(bob) - balance0BeforeBob,
                swapAmount.mulWadDown(FEE_WAD).mulDivDown(liquidityBob, totalLiquidity),
                tolerance
            );
            assertApproxEqAbs(
                currency1.balanceOf(bob) - balance1BeforeBob,
                swapAmount.mulWadDown(FEE_WAD).mulDivDown(liquidityBob, totalLiquidity),
                tolerance
            );
        }
    }

    function test_increaseLiquidity_withInsufficientFees() public {
        // Alice and Bob provide liquidity on the range
        // Alice uses her fees to increase liquidity. Additional funds are used by alice to increase liquidity
        uint256 liquidityAlice = 3_000e18;
        uint256 liquidityBob = 1_000e18;
        uint256 totalLiquidity = liquidityAlice + liquidityBob;

        // alice provides liquidity
        vm.prank(alice);
        mint(config, liquidityAlice, alice, ZERO_BYTES);
        uint256 tokenIdAlice = lpm.nextTokenId() - 1;

        // bob provides liquidity
        vm.prank(bob);
        mint(config, liquidityBob, bob, ZERO_BYTES);
        uint256 tokenIdBob = lpm.nextTokenId() - 1;

        // swap to create fees
        uint256 swapAmount = 0.001e18;
        swap(key, true, -int256(swapAmount), ZERO_BYTES);
        swap(key, false, -int256(swapAmount), ZERO_BYTES); // move the price back

        // alice will use all of her fees + additional capital to increase liquidity
        BalanceDelta feesOwed = IPositionManager(lpm).getFeesOwed(manager, config, tokenIdAlice);

        {
            (uint160 sqrtPriceX96,,,) = StateLibrary.getSlot0(manager, config.poolKey.toId());
            uint256 liquidityDelta = LiquidityAmounts.getLiquidityForAmounts(
                sqrtPriceX96,
                TickMath.getSqrtPriceAtTick(config.tickLower),
                TickMath.getSqrtPriceAtTick(config.tickUpper),
                uint256(int256(feesOwed.amount0())) * 2,
                uint256(int256(feesOwed.amount1())) * 2
            );

            uint256 balance0BeforeAlice = currency0.balanceOf(alice);
            uint256 balance1BeforeAlice = currency1.balanceOf(alice);
            vm.startPrank(alice);
            increaseLiquidity(tokenIdAlice, config, liquidityDelta, ZERO_BYTES);
            vm.stopPrank();
            uint256 balance0AfterAlice = currency0.balanceOf(alice);
            uint256 balance1AfterAlice = currency1.balanceOf(alice);

            // Alice owed feesOwed amount in 0 and 1 because she places feesOwed * 2 back into the pool.
            assertApproxEqAbs(balance0BeforeAlice - balance0AfterAlice, uint256(int256(feesOwed.amount0())), tolerance);
            assertApproxEqAbs(balance1BeforeAlice - balance1AfterAlice, uint256(int256(feesOwed.amount1())), tolerance);
        }

        {
            // bob collects his fees
            uint256 balance0BeforeBob = currency0.balanceOf(bob);
            uint256 balance1BeforeBob = currency1.balanceOf(bob);
            vm.startPrank(bob);
            collect(tokenIdBob, config, ZERO_BYTES);
            vm.stopPrank();
            uint256 balance0AfterBob = currency0.balanceOf(bob);
            uint256 balance1AfterBob = currency1.balanceOf(bob);
            assertApproxEqAbs(
                balance0AfterBob - balance0BeforeBob,
                swapAmount.mulWadDown(FEE_WAD).mulDivDown(liquidityBob, totalLiquidity),
                tolerance
            );
            assertApproxEqAbs(
                balance1AfterBob - balance1BeforeBob,
                swapAmount.mulWadDown(FEE_WAD).mulDivDown(liquidityBob, totalLiquidity),
                tolerance
            );
        }
    }

    function test_increaseLiquidity_slippage_revertAmount0() public {
        // increasing liquidity with strict slippage parameters (amount0) will revert
        uint256 tokenId = lpm.nextTokenId();
        mint(config, 100e18, address(this), ZERO_BYTES);

        // revert since amount0Max is too low
        bytes memory calls = getIncreaseEncoded(tokenId, config, 100e18, 1 wei, type(uint128).max, ZERO_BYTES);
        vm.expectRevert(IPositionManager.SlippageExceeded.selector);
        lpm.modifyLiquidities(calls, _deadline);
    }

    function test_increaseLiquidity_slippage_revertAmount1() public {
        // increasing liquidity with strict slippage parameters (amount1) will revert
        uint256 tokenId = lpm.nextTokenId();
        mint(config, 100e18, address(this), ZERO_BYTES);

        // revert since amount1Max is too low
        bytes memory calls = getIncreaseEncoded(tokenId, config, 100e18, type(uint128).max, 1 wei, ZERO_BYTES);
        vm.expectRevert(IPositionManager.SlippageExceeded.selector);
        lpm.modifyLiquidities(calls, _deadline);
    }

    function test_increaseLiquidity_slippage_exactDoesNotRevert() public {
        // increasing liquidity with perfect slippage parameters does not revert
        uint256 tokenId = lpm.nextTokenId();
        mint(config, 100e18, address(this), ZERO_BYTES);

        uint128 newLiquidity = 10e18;
        (uint256 amount0, uint256 amount1) = LiquidityAmounts.getAmountsForLiquidity(
            SQRT_PRICE_1_1,
            TickMath.getSqrtPriceAtTick(config.tickLower),
            TickMath.getSqrtPriceAtTick(config.tickUpper),
            newLiquidity
        );
        assertEq(amount0, amount1); // symmetric liquidity addition
        uint128 slippage = uint128(amount0) + 1;

        bytes memory calls = getIncreaseEncoded(tokenId, config, newLiquidity, slippage, slippage, ZERO_BYTES);
        bytes[] memory result = lpm.modifyLiquidities(calls, _deadline);
        BalanceDelta delta = abi.decode(result[0], (BalanceDelta));

        // confirm that delta == slippage tolerance
        assertEq(-delta.amount0(), int128(slippage));
        assertEq(-delta.amount1(), int128(slippage));
    }

    /// price movement from swaps will cause slippage reverts
    function test_increaseLiquidity_slippage_revert_swap() public {
        // increasing liquidity with perfect slippage parameters does not revert
        uint256 tokenId = lpm.nextTokenId();
        mint(config, 100e18, address(this), ZERO_BYTES);

        uint128 newLiquidity = 10e18;
        (uint256 amount0, uint256 amount1) = LiquidityAmounts.getAmountsForLiquidity(
            SQRT_PRICE_1_1,
            TickMath.getSqrtPriceAtTick(config.tickLower),
            TickMath.getSqrtPriceAtTick(config.tickUpper),
            newLiquidity
        );
        assertEq(amount0, amount1); // symmetric liquidity addition
        uint128 slippage = uint128(amount0) + 1;

        // swap to create slippage
        swap(key, true, -10e18, ZERO_BYTES);

        bytes memory calls = getIncreaseEncoded(tokenId, config, newLiquidity, slippage, slippage, ZERO_BYTES);
        vm.expectRevert(IPositionManager.SlippageExceeded.selector);
        lpm.modifyLiquidities(calls, _deadline);
    }
}<|MERGE_RESOLUTION|>--- conflicted
+++ resolved
@@ -110,16 +110,11 @@
         uint256 balance1BeforeAlice = currency1.balanceOf(alice);
 
         // TODO: Can we make this easier to re-invest fees, so that you don't need to know the exact collect amount?
-<<<<<<< HEAD
-        Planner.Plan memory planner = Planner.init();
-        planner =
-            planner.add(Actions.INCREASE, abi.encode(tokenIdAlice, config, liquidityDelta, 0 wei, 0 wei, ZERO_BYTES));
-        bytes memory calls = planner.finalize(config.poolKey);
-=======
         Plan memory planner = Planner.init();
-        planner.add(Actions.INCREASE_LIQUIDITY, abi.encode(tokenIdAlice, config, liquidityDelta, ZERO_BYTES));
+        planner.add(
+            Actions.INCREASE_LIQUIDITY, abi.encode(tokenIdAlice, config, liquidityDelta, 0 wei, 0 wei, ZERO_BYTES)
+        );
         bytes memory calls = planner.finalizeModifyLiquidity(config.poolKey);
->>>>>>> f37734cf
         vm.startPrank(alice);
         lpm.modifyLiquidities(calls, _deadline);
         vm.stopPrank();
@@ -384,8 +379,8 @@
         uint128 slippage = uint128(amount0) + 1;
 
         bytes memory calls = getIncreaseEncoded(tokenId, config, newLiquidity, slippage, slippage, ZERO_BYTES);
-        bytes[] memory result = lpm.modifyLiquidities(calls, _deadline);
-        BalanceDelta delta = abi.decode(result[0], (BalanceDelta));
+        lpm.modifyLiquidities(calls, _deadline);
+        BalanceDelta delta = getLastDelta();
 
         // confirm that delta == slippage tolerance
         assertEq(-delta.amount0(), int128(slippage));
