--- conflicted
+++ resolved
@@ -213,19 +213,11 @@
         swap(key, true, -int256(swapAmount), ZERO_BYTES);
         swap(key, false, -int256(swapAmount), ZERO_BYTES); // move the price back
 
-<<<<<<< HEAD
         {
             // alice will use half of her fees to increase liquidity
-            BalanceDelta aliceFeesOwed = IPositionManager(lpm).getFeesOwed(manager, tokenIdAlice);
-
-            (uint160 sqrtPriceX96,,,) = StateLibrary.getSlot0(manager, range.poolKey.toId());
-=======
-        // alice will use half of her fees to increase liquidity
-        BalanceDelta aliceFeesOwed = IPositionManager(lpm).getFeesOwed(manager, config, tokenIdAlice);
-
-        {
+            BalanceDelta aliceFeesOwed = IPositionManager(lpm).getFeesOwed(manager, config, tokenIdAlice);
+
             (uint160 sqrtPriceX96,,,) = StateLibrary.getSlot0(manager, config.poolKey.toId());
->>>>>>> 10f748e5
             uint256 liquidityDelta = LiquidityAmounts.getLiquidityForAmounts(
                 sqrtPriceX96,
                 TickMath.getSqrtPriceAtTick(config.tickLower),
