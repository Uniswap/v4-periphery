// SPDX-License-Identifier: MIT
pragma solidity ^0.8.24;

import "forge-std/Test.sol";
import {PoolManager} from "@uniswap/v4-core/src/PoolManager.sol";
import {IPoolManager} from "@uniswap/v4-core/src/interfaces/IPoolManager.sol";
import {IHooks} from "@uniswap/v4-core/src/interfaces/IHooks.sol";
import {Currency, CurrencyLibrary} from "@uniswap/v4-core/src/types/Currency.sol";
import {PoolId, PoolIdLibrary} from "@uniswap/v4-core/src/types/PoolId.sol";
import {PoolKey} from "@uniswap/v4-core/src/types/PoolKey.sol";
import {BalanceDelta} from "@uniswap/v4-core/src/types/BalanceDelta.sol";
import {TickMath} from "@uniswap/v4-core/src/libraries/TickMath.sol";
import {FixedPointMathLib} from "solmate/src/utils/FixedPointMathLib.sol";
<<<<<<< HEAD
=======
import {IAllowanceTransfer} from "permit2/src/interfaces/IAllowanceTransfer.sol";
import {Position} from "@uniswap/v4-core/src/libraries/Position.sol";
>>>>>>> 912536c6
import {StateLibrary} from "@uniswap/v4-core/src/libraries/StateLibrary.sol";

import {IERC20} from "forge-std/interfaces/IERC20.sol";

import {IPositionManager} from "../../src/interfaces/IPositionManager.sol";
import {Actions} from "../../src/libraries/Actions.sol";
import {PositionManager} from "../../src/PositionManager.sol";
import {PositionConfig} from "../../src/libraries/PositionConfig.sol";
import {IMulticall} from "../../src/interfaces/IMulticall.sol";
import {LiquidityFuzzers} from "../shared/fuzz/LiquidityFuzzers.sol";
import {Planner, Plan} from "../shared/Planner.sol";
import {PosmTestSetup} from "../shared/PosmTestSetup.sol";
import {Permit2SignatureHelpers} from "../shared/Permit2SignatureHelpers.sol";
import {Permit2Forwarder} from "../../src/base/Permit2Forwarder.sol";
import {Constants} from "../../src/libraries/Constants.sol";

contract PositionManagerMulticallTest is Test, Permit2SignatureHelpers, PosmTestSetup, LiquidityFuzzers {
    using FixedPointMathLib for uint256;
    using CurrencyLibrary for Currency;
    using PoolIdLibrary for PoolKey;
    using StateLibrary for IPoolManager;
    using Planner for Plan;
    using PoolIdLibrary for PoolKey;
    using StateLibrary for IPoolManager;

    PoolId poolId;
    address alice;
    uint256 alicePK;
    address bob;

    Permit2Forwarder permit2Forwarder;

    uint160 permitAmount = type(uint160).max;
    // the expiration of the allowance is large
    uint48 permitExpiration = uint48(block.timestamp + 10e18);
    uint48 permitNonce = 0;

    bytes32 PERMIT2_DOMAIN_SEPARATOR;

    // bob used for permit2 signature tests
    uint256 bobPrivateKey;
    address bob;

    PositionConfig config;

    function setUp() public {
        (alice, alicePK) = makeAddrAndKey("ALICE");
        (bob,) = makeAddrAndKey("BOB");

        deployFreshManagerAndRouters();
        deployMintAndApprove2Currencies();

        (key, poolId) = initPool(currency0, currency1, IHooks(address(0)), 3000, SQRT_PRICE_1_1, ZERO_BYTES);

        // Requires currency0 and currency1 to be set in base Deployers contract.
        deployAndApprovePosm(manager);

<<<<<<< HEAD
        seedBalance(alice);
        seedBalance(bob);

        approvePosmFor(alice);
=======
        permit2Forwarder = new Permit2Forwarder(permit2);
        PERMIT2_DOMAIN_SEPARATOR = permit2.DOMAIN_SEPARATOR();

        bobPrivateKey = 0x12341234;
        bob = vm.addr(bobPrivateKey);

        seedBalance(bob);
>>>>>>> 912536c6
        approvePosmFor(bob);
    }

    function test_multicall_initializePool_mint() public {
        key = PoolKey({currency0: currency0, currency1: currency1, fee: 0, tickSpacing: 10, hooks: IHooks(address(0))});

        // Use multicall to initialize a pool and mint liquidity
        bytes[] memory calls = new bytes[](2);
        calls[0] = abi.encodeWithSelector(lpm.initializePool.selector, key, SQRT_PRICE_1_1, ZERO_BYTES);

        config = PositionConfig({
            poolKey: key,
            tickLower: TickMath.minUsableTick(key.tickSpacing),
            tickUpper: TickMath.maxUsableTick(key.tickSpacing)
        });

        Plan memory planner = Planner.init();
        planner.add(
            Actions.MINT_POSITION,
            abi.encode(config, 100e18, MAX_SLIPPAGE_INCREASE, MAX_SLIPPAGE_INCREASE, Constants.MSG_SENDER, ZERO_BYTES)
        );
        bytes memory actions = planner.finalizeModifyLiquidityWithClose(config.poolKey);

        calls[1] = abi.encodeWithSelector(IPositionManager.modifyLiquidities.selector, actions, _deadline);

        IMulticall(address(lpm)).multicall(calls);

        // test swap, doesn't revert, showing the pool was initialized
        int256 amountSpecified = -1e18;
        BalanceDelta result = swap(key, true, amountSpecified, ZERO_BYTES);
        assertEq(result.amount0(), amountSpecified);
        assertGt(result.amount1(), 0);
    }

<<<<<<< HEAD
    function test_multicall_permitAndDecrease() public {
        PositionConfig memory config = PositionConfig({poolKey: key, tickLower: -60, tickUpper: 60});
        uint256 liquidityAlice = 1e18;
        vm.startPrank(alice);
        mint(config, liquidityAlice, alice, ZERO_BYTES);
        vm.stopPrank();
        uint256 tokenId = lpm.nextTokenId() - 1;

        // Alice gives Bob permission to operate on her liquidity
        uint256 nonce = 1;
        bytes32 digest = getDigest(bob, tokenId, nonce, block.timestamp + 1);
        (uint8 v, bytes32 r, bytes32 s) = vm.sign(alicePK, digest);
        bytes memory signature = abi.encodePacked(r, s, v);

        // bob gives himself permission and decreases liquidity
        bytes[] memory calls = new bytes[](2);
        calls[0] = abi.encodeWithSelector(
            PositionManager(lpm).permit.selector, bob, tokenId, block.timestamp + 1, nonce, signature
        );
        uint256 liquidityToRemove = 0.4444e18;
        bytes memory actions = getDecreaseEncoded(tokenId, config, liquidityToRemove, ZERO_BYTES);
        calls[1] = abi.encodeWithSelector(PositionManager(lpm).modifyLiquidities.selector, actions, _deadline);
=======
    function test_multicall_permit_mint() public {
        config = PositionConfig({
            poolKey: key,
            tickLower: TickMath.minUsableTick(key.tickSpacing),
            tickUpper: TickMath.maxUsableTick(key.tickSpacing)
        });
        // 1. revoke the auto permit we give to posm for 1 token
        vm.prank(bob);
        permit2.approve(Currency.unwrap(currency0), address(lpm), 0, 0);

        (uint160 _amount,, uint48 _expiration) =
            permit2.allowance(address(bob), Currency.unwrap(currency0), address(this));

        assertEq(_amount, 0);
        assertEq(_expiration, 0);

        uint256 tokenId = lpm.nextTokenId();
        bytes memory mintCall = getMintEncoded(config, 10e18, bob, ZERO_BYTES);

        // 2 . call a mint that reverts because position manager doesn't have permission on permit2
        vm.expectRevert(abi.encodeWithSelector(IAllowanceTransfer.InsufficientAllowance.selector, 0));
        vm.prank(bob);
        lpm.modifyLiquidities(mintCall, _deadline);

        // 3. encode a permit for that revoked token
        IAllowanceTransfer.PermitSingle memory permit =
            defaultERC20PermitAllowance(Currency.unwrap(currency0), permitAmount, permitExpiration, permitNonce);
        permit.spender = address(lpm);
        bytes memory sig = getPermitSignature(permit, bobPrivateKey, PERMIT2_DOMAIN_SEPARATOR);

        bytes[] memory calls = new bytes[](2);
        calls[0] = abi.encodeWithSelector(Permit2Forwarder.permit.selector, bob, permit, sig);
        calls[1] = abi.encodeWithSelector(lpm.modifyLiquidities.selector, mintCall, _deadline);

        vm.prank(bob);
        lpm.multicall(calls);

        bytes32 positionId =
            Position.calculatePositionKey(address(lpm), config.tickLower, config.tickUpper, bytes32(tokenId));
        (uint256 liquidity,,) = manager.getPositionInfo(config.poolKey.toId(), positionId);

        (_amount,,) = permit2.allowance(address(bob), Currency.unwrap(currency0), address(lpm));

        assertEq(_amount, permitAmount);
        assertEq(liquidity, 10e18);
        assertEq(lpm.ownerOf(tokenId), bob);
    }

    function test_multicall_permit_batch_mint() public {
        config = PositionConfig({
            poolKey: key,
            tickLower: TickMath.minUsableTick(key.tickSpacing),
            tickUpper: TickMath.maxUsableTick(key.tickSpacing)
        });
        // 1. revoke the auto permit we give to posm for 1 token
        vm.prank(bob);
        permit2.approve(Currency.unwrap(currency0), address(lpm), 0, 0);
        permit2.approve(Currency.unwrap(currency1), address(lpm), 0, 0);

        (uint160 _amount0,, uint48 _expiration0) =
            permit2.allowance(address(bob), Currency.unwrap(currency0), address(this));

        (uint160 _amount1,, uint48 _expiration1) =
            permit2.allowance(address(bob), Currency.unwrap(currency1), address(this));

        assertEq(_amount0, 0);
        assertEq(_expiration0, 0);
        assertEq(_amount1, 0);
        assertEq(_expiration1, 0);

        uint256 tokenId = lpm.nextTokenId();
        bytes memory mintCall = getMintEncoded(config, 10e18, bob, ZERO_BYTES);

        // 2 . call a mint that reverts because position manager doesn't have permission on permit2
        vm.expectRevert(abi.encodeWithSelector(IAllowanceTransfer.InsufficientAllowance.selector, 0));
        vm.prank(bob);
        lpm.modifyLiquidities(mintCall, _deadline);

        // 3. encode a permit for that revoked token
        address[] memory tokens = new address[](2);
        tokens[0] = Currency.unwrap(currency0);
        tokens[1] = Currency.unwrap(currency1);

        IAllowanceTransfer.PermitBatch memory permit =
            defaultERC20PermitBatchAllowance(tokens, permitAmount, permitExpiration, permitNonce);
        permit.spender = address(lpm);
        bytes memory sig = getPermitBatchSignature(permit, bobPrivateKey, PERMIT2_DOMAIN_SEPARATOR);

        bytes[] memory calls = new bytes[](2);
        calls[0] = abi.encodeWithSelector(Permit2Forwarder.permitBatch.selector, bob, permit, sig);
        calls[1] = abi.encodeWithSelector(lpm.modifyLiquidities.selector, mintCall, _deadline);
>>>>>>> 912536c6

        vm.prank(bob);
        lpm.multicall(calls);

        bytes32 positionId =
<<<<<<< HEAD
            keccak256(abi.encodePacked(address(lpm), config.tickLower, config.tickUpper, bytes32(tokenId)));
        (uint256 liquidity,,) = manager.getPositionInfo(config.poolKey.toId(), positionId);
        assertEq(liquidity, liquidityAlice - liquidityToRemove);
=======
            Position.calculatePositionKey(address(lpm), config.tickLower, config.tickUpper, bytes32(tokenId));
        (uint256 liquidity,,) = manager.getPositionInfo(config.poolKey.toId(), positionId);

        (_amount0,,) = permit2.allowance(address(bob), Currency.unwrap(currency0), address(lpm));
        (_amount1,,) = permit2.allowance(address(bob), Currency.unwrap(currency1), address(lpm));
        assertEq(_amount0, permitAmount);
        assertEq(_amount1, permitAmount);
        assertEq(liquidity, 10e18);
        assertEq(lpm.ownerOf(tokenId), bob);
>>>>>>> 912536c6
    }
}<|MERGE_RESOLUTION|>--- conflicted
+++ resolved
@@ -11,11 +11,8 @@
 import {BalanceDelta} from "@uniswap/v4-core/src/types/BalanceDelta.sol";
 import {TickMath} from "@uniswap/v4-core/src/libraries/TickMath.sol";
 import {FixedPointMathLib} from "solmate/src/utils/FixedPointMathLib.sol";
-<<<<<<< HEAD
-=======
 import {IAllowanceTransfer} from "permit2/src/interfaces/IAllowanceTransfer.sol";
 import {Position} from "@uniswap/v4-core/src/libraries/Position.sol";
->>>>>>> 912536c6
 import {StateLibrary} from "@uniswap/v4-core/src/libraries/StateLibrary.sol";
 
 import {IERC20} from "forge-std/interfaces/IERC20.sol";
@@ -31,6 +28,7 @@
 import {Permit2SignatureHelpers} from "../shared/Permit2SignatureHelpers.sol";
 import {Permit2Forwarder} from "../../src/base/Permit2Forwarder.sol";
 import {Constants} from "../../src/libraries/Constants.sol";
+import {IERC721Permit} from "../../src/interfaces/IERC721Permit.sol";
 
 contract PositionManagerMulticallTest is Test, Permit2SignatureHelpers, PosmTestSetup, LiquidityFuzzers {
     using FixedPointMathLib for uint256;
@@ -45,6 +43,8 @@
     address alice;
     uint256 alicePK;
     address bob;
+    // bob used for permit2 signature tests
+    uint256 bobPK;
 
     Permit2Forwarder permit2Forwarder;
 
@@ -55,15 +55,11 @@
 
     bytes32 PERMIT2_DOMAIN_SEPARATOR;
 
-    // bob used for permit2 signature tests
-    uint256 bobPrivateKey;
-    address bob;
-
     PositionConfig config;
 
     function setUp() public {
         (alice, alicePK) = makeAddrAndKey("ALICE");
-        (bob,) = makeAddrAndKey("BOB");
+        (bob, bobPK) = makeAddrAndKey("BOB");
 
         deployFreshManagerAndRouters();
         deployMintAndApprove2Currencies();
@@ -73,20 +69,13 @@
         // Requires currency0 and currency1 to be set in base Deployers contract.
         deployAndApprovePosm(manager);
 
-<<<<<<< HEAD
-        seedBalance(alice);
-        seedBalance(bob);
-
-        approvePosmFor(alice);
-=======
         permit2Forwarder = new Permit2Forwarder(permit2);
         PERMIT2_DOMAIN_SEPARATOR = permit2.DOMAIN_SEPARATOR();
 
-        bobPrivateKey = 0x12341234;
-        bob = vm.addr(bobPrivateKey);
+        seedBalance(alice);
+        approvePosmFor(alice);
 
         seedBalance(bob);
->>>>>>> 912536c6
         approvePosmFor(bob);
     }
 
@@ -121,14 +110,13 @@
         assertGt(result.amount1(), 0);
     }
 
-<<<<<<< HEAD
     function test_multicall_permitAndDecrease() public {
-        PositionConfig memory config = PositionConfig({poolKey: key, tickLower: -60, tickUpper: 60});
+        config = PositionConfig({poolKey: key, tickLower: -60, tickUpper: 60});
         uint256 liquidityAlice = 1e18;
         vm.startPrank(alice);
+        uint256 tokenId = lpm.nextTokenId();
         mint(config, liquidityAlice, alice, ZERO_BYTES);
         vm.stopPrank();
-        uint256 tokenId = lpm.nextTokenId() - 1;
 
         // Alice gives Bob permission to operate on her liquidity
         uint256 nonce = 1;
@@ -139,12 +127,21 @@
         // bob gives himself permission and decreases liquidity
         bytes[] memory calls = new bytes[](2);
         calls[0] = abi.encodeWithSelector(
-            PositionManager(lpm).permit.selector, bob, tokenId, block.timestamp + 1, nonce, signature
+            IERC721Permit(lpm).permit.selector, bob, tokenId, block.timestamp + 1, nonce, signature
         );
         uint256 liquidityToRemove = 0.4444e18;
         bytes memory actions = getDecreaseEncoded(tokenId, config, liquidityToRemove, ZERO_BYTES);
         calls[1] = abi.encodeWithSelector(PositionManager(lpm).modifyLiquidities.selector, actions, _deadline);
-=======
+
+        vm.prank(bob);
+        lpm.multicall(calls);
+
+        bytes32 positionId =
+            Position.calculatePositionKey(address(lpm), config.tickLower, config.tickUpper, bytes32(tokenId));
+        (uint256 liquidity,,) = manager.getPositionInfo(config.poolKey.toId(), positionId);
+        assertEq(liquidity, liquidityAlice - liquidityToRemove);
+    }
+
     function test_multicall_permit_mint() public {
         config = PositionConfig({
             poolKey: key,
@@ -173,7 +170,7 @@
         IAllowanceTransfer.PermitSingle memory permit =
             defaultERC20PermitAllowance(Currency.unwrap(currency0), permitAmount, permitExpiration, permitNonce);
         permit.spender = address(lpm);
-        bytes memory sig = getPermitSignature(permit, bobPrivateKey, PERMIT2_DOMAIN_SEPARATOR);
+        bytes memory sig = getPermitSignature(permit, bobPK, PERMIT2_DOMAIN_SEPARATOR);
 
         bytes[] memory calls = new bytes[](2);
         calls[0] = abi.encodeWithSelector(Permit2Forwarder.permit.selector, bob, permit, sig);
@@ -231,22 +228,16 @@
         IAllowanceTransfer.PermitBatch memory permit =
             defaultERC20PermitBatchAllowance(tokens, permitAmount, permitExpiration, permitNonce);
         permit.spender = address(lpm);
-        bytes memory sig = getPermitBatchSignature(permit, bobPrivateKey, PERMIT2_DOMAIN_SEPARATOR);
+        bytes memory sig = getPermitBatchSignature(permit, bobPK, PERMIT2_DOMAIN_SEPARATOR);
 
         bytes[] memory calls = new bytes[](2);
         calls[0] = abi.encodeWithSelector(Permit2Forwarder.permitBatch.selector, bob, permit, sig);
         calls[1] = abi.encodeWithSelector(lpm.modifyLiquidities.selector, mintCall, _deadline);
->>>>>>> 912536c6
 
         vm.prank(bob);
         lpm.multicall(calls);
 
         bytes32 positionId =
-<<<<<<< HEAD
-            keccak256(abi.encodePacked(address(lpm), config.tickLower, config.tickUpper, bytes32(tokenId)));
-        (uint256 liquidity,,) = manager.getPositionInfo(config.poolKey.toId(), positionId);
-        assertEq(liquidity, liquidityAlice - liquidityToRemove);
-=======
             Position.calculatePositionKey(address(lpm), config.tickLower, config.tickUpper, bytes32(tokenId));
         (uint256 liquidity,,) = manager.getPositionInfo(config.poolKey.toId(), positionId);
 
@@ -256,6 +247,5 @@
         assertEq(_amount1, permitAmount);
         assertEq(liquidity, 10e18);
         assertEq(lpm.ownerOf(tokenId), bob);
->>>>>>> 912536c6
     }
 }