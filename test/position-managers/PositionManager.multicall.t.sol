--- conflicted
+++ resolved
@@ -54,18 +54,12 @@
             tickUpper: TickMath.maxUsableTick(key.tickSpacing)
         });
 
-<<<<<<< HEAD
-        Planner.Plan memory planner = Planner.init();
-        planner = planner.add(
-            Actions.MINT,
+        Plan memory planner = Planner.init();
+        planner.add(
+            Actions.MINT_POSITION,
             abi.encode(config, 100e18, MAX_SLIPPAGE_INCREASE, MAX_SLIPPAGE_INCREASE, address(this), ZERO_BYTES)
         );
-        bytes memory actions = planner.finalize(config.poolKey);
-=======
-        Plan memory planner = Planner.init();
-        planner.add(Actions.MINT_POSITION, abi.encode(config, 100e18, address(this), ZERO_BYTES));
         bytes memory actions = planner.finalizeModifyLiquidity(config.poolKey);
->>>>>>> f37734cf
 
         calls[1] = abi.encodeWithSelector(IPositionManager.modifyLiquidities.selector, actions, _deadline);
 
