--- conflicted
+++ resolved
@@ -111,53 +111,14 @@
         assertGt(result.amount1(), 0);
     }
 
-<<<<<<< HEAD
+    // charlie will attempt to decrease liquidity without approval
+    // posm's NotApproved(charlie) should bubble up through Multicall
     function test_multicall_bubbleRevert() public {
-        // charlie will attempt to decrease liquidity without approval
-        // posm's NotApproved(charlie) should bubble up through Multicall
-
-        PositionConfig memory config = PositionConfig({
-=======
-    function test_multicall_permitAndDecrease() public {
-        config = PositionConfig({poolKey: key, tickLower: -60, tickUpper: 60});
-        uint256 liquidityAlice = 1e18;
-        vm.startPrank(alice);
-        uint256 tokenId = lpm.nextTokenId();
-        mint(config, liquidityAlice, alice, ZERO_BYTES);
-        vm.stopPrank();
-
-        // Alice gives Bob permission to operate on her liquidity
-        uint256 nonce = 1;
-        bytes32 digest = getDigest(bob, tokenId, nonce, block.timestamp + 1);
-        (uint8 v, bytes32 r, bytes32 s) = vm.sign(alicePK, digest);
-        bytes memory signature = abi.encodePacked(r, s, v);
-
-        // bob gives himself permission and decreases liquidity
-        bytes[] memory calls = new bytes[](2);
-        calls[0] = abi.encodeWithSelector(
-            IERC721Permit(lpm).permit.selector, bob, tokenId, block.timestamp + 1, nonce, signature
-        );
-        uint256 liquidityToRemove = 0.4444e18;
-        bytes memory actions = getDecreaseEncoded(tokenId, config, liquidityToRemove, ZERO_BYTES);
-        calls[1] = abi.encodeWithSelector(PositionManager(lpm).modifyLiquidities.selector, actions, _deadline);
-
-        vm.prank(bob);
-        lpm.multicall(calls);
-
-        bytes32 positionId =
-            Position.calculatePositionKey(address(lpm), config.tickLower, config.tickUpper, bytes32(tokenId));
-        (uint256 liquidity,,) = manager.getPositionInfo(config.poolKey.toId(), positionId);
-        assertEq(liquidity, liquidityAlice - liquidityToRemove);
-    }
-
-    function test_multicall_permit_mint() public {
-        config = PositionConfig({
->>>>>>> 1f28ac20
-            poolKey: key,
-            tickLower: TickMath.minUsableTick(key.tickSpacing),
-            tickUpper: TickMath.maxUsableTick(key.tickSpacing)
-        });
-<<<<<<< HEAD
+        config = PositionConfig({
+            poolKey: key,
+            tickLower: TickMath.minUsableTick(key.tickSpacing),
+            tickUpper: TickMath.maxUsableTick(key.tickSpacing)
+        });
         uint256 tokenId = lpm.nextTokenId();
         mint(config, 100e18, address(this), ZERO_BYTES);
 
@@ -166,7 +127,7 @@
             Actions.DECREASE_LIQUIDITY,
             abi.encode(tokenId, config, 100e18, MIN_SLIPPAGE_DECREASE, MIN_SLIPPAGE_DECREASE, ZERO_BYTES)
         );
-        bytes memory actions = planner.finalizeModifyLiquidity(config.poolKey);
+        bytes memory actions = planner.finalizeModifyLiquidityWithClose(config.poolKey);
 
         // Use multicall to decrease liquidity
         bytes[] memory calls = new bytes[](1);
@@ -179,62 +140,14 @@
         vm.stopPrank();
     }
 
+    // decrease liquidity but forget to close
+    // core's CurrencyNotSettled should bubble up through Multicall
     function test_multicall_bubbleRevert_core() public {
-        // decrease liquidity but forget to close
-        // core's CurrencyNotSettled should bubble up through Multicall
-
-        PositionConfig memory config = PositionConfig({
-=======
-        // 1. revoke the auto permit we give to posm for 1 token
-        vm.prank(bob);
-        permit2.approve(Currency.unwrap(currency0), address(lpm), 0, 0);
-
-        (uint160 _amount,, uint48 _expiration) =
-            permit2.allowance(address(bob), Currency.unwrap(currency0), address(this));
-
-        assertEq(_amount, 0);
-        assertEq(_expiration, 0);
-
-        uint256 tokenId = lpm.nextTokenId();
-        bytes memory mintCall = getMintEncoded(config, 10e18, bob, ZERO_BYTES);
-
-        // 2 . call a mint that reverts because position manager doesn't have permission on permit2
-        vm.expectRevert(abi.encodeWithSelector(IAllowanceTransfer.InsufficientAllowance.selector, 0));
-        vm.prank(bob);
-        lpm.modifyLiquidities(mintCall, _deadline);
-
-        // 3. encode a permit for that revoked token
-        IAllowanceTransfer.PermitSingle memory permit =
-            defaultERC20PermitAllowance(Currency.unwrap(currency0), permitAmount, permitExpiration, permitNonce);
-        permit.spender = address(lpm);
-        bytes memory sig = getPermitSignature(permit, bobPK, PERMIT2_DOMAIN_SEPARATOR);
-
-        bytes[] memory calls = new bytes[](2);
-        calls[0] = abi.encodeWithSelector(Permit2Forwarder.permit.selector, bob, permit, sig);
-        calls[1] = abi.encodeWithSelector(lpm.modifyLiquidities.selector, mintCall, _deadline);
-
-        vm.prank(bob);
-        lpm.multicall(calls);
-
-        bytes32 positionId =
-            Position.calculatePositionKey(address(lpm), config.tickLower, config.tickUpper, bytes32(tokenId));
-        (uint256 liquidity,,) = manager.getPositionInfo(config.poolKey.toId(), positionId);
-
-        (_amount,,) = permit2.allowance(address(bob), Currency.unwrap(currency0), address(lpm));
-
-        assertEq(_amount, permitAmount);
-        assertEq(liquidity, 10e18);
-        assertEq(lpm.ownerOf(tokenId), bob);
-    }
-
-    function test_multicall_permit_batch_mint() public {
-        config = PositionConfig({
->>>>>>> 1f28ac20
-            poolKey: key,
-            tickLower: TickMath.minUsableTick(key.tickSpacing),
-            tickUpper: TickMath.maxUsableTick(key.tickSpacing)
-        });
-<<<<<<< HEAD
+        config = PositionConfig({
+            poolKey: key,
+            tickLower: TickMath.minUsableTick(key.tickSpacing),
+            tickUpper: TickMath.maxUsableTick(key.tickSpacing)
+        });
         uint256 tokenId = lpm.nextTokenId();
         mint(config, 100e18, address(this), ZERO_BYTES);
 
@@ -272,7 +185,94 @@
 
         vm.expectRevert(abi.encodeWithSelector(IPoolManager.TickSpacingTooSmall.selector, tickSpacing));
         lpm.multicall(calls);
-=======
+    }
+
+    function test_multicall_permitAndDecrease() public {
+        config = PositionConfig({poolKey: key, tickLower: -60, tickUpper: 60});
+        uint256 liquidityAlice = 1e18;
+        vm.startPrank(alice);
+        uint256 tokenId = lpm.nextTokenId();
+        mint(config, liquidityAlice, alice, ZERO_BYTES);
+        vm.stopPrank();
+
+        // Alice gives Bob permission to operate on her liquidity
+        uint256 nonce = 1;
+        bytes32 digest = getDigest(bob, tokenId, nonce, block.timestamp + 1);
+        (uint8 v, bytes32 r, bytes32 s) = vm.sign(alicePK, digest);
+        bytes memory signature = abi.encodePacked(r, s, v);
+
+        // bob gives himself permission and decreases liquidity
+        bytes[] memory calls = new bytes[](2);
+        calls[0] = abi.encodeWithSelector(
+            IERC721Permit(lpm).permit.selector, bob, tokenId, block.timestamp + 1, nonce, signature
+        );
+        uint256 liquidityToRemove = 0.4444e18;
+        bytes memory actions = getDecreaseEncoded(tokenId, config, liquidityToRemove, ZERO_BYTES);
+        calls[1] = abi.encodeWithSelector(PositionManager(lpm).modifyLiquidities.selector, actions, _deadline);
+
+        vm.prank(bob);
+        lpm.multicall(calls);
+
+        bytes32 positionId =
+            Position.calculatePositionKey(address(lpm), config.tickLower, config.tickUpper, bytes32(tokenId));
+        (uint256 liquidity,,) = manager.getPositionInfo(config.poolKey.toId(), positionId);
+        assertEq(liquidity, liquidityAlice - liquidityToRemove);
+    }
+
+    function test_multicall_permit_mint() public {
+        config = PositionConfig({
+            poolKey: key,
+            tickLower: TickMath.minUsableTick(key.tickSpacing),
+            tickUpper: TickMath.maxUsableTick(key.tickSpacing)
+        });
+        // 1. revoke the auto permit we give to posm for 1 token
+        vm.prank(bob);
+        permit2.approve(Currency.unwrap(currency0), address(lpm), 0, 0);
+
+        (uint160 _amount,, uint48 _expiration) =
+            permit2.allowance(address(bob), Currency.unwrap(currency0), address(this));
+
+        assertEq(_amount, 0);
+        assertEq(_expiration, 0);
+
+        uint256 tokenId = lpm.nextTokenId();
+        bytes memory mintCall = getMintEncoded(config, 10e18, bob, ZERO_BYTES);
+
+        // 2 . call a mint that reverts because position manager doesn't have permission on permit2
+        vm.expectRevert(abi.encodeWithSelector(IAllowanceTransfer.InsufficientAllowance.selector, 0));
+        vm.prank(bob);
+        lpm.modifyLiquidities(mintCall, _deadline);
+
+        // 3. encode a permit for that revoked token
+        IAllowanceTransfer.PermitSingle memory permit =
+            defaultERC20PermitAllowance(Currency.unwrap(currency0), permitAmount, permitExpiration, permitNonce);
+        permit.spender = address(lpm);
+        bytes memory sig = getPermitSignature(permit, bobPK, PERMIT2_DOMAIN_SEPARATOR);
+
+        bytes[] memory calls = new bytes[](2);
+        calls[0] = abi.encodeWithSelector(Permit2Forwarder.permit.selector, bob, permit, sig);
+        calls[1] = abi.encodeWithSelector(lpm.modifyLiquidities.selector, mintCall, _deadline);
+
+        vm.prank(bob);
+        lpm.multicall(calls);
+
+        bytes32 positionId =
+            Position.calculatePositionKey(address(lpm), config.tickLower, config.tickUpper, bytes32(tokenId));
+        (uint256 liquidity,,) = manager.getPositionInfo(config.poolKey.toId(), positionId);
+
+        (_amount,,) = permit2.allowance(address(bob), Currency.unwrap(currency0), address(lpm));
+
+        assertEq(_amount, permitAmount);
+        assertEq(liquidity, 10e18);
+        assertEq(lpm.ownerOf(tokenId), bob);
+    }
+
+    function test_multicall_permit_batch_mint() public {
+        config = PositionConfig({
+            poolKey: key,
+            tickLower: TickMath.minUsableTick(key.tickSpacing),
+            tickUpper: TickMath.maxUsableTick(key.tickSpacing)
+        });
         // 1. revoke the auto permit we give to posm for 1 token
         vm.prank(bob);
         permit2.approve(Currency.unwrap(currency0), address(lpm), 0, 0);
@@ -324,6 +324,5 @@
         assertEq(_amount1, permitAmount);
         assertEq(liquidity, 10e18);
         assertEq(lpm.ownerOf(tokenId), bob);
->>>>>>> 1f28ac20
     }
 }