--- conflicted
+++ resolved
@@ -27,13 +27,9 @@
 contract PositionManagerMulticallTest is Test, PosmTestSetup, LiquidityFuzzers {
     using FixedPointMathLib for uint256;
     using CurrencyLibrary for Currency;
-<<<<<<< HEAD
-    using Planner for Planner.Plan;
     using PoolIdLibrary for PoolKey;
     using StateLibrary for IPoolManager;
-=======
     using Planner for Plan;
->>>>>>> f37734cf
 
     PoolId poolId;
     address alice;
