// SPDX-License-Identifier: MIT
pragma solidity ^0.8.24;

import "forge-std/Test.sol";
import {GasSnapshot} from "forge-gas-snapshot/GasSnapshot.sol";
import {PoolManager} from "@uniswap/v4-core/src/PoolManager.sol";
import {IPoolManager} from "@uniswap/v4-core/src/interfaces/IPoolManager.sol";
import {IHooks} from "@uniswap/v4-core/src/interfaces/IHooks.sol";
import {Currency, CurrencyLibrary} from "@uniswap/v4-core/src/types/Currency.sol";
import {PoolId, PoolIdLibrary} from "@uniswap/v4-core/src/types/PoolId.sol";
import {PoolKey} from "@uniswap/v4-core/src/types/PoolKey.sol";
import {LiquidityAmounts} from "@uniswap/v4-core/test/utils/LiquidityAmounts.sol";
import {TickMath} from "@uniswap/v4-core/src/libraries/TickMath.sol";
import {FixedPointMathLib} from "solmate/src/utils/FixedPointMathLib.sol";
import {StateLibrary} from "@uniswap/v4-core/src/libraries/StateLibrary.sol";

import {IERC20} from "forge-std/interfaces/IERC20.sol";

import {IPositionManager} from "../../src/interfaces/IPositionManager.sol";
import {Actions} from "../../src/libraries/Actions.sol";
import {PositionManager} from "../../src/PositionManager.sol";
import {PositionConfig} from "../../src/libraries/PositionConfig.sol";
import {IMulticall} from "../../src/interfaces/IMulticall.sol";
import {Planner, Plan} from "../shared/Planner.sol";
import {PosmTestSetup} from "../shared/PosmTestSetup.sol";
import {Constants} from "../../src/libraries/Constants.sol";

contract PosMGasTest is Test, PosmTestSetup, GasSnapshot {
    using FixedPointMathLib for uint256;
    using CurrencyLibrary for Currency;
    using PoolIdLibrary for PoolKey;
    using Planner for Plan;

    PoolId poolId;
    address alice;
    uint256 alicePK;
    address bob;
    uint256 bobPK;

    // expresses the fee as a wad (i.e. 3000 = 0.003e18 = 0.30%)
    uint256 FEE_WAD;

    PositionConfig config;
    PositionConfig configNative;

    function setUp() public {
        (alice, alicePK) = makeAddrAndKey("ALICE");
        (bob, bobPK) = makeAddrAndKey("BOB");

        deployFreshManagerAndRouters();
        deployMintAndApprove2Currencies();

        (key, poolId) = initPool(currency0, currency1, IHooks(address(0)), 3000, SQRT_PRICE_1_1, ZERO_BYTES);
        (nativeKey,) = initPool(CurrencyLibrary.NATIVE, currency1, IHooks(hook), 3000, SQRT_PRICE_1_1, ZERO_BYTES);
        FEE_WAD = uint256(key.fee).mulDivDown(FixedPointMathLib.WAD, 1_000_000);

        // Requires currency0 and currency1 to be set in base Deployers contract.
        deployAndApprovePosm(manager);

        // Give tokens to Alice and Bob.
        seedBalance(alice);
        seedBalance(bob);

        // Approve posm for Alice and bob.
        approvePosmFor(alice);
        approvePosmFor(bob);

        // define a reusable range
        config = PositionConfig({poolKey: key, tickLower: -300, tickUpper: 300});
        configNative = PositionConfig({poolKey: nativeKey, tickLower: -300, tickUpper: 300});
    }

<<<<<<< HEAD
    function test_gas_mint() public {
        Plan memory planner =
            Planner.init().add(Actions.MINT_POSITION, abi.encode(config, 10_000 ether, address(this), ZERO_BYTES));
        bytes memory calls = planner.finalizeModifyLiquidity(config.poolKey);
        lpm.unlockAndModifyLiquidities(calls, _deadline);
        snapLastCall("PositionManager_mint");
=======
    function test_gas_mint_withClose() public {
        Plan memory planner = Planner.init().add(
            Actions.MINT_POSITION,
            abi.encode(
                config, 10_000 ether, MAX_SLIPPAGE_INCREASE, MAX_SLIPPAGE_INCREASE, Constants.MSG_SENDER, ZERO_BYTES
            )
        );
        bytes memory calls = planner.finalizeModifyLiquidityWithClose(config.poolKey);
        lpm.modifyLiquidities(calls, _deadline);
        snapLastCall("PositionManager_mint_withClose");
    }

    function test_gas_mint_withSettlePair() public {
        Plan memory planner = Planner.init().add(
            Actions.MINT_POSITION,
            abi.encode(config, 10_000 ether, MAX_SLIPPAGE_INCREASE, MAX_SLIPPAGE_INCREASE, address(this), ZERO_BYTES)
        );
        bytes memory calls = planner.finalizeModifyLiquidityWithSettlePair(config.poolKey);
        lpm.modifyLiquidities(calls, _deadline);
        snapLastCall("PositionManager_mint_withSettlePair");
>>>>>>> 86b5ea3b
    }

    function test_gas_mint_differentRanges() public {
        // Explicitly mint to a new range on the same pool.
        PositionConfig memory bob_mint = PositionConfig({poolKey: key, tickLower: 0, tickUpper: 60});
        vm.startPrank(bob);
        mint(bob_mint, 10_000 ether, address(bob), ZERO_BYTES);
        vm.stopPrank();
        // Mint to a diff config, diff user.
        Plan memory planner = Planner.init().add(
            Actions.MINT_POSITION,
            abi.encode(
                config, 10_000 ether, MAX_SLIPPAGE_INCREASE, MAX_SLIPPAGE_INCREASE, Constants.MSG_SENDER, ZERO_BYTES
            )
        );
        bytes memory calls = planner.finalizeModifyLiquidityWithClose(config.poolKey);
        vm.prank(alice);
        lpm.unlockAndModifyLiquidities(calls, _deadline);
        snapLastCall("PositionManager_mint_warmedPool_differentRange");
    }

    function test_gas_mint_sameTickLower() public {
        // Explicitly mint to range whos tickLower is the same.
        PositionConfig memory bob_mint = PositionConfig({poolKey: key, tickLower: -300, tickUpper: -60});
        vm.startPrank(bob);
        mint(bob_mint, 10_000 ether, address(bob), ZERO_BYTES);
        vm.stopPrank();
        // Mint to a diff config, diff user.
        Plan memory planner = Planner.init().add(
            Actions.MINT_POSITION,
            abi.encode(
                config, 10_000 ether, MAX_SLIPPAGE_INCREASE, MAX_SLIPPAGE_INCREASE, Constants.MSG_SENDER, ZERO_BYTES
            )
        );
        bytes memory calls = planner.finalizeModifyLiquidityWithClose(config.poolKey);
        vm.prank(alice);
        lpm.unlockAndModifyLiquidities(calls, _deadline);
        snapLastCall("PositionManager_mint_onSameTickLower");
    }

    function test_gas_mint_sameTickUpper() public {
        // Explicitly mint to range whos tickUpperis the same.
        PositionConfig memory bob_mint = PositionConfig({poolKey: key, tickLower: 60, tickUpper: 300});
        vm.startPrank(bob);
        mint(bob_mint, 10_000 ether, address(bob), ZERO_BYTES);
        vm.stopPrank();
        // Mint to a diff config, diff user.
        Plan memory planner = Planner.init().add(
            Actions.MINT_POSITION,
            abi.encode(
                config, 10_000 ether, MAX_SLIPPAGE_INCREASE, MAX_SLIPPAGE_INCREASE, Constants.MSG_SENDER, ZERO_BYTES
            )
        );
        bytes memory calls = planner.finalizeModifyLiquidityWithClose(config.poolKey);
        vm.prank(alice);
        lpm.unlockAndModifyLiquidities(calls, _deadline);
        snapLastCall("PositionManager_mint_onSameTickUpper");
    }

    function test_gas_increaseLiquidity_erc20_withClose() public {
        uint256 tokenId = lpm.nextTokenId();
        mint(config, 10_000 ether, Constants.MSG_SENDER, ZERO_BYTES);

        Plan memory planner = Planner.init().add(
            Actions.INCREASE_LIQUIDITY,
            abi.encode(tokenId, config, 10_000 ether, MAX_SLIPPAGE_INCREASE, MAX_SLIPPAGE_INCREASE, ZERO_BYTES)
        );

        bytes memory calls = planner.finalizeModifyLiquidityWithClose(config.poolKey);
        lpm.modifyLiquidities(calls, _deadline);
        snapLastCall("PositionManager_increaseLiquidity_erc20_withClose");
    }

    function test_gas_increaseLiquidity_erc20_withSettlePair() public {
        uint256 tokenId = lpm.nextTokenId();
        mint(config, 10_000 ether, address(this), ZERO_BYTES);

        Plan memory planner = Planner.init().add(
            Actions.INCREASE_LIQUIDITY,
            abi.encode(tokenId, config, 10_000 ether, MAX_SLIPPAGE_INCREASE, MAX_SLIPPAGE_INCREASE, ZERO_BYTES)
        );

<<<<<<< HEAD
        bytes memory calls = planner.finalizeModifyLiquidity(config.poolKey);
        lpm.unlockAndModifyLiquidities(calls, _deadline);
        snapLastCall("PositionManager_increaseLiquidity_erc20");
=======
        bytes memory calls = planner.finalizeModifyLiquidityWithSettlePair(config.poolKey);
        lpm.modifyLiquidities(calls, _deadline);
        snapLastCall("PositionManager_increaseLiquidity_erc20_withSettlePair");
>>>>>>> 86b5ea3b
    }

    function test_gas_autocompound_exactUnclaimedFees() public {
        // Alice and Bob provide liquidity on the range
        // Alice uses her exact fees to increase liquidity (compounding)

        uint256 liquidityAlice = 3_000e18;
        uint256 liquidityBob = 1_000e18;

        // alice provides liquidity
        vm.startPrank(alice);
        uint256 tokenIdAlice = lpm.nextTokenId();
        mint(config, liquidityAlice, alice, ZERO_BYTES);
        vm.stopPrank();

        // bob provides liquidity
        vm.startPrank(bob);
        mint(config, liquidityBob, bob, ZERO_BYTES);
        vm.stopPrank();

        // donate to create fees
        uint256 amountDonate = 0.2e18;
        donateRouter.donate(key, amountDonate, amountDonate, ZERO_BYTES);

        // alice uses her exact fees to increase liquidity
        uint256 tokensOwedAlice = amountDonate.mulDivDown(liquidityAlice, liquidityAlice + liquidityBob) - 1;

        (uint160 sqrtPriceX96,,,) = StateLibrary.getSlot0(manager, config.poolKey.toId());
        uint256 liquidityDelta = LiquidityAmounts.getLiquidityForAmounts(
            sqrtPriceX96,
            TickMath.getSqrtPriceAtTick(config.tickLower),
            TickMath.getSqrtPriceAtTick(config.tickUpper),
            tokensOwedAlice,
            tokensOwedAlice
        );

        Plan memory planner = Planner.init().add(
            Actions.INCREASE_LIQUIDITY,
            abi.encode(tokenIdAlice, config, liquidityDelta, MAX_SLIPPAGE_INCREASE, MAX_SLIPPAGE_INCREASE, ZERO_BYTES)
        );
        // because its a perfect autocompound, the delta is exactly 0 and we dont need to "close" deltas
        bytes memory calls = planner.encode();

        vm.prank(alice);
        lpm.unlockAndModifyLiquidities(calls, _deadline);
        snapLastCall("PositionManager_increase_autocompoundExactUnclaimedFees");
    }

    function test_gas_autocompound_clearExcess() public {
        // Alice and Bob provide liquidity on the range
        // Alice uses her exact fees to increase liquidity (compounding)

        uint256 liquidityAlice = 3_000e18;
        uint256 liquidityBob = 1_000e18;

        // alice provides liquidity
        vm.startPrank(alice);
        uint256 tokenIdAlice = lpm.nextTokenId();
        mint(config, liquidityAlice, alice, ZERO_BYTES);
        vm.stopPrank();

        // bob provides liquidity
        vm.startPrank(bob);
        mint(config, liquidityBob, bob, ZERO_BYTES);
        vm.stopPrank();

        // donate to create fees
        uint256 amountDonate = 0.2e18;
        donateRouter.donate(key, amountDonate, amountDonate, ZERO_BYTES);

        // alice will use half of her fees to increase liquidity
        uint256 halfTokensOwedAlice = (amountDonate.mulDivDown(liquidityAlice, liquidityAlice + liquidityBob) - 1) / 2;

        (uint160 sqrtPriceX96,,,) = StateLibrary.getSlot0(manager, config.poolKey.toId());
        uint256 liquidityDelta = LiquidityAmounts.getLiquidityForAmounts(
            sqrtPriceX96,
            TickMath.getSqrtPriceAtTick(config.tickLower),
            TickMath.getSqrtPriceAtTick(config.tickUpper),
            halfTokensOwedAlice,
            halfTokensOwedAlice
        );

        // Alice elects to forfeit unclaimed tokens
        Plan memory planner = Planner.init();
        planner.add(
            Actions.INCREASE_LIQUIDITY,
            abi.encode(tokenIdAlice, config, liquidityDelta, MAX_SLIPPAGE_INCREASE, MAX_SLIPPAGE_INCREASE, ZERO_BYTES)
        );
        planner.add(Actions.CLEAR_OR_TAKE, abi.encode(config.poolKey.currency0, halfTokensOwedAlice + 1 wei));
        planner.add(Actions.CLEAR_OR_TAKE, abi.encode(config.poolKey.currency1, halfTokensOwedAlice + 1 wei));
        bytes memory calls = planner.encode();

        vm.prank(alice);
        lpm.modifyLiquidities(calls, _deadline);
        snapLastCall("PositionManager_increase_autocompound_clearExcess");
    }

    // Autocompounding but the excess fees are taken to the user
    function test_gas_autocompound_excessFeesCredit() public {
        // Alice and Bob provide liquidity on the range
        // Alice uses her fees to increase liquidity. Excess fees are accounted to alice
        uint256 liquidityAlice = 3_000e18;
        uint256 liquidityBob = 1_000e18;

        // alice provides liquidity
        vm.startPrank(alice);
        uint256 tokenIdAlice = lpm.nextTokenId();
        mint(config, liquidityAlice, alice, ZERO_BYTES);
        vm.stopPrank();

        // bob provides liquidity
        vm.startPrank(bob);
        mint(config, liquidityBob, bob, ZERO_BYTES);
        vm.stopPrank();

        // donate to create fees
        uint256 amountDonate = 20e18;
        donateRouter.donate(key, amountDonate, amountDonate, ZERO_BYTES);

        // alice will use half of her fees to increase liquidity
        uint256 halfTokensOwedAlice = (amountDonate.mulDivDown(liquidityAlice, liquidityAlice + liquidityBob) - 1) / 2;

        (uint160 sqrtPriceX96,,,) = StateLibrary.getSlot0(manager, config.poolKey.toId());
        uint256 liquidityDelta = LiquidityAmounts.getLiquidityForAmounts(
            sqrtPriceX96,
            TickMath.getSqrtPriceAtTick(config.tickLower),
            TickMath.getSqrtPriceAtTick(config.tickUpper),
            halfTokensOwedAlice,
            halfTokensOwedAlice
        );

        Plan memory planner = Planner.init().add(
            Actions.INCREASE_LIQUIDITY,
            abi.encode(tokenIdAlice, config, liquidityDelta, MAX_SLIPPAGE_INCREASE, MAX_SLIPPAGE_INCREASE, ZERO_BYTES)
        );

        bytes memory calls = planner.finalizeModifyLiquidityWithClose(config.poolKey);

        vm.prank(alice);
        lpm.unlockAndModifyLiquidities(calls, _deadline);
        snapLastCall("PositionManager_increase_autocompoundExcessFeesCredit");
    }

    function test_gas_decreaseLiquidity_withClose() public {
        uint256 tokenId = lpm.nextTokenId();
        mint(config, 10_000 ether, Constants.MSG_SENDER, ZERO_BYTES);

        Plan memory planner = Planner.init().add(
            Actions.DECREASE_LIQUIDITY,
            abi.encode(tokenId, config, 10_000 ether, MIN_SLIPPAGE_DECREASE, MIN_SLIPPAGE_DECREASE, ZERO_BYTES)
        );

        bytes memory calls = planner.finalizeModifyLiquidityWithClose(config.poolKey);
        lpm.modifyLiquidities(calls, _deadline);
        snapLastCall("PositionManager_decreaseLiquidity_withClose");
    }

    function test_gas_decreaseLiquidity_withTakePair() public {
        uint256 tokenId = lpm.nextTokenId();
        mint(config, 10_000 ether, Constants.MSG_SENDER, ZERO_BYTES);

        Plan memory planner = Planner.init().add(
            Actions.DECREASE_LIQUIDITY,
            abi.encode(tokenId, config, 10_000 ether, MIN_SLIPPAGE_DECREASE, MIN_SLIPPAGE_DECREASE, ZERO_BYTES)
        );

<<<<<<< HEAD
        bytes memory calls = planner.finalizeModifyLiquidity(config.poolKey);
        lpm.unlockAndModifyLiquidities(calls, _deadline);
        snapLastCall("PositionManager_decreaseLiquidity");
=======
        bytes memory calls = planner.finalizeModifyLiquidityWithTakePair(config.poolKey, address(this));
        lpm.modifyLiquidities(calls, _deadline);
        snapLastCall("PositionManager_decreaseLiquidity_withTakePair");
>>>>>>> 86b5ea3b
    }

    function test_gas_multicall_initialize_mint() public {
        key = PoolKey({currency0: currency0, currency1: currency1, fee: 0, tickSpacing: 10, hooks: IHooks(address(0))});

        // Use multicall to initialize a pool and mint liquidity
        bytes[] memory calls = new bytes[](2);
        calls[0] = abi.encodeWithSelector(lpm.initializePool.selector, key, SQRT_PRICE_1_1, ZERO_BYTES);

        config = PositionConfig({
            poolKey: key,
            tickLower: TickMath.minUsableTick(key.tickSpacing),
            tickUpper: TickMath.maxUsableTick(key.tickSpacing)
        });

        Plan memory planner = Planner.init();
        planner.add(
            Actions.MINT_POSITION,
            abi.encode(config, 100e18, MAX_SLIPPAGE_INCREASE, MAX_SLIPPAGE_INCREASE, Constants.MSG_SENDER, ZERO_BYTES)
        );
        bytes memory actions = planner.finalizeModifyLiquidityWithClose(config.poolKey);

        calls[1] = abi.encodeWithSelector(IPositionManager.unlockAndModifyLiquidities.selector, actions, _deadline);

        IMulticall(lpm).multicall(calls);
        snapLastCall("PositionManager_multicall_initialize_mint");
    }

    function test_gas_collect_withClose() public {
        uint256 tokenId = lpm.nextTokenId();
        mint(config, 10_000 ether, Constants.MSG_SENDER, ZERO_BYTES);

        // donate to create fee revenue
        donateRouter.donate(config.poolKey, 0.2e18, 0.2e18, ZERO_BYTES);

        // Collect by calling decrease with 0.
        Plan memory planner = Planner.init().add(
            Actions.DECREASE_LIQUIDITY,
            abi.encode(tokenId, config, 0, MIN_SLIPPAGE_DECREASE, MIN_SLIPPAGE_DECREASE, ZERO_BYTES)
        );

        bytes memory calls = planner.finalizeModifyLiquidityWithClose(config.poolKey);
        lpm.modifyLiquidities(calls, _deadline);
        snapLastCall("PositionManager_collect_withClose");
    }

    function test_gas_collect_withTakePair() public {
        uint256 tokenId = lpm.nextTokenId();
        mint(config, 10_000 ether, Constants.MSG_SENDER, ZERO_BYTES);

        // donate to create fee revenue
        donateRouter.donate(config.poolKey, 0.2e18, 0.2e18, ZERO_BYTES);

        // Collect by calling decrease with 0.
        Plan memory planner = Planner.init().add(
            Actions.DECREASE_LIQUIDITY,
            abi.encode(tokenId, config, 0, MIN_SLIPPAGE_DECREASE, MIN_SLIPPAGE_DECREASE, ZERO_BYTES)
        );

<<<<<<< HEAD
        bytes memory calls = planner.finalizeModifyLiquidity(config.poolKey);
        lpm.unlockAndModifyLiquidities(calls, _deadline);
        snapLastCall("PositionManager_collect");
=======
        bytes memory calls = planner.finalizeModifyLiquidityWithTakePair(config.poolKey, address(this));
        lpm.modifyLiquidities(calls, _deadline);
        snapLastCall("PositionManager_collect_withTakePair");
>>>>>>> 86b5ea3b
    }

    // same-range gas tests
    function test_gas_sameRange_mint() public {
        mint(config, 10_000 ether, Constants.MSG_SENDER, ZERO_BYTES);

        Plan memory planner = Planner.init().add(
            Actions.MINT_POSITION,
            abi.encode(
                config, 10_001 ether, MAX_SLIPPAGE_INCREASE, MAX_SLIPPAGE_INCREASE, Constants.MSG_SENDER, ZERO_BYTES
            )
        );
        bytes memory calls = planner.finalizeModifyLiquidityWithClose(config.poolKey);
        vm.prank(alice);
        lpm.unlockAndModifyLiquidities(calls, _deadline);
        snapLastCall("PositionManager_mint_sameRange");
    }

    function test_gas_sameRange_decrease() public {
        // two positions of the same config, one of them decreases the entirety of the liquidity
        vm.startPrank(alice);
        mint(config, 10_000 ether, Constants.MSG_SENDER, ZERO_BYTES);
        vm.stopPrank();

        uint256 tokenId = lpm.nextTokenId();
        mint(config, 10_000 ether, Constants.MSG_SENDER, ZERO_BYTES);

        Plan memory planner = Planner.init().add(
            Actions.DECREASE_LIQUIDITY,
            abi.encode(tokenId, config, 10_000 ether, MIN_SLIPPAGE_DECREASE, MIN_SLIPPAGE_DECREASE, ZERO_BYTES)
        );

<<<<<<< HEAD
        bytes memory calls = planner.finalizeModifyLiquidity(config.poolKey);
        lpm.unlockAndModifyLiquidities(calls, _deadline);
=======
        bytes memory calls = planner.finalizeModifyLiquidityWithClose(config.poolKey);
        lpm.modifyLiquidities(calls, _deadline);
>>>>>>> 86b5ea3b
        snapLastCall("PositionManager_decrease_sameRange_allLiquidity");
    }

    function test_gas_sameRange_collect() public {
        // two positions of the same config, one of them collects all their fees
        vm.startPrank(alice);
        mint(config, 10_000 ether, Constants.MSG_SENDER, ZERO_BYTES);
        vm.stopPrank();

        uint256 tokenId = lpm.nextTokenId();
        mint(config, 10_000 ether, Constants.MSG_SENDER, ZERO_BYTES);

        // donate to create fee revenue
        donateRouter.donate(config.poolKey, 0.2e18, 0.2e18, ZERO_BYTES);

        Plan memory planner = Planner.init().add(
            Actions.DECREASE_LIQUIDITY,
            abi.encode(tokenId, config, 0, MIN_SLIPPAGE_DECREASE, MIN_SLIPPAGE_DECREASE, ZERO_BYTES)
        );

<<<<<<< HEAD
        bytes memory calls = planner.finalizeModifyLiquidity(config.poolKey);
        lpm.unlockAndModifyLiquidities(calls, _deadline);
=======
        bytes memory calls = planner.finalizeModifyLiquidityWithClose(config.poolKey);
        lpm.modifyLiquidities(calls, _deadline);
>>>>>>> 86b5ea3b
        snapLastCall("PositionManager_collect_sameRange");
    }

    function test_gas_burn_nonEmptyPosition_withClose() public {
        uint256 tokenId = lpm.nextTokenId();
        mint(config, 10_000 ether, Constants.MSG_SENDER, ZERO_BYTES);

        Plan memory planner = Planner.init().add(
            Actions.BURN_POSITION, abi.encode(tokenId, config, MIN_SLIPPAGE_DECREASE, MIN_SLIPPAGE_DECREASE, ZERO_BYTES)
        );
        bytes memory calls = planner.finalizeModifyLiquidityWithClose(config.poolKey);

        lpm.modifyLiquidities(calls, _deadline);
        snapLastCall("PositionManager_burn_nonEmpty_withClose");
    }

    function test_gas_burn_nonEmptyPosition_withTakePair() public {
        uint256 tokenId = lpm.nextTokenId();
        mint(config, 10_000 ether, Constants.MSG_SENDER, ZERO_BYTES);

        Plan memory planner = Planner.init().add(
            Actions.BURN_POSITION, abi.encode(tokenId, config, MIN_SLIPPAGE_DECREASE, MIN_SLIPPAGE_DECREASE, ZERO_BYTES)
        );
        bytes memory calls = planner.finalizeModifyLiquidityWithTakePair(config.poolKey, address(this));

<<<<<<< HEAD
        lpm.unlockAndModifyLiquidities(calls, _deadline);
        snapLastCall("PositionManager_burn_nonEmpty");
=======
        lpm.modifyLiquidities(calls, _deadline);
        snapLastCall("PositionManager_burn_nonEmpty_withTakePair");
>>>>>>> 86b5ea3b
    }

    function test_gas_burnEmpty() public {
        uint256 tokenId = lpm.nextTokenId();
        mint(config, 10_000 ether, Constants.MSG_SENDER, ZERO_BYTES);

        decreaseLiquidity(tokenId, config, 10_000 ether, ZERO_BYTES);
        Plan memory planner = Planner.init().add(
            Actions.BURN_POSITION, abi.encode(tokenId, config, MIN_SLIPPAGE_DECREASE, MIN_SLIPPAGE_DECREASE, ZERO_BYTES)
        );

        // There is no need to include CLOSE commands.
        bytes memory calls = planner.encode();
        lpm.unlockAndModifyLiquidities(calls, _deadline);
        snapLastCall("PositionManager_burn_empty");
    }

    function test_gas_decrease_burnEmpty_batch() public {
        // Will be more expensive than not encoding a decrease and just encoding a burn.
        // ie. check this against PositionManager_burn_nonEmpty
        uint256 tokenId = lpm.nextTokenId();
        mint(config, 10_000 ether, Constants.MSG_SENDER, ZERO_BYTES);

        Plan memory planner = Planner.init().add(
            Actions.DECREASE_LIQUIDITY,
            abi.encode(tokenId, config, 10_000 ether, MIN_SLIPPAGE_DECREASE, MIN_SLIPPAGE_DECREASE, ZERO_BYTES)
        );
        planner.add(
            Actions.BURN_POSITION, abi.encode(tokenId, config, MIN_SLIPPAGE_DECREASE, MIN_SLIPPAGE_DECREASE, ZERO_BYTES)
        );

        // We must include CLOSE commands.
<<<<<<< HEAD
        bytes memory calls = planner.finalizeModifyLiquidity(config.poolKey);
        lpm.unlockAndModifyLiquidities(calls, _deadline);
=======
        bytes memory calls = planner.finalizeModifyLiquidityWithClose(config.poolKey);
        lpm.modifyLiquidities(calls, _deadline);
>>>>>>> 86b5ea3b
        snapLastCall("PositionManager_decrease_burnEmpty");
    }

    // TODO: ERC6909 Support.
    function test_gas_increaseLiquidity_erc6909() public {}
    function test_gas_decreaseLiquidity_erc6909() public {}

    // Native Token Gas Tests
    function test_gas_mint_native() public {
        uint256 liquidityToAdd = 10_000 ether;
        bytes memory calls = getMintEncoded(configNative, liquidityToAdd, Constants.MSG_SENDER, ZERO_BYTES);

        (uint256 amount0,) = LiquidityAmounts.getAmountsForLiquidity(
            SQRT_PRICE_1_1,
            TickMath.getSqrtPriceAtTick(configNative.tickLower),
            TickMath.getSqrtPriceAtTick(configNative.tickUpper),
            uint128(liquidityToAdd)
        );
        lpm.unlockAndModifyLiquidities{value: amount0 + 1}(calls, _deadline);
        snapLastCall("PositionManager_mint_native");
    }

    function test_gas_mint_native_excess_withClose() public {
        uint256 liquidityToAdd = 10_000 ether;

        Plan memory planner = Planner.init();
        planner.add(
            Actions.MINT_POSITION,
            abi.encode(
                configNative,
                liquidityToAdd,
                MAX_SLIPPAGE_INCREASE,
                MAX_SLIPPAGE_INCREASE,
                Constants.MSG_SENDER,
                ZERO_BYTES
            )
        );
        planner.add(Actions.CLOSE_CURRENCY, abi.encode(nativeKey.currency0));
        planner.add(Actions.CLOSE_CURRENCY, abi.encode(nativeKey.currency1));
        planner.add(Actions.SWEEP, abi.encode(CurrencyLibrary.NATIVE, Constants.MSG_SENDER));
        bytes memory calls = planner.encode();

        (uint256 amount0,) = LiquidityAmounts.getAmountsForLiquidity(
            SQRT_PRICE_1_1,
            TickMath.getSqrtPriceAtTick(configNative.tickLower),
            TickMath.getSqrtPriceAtTick(configNative.tickUpper),
            uint128(liquidityToAdd)
        );
        // overpay on the native token
        lpm.modifyLiquidities{value: amount0 * 2}(calls, _deadline);
        snapLastCall("PositionManager_mint_nativeWithSweep_withClose");
    }

    function test_gas_mint_native_excess_withSettlePair() public {
        uint256 liquidityToAdd = 10_000 ether;

        Plan memory planner = Planner.init();
        planner.add(
            Actions.MINT_POSITION,
            abi.encode(
                configNative, liquidityToAdd, MAX_SLIPPAGE_INCREASE, MAX_SLIPPAGE_INCREASE, address(this), ZERO_BYTES
            )
        );
        planner.add(Actions.SETTLE_PAIR, abi.encode(nativeKey.currency0, nativeKey.currency1));
        planner.add(Actions.SWEEP, abi.encode(CurrencyLibrary.NATIVE, address(this)));
        bytes memory calls = planner.encode();

        (uint256 amount0,) = LiquidityAmounts.getAmountsForLiquidity(
            SQRT_PRICE_1_1,
            TickMath.getSqrtPriceAtTick(configNative.tickLower),
            TickMath.getSqrtPriceAtTick(configNative.tickUpper),
            uint128(liquidityToAdd)
        );
        // overpay on the native token
<<<<<<< HEAD
        lpm.unlockAndModifyLiquidities{value: amount0 * 2}(calls, _deadline);
        snapLastCall("PositionManager_mint_nativeWithSweep");
=======
        lpm.modifyLiquidities{value: amount0 * 2}(calls, _deadline);
        snapLastCall("PositionManager_mint_nativeWithSweep_withSettlePair");
>>>>>>> 86b5ea3b
    }

    function test_gas_increase_native() public {
        uint256 tokenId = lpm.nextTokenId();
        mintWithNative(SQRT_PRICE_1_1, configNative, 10_000 ether, Constants.MSG_SENDER, ZERO_BYTES);

        uint256 liquidityToAdd = 10_000 ether;
        bytes memory calls = getIncreaseEncoded(tokenId, configNative, liquidityToAdd, ZERO_BYTES);
        (uint256 amount0,) = LiquidityAmounts.getAmountsForLiquidity(
            SQRT_PRICE_1_1,
            TickMath.getSqrtPriceAtTick(configNative.tickLower),
            TickMath.getSqrtPriceAtTick(configNative.tickUpper),
            uint128(liquidityToAdd)
        );
        lpm.unlockAndModifyLiquidities{value: amount0 + 1}(calls, _deadline);
        snapLastCall("PositionManager_increaseLiquidity_native");
    }

    function test_gas_decrease_native() public {
        uint256 tokenId = lpm.nextTokenId();
        mintWithNative(SQRT_PRICE_1_1, configNative, 10_000 ether, Constants.MSG_SENDER, ZERO_BYTES);

        uint256 liquidityToRemove = 10_000 ether;
        bytes memory calls = getDecreaseEncoded(tokenId, configNative, liquidityToRemove, ZERO_BYTES);
        lpm.unlockAndModifyLiquidities(calls, _deadline);
        snapLastCall("PositionManager_decreaseLiquidity_native");
    }

    function test_gas_collect_native() public {
        uint256 tokenId = lpm.nextTokenId();
        mintWithNative(SQRT_PRICE_1_1, configNative, 10_000 ether, Constants.MSG_SENDER, ZERO_BYTES);

        // donate to create fee revenue
        donateRouter.donate{value: 0.2e18}(configNative.poolKey, 0.2e18, 0.2e18, ZERO_BYTES);

        bytes memory calls = getCollectEncoded(tokenId, configNative, ZERO_BYTES);
        lpm.unlockAndModifyLiquidities(calls, _deadline);
        snapLastCall("PositionManager_collect_native");
    }

    function test_gas_burn_nonEmptyPosition_native_withClose() public {
        uint256 tokenId = lpm.nextTokenId();
        mintWithNative(SQRT_PRICE_1_1, configNative, 10_000 ether, Constants.MSG_SENDER, ZERO_BYTES);

        Plan memory planner = Planner.init().add(
            Actions.BURN_POSITION,
            abi.encode(tokenId, configNative, MIN_SLIPPAGE_DECREASE, MIN_SLIPPAGE_DECREASE, ZERO_BYTES)
        );
        bytes memory calls = planner.finalizeModifyLiquidityWithClose(configNative.poolKey);

        lpm.modifyLiquidities(calls, _deadline);
        snapLastCall("PositionManager_burn_nonEmpty_native_withClose");
    }

    function test_gas_burn_nonEmptyPosition_native_withTakePair() public {
        uint256 tokenId = lpm.nextTokenId();
        mintWithNative(SQRT_PRICE_1_1, configNative, 10_000 ether, Constants.MSG_SENDER, ZERO_BYTES);

        Plan memory planner = Planner.init().add(
            Actions.BURN_POSITION,
            abi.encode(tokenId, configNative, MIN_SLIPPAGE_DECREASE, MIN_SLIPPAGE_DECREASE, ZERO_BYTES)
        );
        bytes memory calls = planner.finalizeModifyLiquidityWithTakePair(configNative.poolKey, address(this));

<<<<<<< HEAD
        lpm.unlockAndModifyLiquidities(calls, _deadline);
        snapLastCall("PositionManager_burn_nonEmpty_native");
=======
        lpm.modifyLiquidities(calls, _deadline);
        snapLastCall("PositionManager_burn_nonEmpty_native_withTakePair");
>>>>>>> 86b5ea3b
    }

    function test_gas_burnEmpty_native() public {
        uint256 tokenId = lpm.nextTokenId();
        mintWithNative(SQRT_PRICE_1_1, configNative, 10_000 ether, Constants.MSG_SENDER, ZERO_BYTES);

        decreaseLiquidity(tokenId, configNative, 10_000 ether, ZERO_BYTES);
        Plan memory planner = Planner.init().add(
            Actions.BURN_POSITION,
            abi.encode(tokenId, configNative, MIN_SLIPPAGE_DECREASE, MIN_SLIPPAGE_DECREASE, ZERO_BYTES)
        );

        // There is no need to include CLOSE commands.
        bytes memory calls = planner.encode();
        lpm.unlockAndModifyLiquidities(calls, _deadline);
        snapLastCall("PositionManager_burn_empty_native");
    }

    function test_gas_decrease_burnEmpty_batch_native() public {
        // Will be more expensive than not encoding a decrease and just encoding a burn.
        // ie. check this against PositionManager_burn_nonEmpty
        uint256 tokenId = lpm.nextTokenId();
        mintWithNative(SQRT_PRICE_1_1, configNative, 10_000 ether, Constants.MSG_SENDER, ZERO_BYTES);

        Plan memory planner = Planner.init().add(
            Actions.DECREASE_LIQUIDITY,
            abi.encode(tokenId, configNative, 10_000 ether, MIN_SLIPPAGE_DECREASE, MIN_SLIPPAGE_DECREASE, ZERO_BYTES)
        );
        planner.add(Actions.BURN_POSITION, abi.encode(tokenId, configNative, 0 wei, 0 wei, ZERO_BYTES));

        // We must include CLOSE commands.
<<<<<<< HEAD
        bytes memory calls = planner.finalizeModifyLiquidity(configNative.poolKey);
        lpm.unlockAndModifyLiquidities(calls, _deadline);
=======
        bytes memory calls = planner.finalizeModifyLiquidityWithClose(configNative.poolKey);
        lpm.modifyLiquidities(calls, _deadline);
>>>>>>> 86b5ea3b
        snapLastCall("PositionManager_decrease_burnEmpty_native");
    }

    function test_gas_permit() public {
        // alice permits for the first time
        uint256 liquidityAlice = 1e18;
        vm.startPrank(alice);
        uint256 tokenIdAlice = lpm.nextTokenId();
        mint(config, liquidityAlice, alice, ZERO_BYTES);
        vm.stopPrank();

        // alice gives operator permission to bob
        uint256 nonce = 1;
        bytes32 digest = getDigest(bob, tokenIdAlice, nonce, block.timestamp + 1);

        (uint8 v, bytes32 r, bytes32 s) = vm.sign(alicePK, digest);
        bytes memory signature = abi.encodePacked(r, s, v);

        vm.prank(bob);
        lpm.permit(bob, tokenIdAlice, block.timestamp + 1, nonce, signature);
        snapLastCall("PositionManager_permit");
    }

    function test_gas_permit_secondPosition() public {
        // alice permits for her two tokens, benchmark the 2nd permit
        uint256 liquidityAlice = 1e18;
        vm.startPrank(alice);
        uint256 tokenIdAlice = lpm.nextTokenId();
        mint(config, liquidityAlice, alice, ZERO_BYTES);
        vm.stopPrank();

        // alice gives operator permission to bob
        uint256 nonce = 1;
        bytes32 digest = getDigest(bob, tokenIdAlice, nonce, block.timestamp + 1);
        (uint8 v, bytes32 r, bytes32 s) = vm.sign(alicePK, digest);
        bytes memory signature = abi.encodePacked(r, s, v);

        vm.prank(bob);
        lpm.permit(bob, tokenIdAlice, block.timestamp + 1, nonce, signature);

        // alice creates another position
        vm.startPrank(alice);
        tokenIdAlice = lpm.nextTokenId();
        mint(config, liquidityAlice, alice, ZERO_BYTES);
        vm.stopPrank();

        // alice gives operator permission to bob
        nonce = 2;
        digest = getDigest(bob, tokenIdAlice, nonce, block.timestamp + 1);
        (v, r, s) = vm.sign(alicePK, digest);
        signature = abi.encodePacked(r, s, v);

        vm.prank(bob);
        lpm.permit(bob, tokenIdAlice, block.timestamp + 1, nonce, signature);
        snapLastCall("PositionManager_permit_secondPosition");
    }

    function test_gas_permit_twice() public {
        // alice permits the same token, twice
        address charlie = makeAddr("CHARLIE");

        uint256 liquidityAlice = 1e18;
        vm.startPrank(alice);
        uint256 tokenIdAlice = lpm.nextTokenId();
        mint(config, liquidityAlice, alice, ZERO_BYTES);
        vm.stopPrank();

        // alice gives operator permission to bob
        uint256 nonce = 1;
        bytes32 digest = getDigest(bob, tokenIdAlice, nonce, block.timestamp + 1);
        (uint8 v, bytes32 r, bytes32 s) = vm.sign(alicePK, digest);
        bytes memory signature = abi.encodePacked(r, s, v);

        vm.prank(bob);
        lpm.permit(bob, tokenIdAlice, block.timestamp + 1, nonce, signature);

        // alice gives operator permission to charlie
        nonce = 2;
        digest = getDigest(charlie, tokenIdAlice, nonce, block.timestamp + 1);
        (v, r, s) = vm.sign(alicePK, digest);
        signature = abi.encodePacked(r, s, v);

        vm.prank(bob);
        lpm.permit(charlie, tokenIdAlice, block.timestamp + 1, nonce, signature);
        snapLastCall("PositionManager_permit_twice");
    }

    function test_gas_mint_settleWithBalance_sweep() public {
        uint256 liquidityAlice = 3_000e18;

        Plan memory planner = Planner.init();
        planner.add(
            Actions.MINT_POSITION,
            abi.encode(config, liquidityAlice, MAX_SLIPPAGE_INCREASE, MAX_SLIPPAGE_INCREASE, alice, ZERO_BYTES)
        );
        planner.add(Actions.SETTLE, abi.encode(currency0, Constants.OPEN_DELTA, false));
        planner.add(Actions.SETTLE, abi.encode(currency1, Constants.OPEN_DELTA, false));
        planner.add(Actions.SWEEP, abi.encode(currency0, Constants.MSG_SENDER));
        planner.add(Actions.SWEEP, abi.encode(currency1, Constants.MSG_SENDER));

        currency0.transfer(address(lpm), 100e18);
        currency1.transfer(address(lpm), 100e18);

        bytes memory calls = planner.encode();

        vm.prank(alice);
        lpm.unlockAndModifyLiquidities(calls, _deadline);
        snapLastCall("PositionManager_mint_settleWithBalance_sweep");
    }

    // Does not encode a take pair
    function test_gas_decrease_take_take() public {
        uint256 tokenId = lpm.nextTokenId();
        mint(config, 1e18, Constants.MSG_SENDER, ZERO_BYTES);

        Plan memory plan = Planner.init();
        plan.add(
            Actions.DECREASE_LIQUIDITY,
            abi.encode(tokenId, config, 1e18, MIN_SLIPPAGE_DECREASE, MIN_SLIPPAGE_DECREASE, ZERO_BYTES)
        );
        bytes memory calls = plan.finalizeModifyLiquidityWithTake(config.poolKey, Constants.MSG_SENDER);

        lpm.modifyLiquidities(calls, _deadline);
        snapLastCall("PositionManager_decrease_take_take");
    }
}<|MERGE_RESOLUTION|>--- conflicted
+++ resolved
@@ -70,14 +70,6 @@
         configNative = PositionConfig({poolKey: nativeKey, tickLower: -300, tickUpper: 300});
     }
 
-<<<<<<< HEAD
-    function test_gas_mint() public {
-        Plan memory planner =
-            Planner.init().add(Actions.MINT_POSITION, abi.encode(config, 10_000 ether, address(this), ZERO_BYTES));
-        bytes memory calls = planner.finalizeModifyLiquidity(config.poolKey);
-        lpm.unlockAndModifyLiquidities(calls, _deadline);
-        snapLastCall("PositionManager_mint");
-=======
     function test_gas_mint_withClose() public {
         Plan memory planner = Planner.init().add(
             Actions.MINT_POSITION,
@@ -86,7 +78,7 @@
             )
         );
         bytes memory calls = planner.finalizeModifyLiquidityWithClose(config.poolKey);
-        lpm.modifyLiquidities(calls, _deadline);
+        lpm.unlockAndModifyLiquidities(calls, _deadline);
         snapLastCall("PositionManager_mint_withClose");
     }
 
@@ -96,9 +88,8 @@
             abi.encode(config, 10_000 ether, MAX_SLIPPAGE_INCREASE, MAX_SLIPPAGE_INCREASE, address(this), ZERO_BYTES)
         );
         bytes memory calls = planner.finalizeModifyLiquidityWithSettlePair(config.poolKey);
-        lpm.modifyLiquidities(calls, _deadline);
+        lpm.unlockAndModifyLiquidities(calls, _deadline);
         snapLastCall("PositionManager_mint_withSettlePair");
->>>>>>> 86b5ea3b
     }
 
     function test_gas_mint_differentRanges() public {
@@ -168,7 +159,7 @@
         );
 
         bytes memory calls = planner.finalizeModifyLiquidityWithClose(config.poolKey);
-        lpm.modifyLiquidities(calls, _deadline);
+        lpm.unlockAndModifyLiquidities(calls, _deadline);
         snapLastCall("PositionManager_increaseLiquidity_erc20_withClose");
     }
 
@@ -181,15 +172,9 @@
             abi.encode(tokenId, config, 10_000 ether, MAX_SLIPPAGE_INCREASE, MAX_SLIPPAGE_INCREASE, ZERO_BYTES)
         );
 
-<<<<<<< HEAD
-        bytes memory calls = planner.finalizeModifyLiquidity(config.poolKey);
-        lpm.unlockAndModifyLiquidities(calls, _deadline);
-        snapLastCall("PositionManager_increaseLiquidity_erc20");
-=======
         bytes memory calls = planner.finalizeModifyLiquidityWithSettlePair(config.poolKey);
-        lpm.modifyLiquidities(calls, _deadline);
+        lpm.unlockAndModifyLiquidities(calls, _deadline);
         snapLastCall("PositionManager_increaseLiquidity_erc20_withSettlePair");
->>>>>>> 86b5ea3b
     }
 
     function test_gas_autocompound_exactUnclaimedFees() public {
@@ -283,7 +268,7 @@
         bytes memory calls = planner.encode();
 
         vm.prank(alice);
-        lpm.modifyLiquidities(calls, _deadline);
+        lpm.unlockAndModifyLiquidities(calls, _deadline);
         snapLastCall("PositionManager_increase_autocompound_clearExcess");
     }
 
@@ -343,7 +328,7 @@
         );
 
         bytes memory calls = planner.finalizeModifyLiquidityWithClose(config.poolKey);
-        lpm.modifyLiquidities(calls, _deadline);
+        lpm.unlockAndModifyLiquidities(calls, _deadline);
         snapLastCall("PositionManager_decreaseLiquidity_withClose");
     }
 
@@ -356,15 +341,9 @@
             abi.encode(tokenId, config, 10_000 ether, MIN_SLIPPAGE_DECREASE, MIN_SLIPPAGE_DECREASE, ZERO_BYTES)
         );
 
-<<<<<<< HEAD
-        bytes memory calls = planner.finalizeModifyLiquidity(config.poolKey);
-        lpm.unlockAndModifyLiquidities(calls, _deadline);
-        snapLastCall("PositionManager_decreaseLiquidity");
-=======
         bytes memory calls = planner.finalizeModifyLiquidityWithTakePair(config.poolKey, address(this));
-        lpm.modifyLiquidities(calls, _deadline);
+        lpm.unlockAndModifyLiquidities(calls, _deadline);
         snapLastCall("PositionManager_decreaseLiquidity_withTakePair");
->>>>>>> 86b5ea3b
     }
 
     function test_gas_multicall_initialize_mint() public {
@@ -407,7 +386,7 @@
         );
 
         bytes memory calls = planner.finalizeModifyLiquidityWithClose(config.poolKey);
-        lpm.modifyLiquidities(calls, _deadline);
+        lpm.unlockAndModifyLiquidities(calls, _deadline);
         snapLastCall("PositionManager_collect_withClose");
     }
 
@@ -424,15 +403,9 @@
             abi.encode(tokenId, config, 0, MIN_SLIPPAGE_DECREASE, MIN_SLIPPAGE_DECREASE, ZERO_BYTES)
         );
 
-<<<<<<< HEAD
-        bytes memory calls = planner.finalizeModifyLiquidity(config.poolKey);
-        lpm.unlockAndModifyLiquidities(calls, _deadline);
-        snapLastCall("PositionManager_collect");
-=======
         bytes memory calls = planner.finalizeModifyLiquidityWithTakePair(config.poolKey, address(this));
-        lpm.modifyLiquidities(calls, _deadline);
+        lpm.unlockAndModifyLiquidities(calls, _deadline);
         snapLastCall("PositionManager_collect_withTakePair");
->>>>>>> 86b5ea3b
     }
 
     // same-range gas tests
@@ -465,13 +438,8 @@
             abi.encode(tokenId, config, 10_000 ether, MIN_SLIPPAGE_DECREASE, MIN_SLIPPAGE_DECREASE, ZERO_BYTES)
         );
 
-<<<<<<< HEAD
-        bytes memory calls = planner.finalizeModifyLiquidity(config.poolKey);
-        lpm.unlockAndModifyLiquidities(calls, _deadline);
-=======
-        bytes memory calls = planner.finalizeModifyLiquidityWithClose(config.poolKey);
-        lpm.modifyLiquidities(calls, _deadline);
->>>>>>> 86b5ea3b
+        bytes memory calls = planner.finalizeModifyLiquidityWithClose(config.poolKey);
+        lpm.unlockAndModifyLiquidities(calls, _deadline);
         snapLastCall("PositionManager_decrease_sameRange_allLiquidity");
     }
 
@@ -492,13 +460,8 @@
             abi.encode(tokenId, config, 0, MIN_SLIPPAGE_DECREASE, MIN_SLIPPAGE_DECREASE, ZERO_BYTES)
         );
 
-<<<<<<< HEAD
-        bytes memory calls = planner.finalizeModifyLiquidity(config.poolKey);
-        lpm.unlockAndModifyLiquidities(calls, _deadline);
-=======
-        bytes memory calls = planner.finalizeModifyLiquidityWithClose(config.poolKey);
-        lpm.modifyLiquidities(calls, _deadline);
->>>>>>> 86b5ea3b
+        bytes memory calls = planner.finalizeModifyLiquidityWithClose(config.poolKey);
+        lpm.unlockAndModifyLiquidities(calls, _deadline);
         snapLastCall("PositionManager_collect_sameRange");
     }
 
@@ -511,7 +474,7 @@
         );
         bytes memory calls = planner.finalizeModifyLiquidityWithClose(config.poolKey);
 
-        lpm.modifyLiquidities(calls, _deadline);
+        lpm.unlockAndModifyLiquidities(calls, _deadline);
         snapLastCall("PositionManager_burn_nonEmpty_withClose");
     }
 
@@ -524,13 +487,8 @@
         );
         bytes memory calls = planner.finalizeModifyLiquidityWithTakePair(config.poolKey, address(this));
 
-<<<<<<< HEAD
-        lpm.unlockAndModifyLiquidities(calls, _deadline);
-        snapLastCall("PositionManager_burn_nonEmpty");
-=======
-        lpm.modifyLiquidities(calls, _deadline);
+        lpm.unlockAndModifyLiquidities(calls, _deadline);
         snapLastCall("PositionManager_burn_nonEmpty_withTakePair");
->>>>>>> 86b5ea3b
     }
 
     function test_gas_burnEmpty() public {
@@ -563,13 +521,8 @@
         );
 
         // We must include CLOSE commands.
-<<<<<<< HEAD
-        bytes memory calls = planner.finalizeModifyLiquidity(config.poolKey);
-        lpm.unlockAndModifyLiquidities(calls, _deadline);
-=======
-        bytes memory calls = planner.finalizeModifyLiquidityWithClose(config.poolKey);
-        lpm.modifyLiquidities(calls, _deadline);
->>>>>>> 86b5ea3b
+        bytes memory calls = planner.finalizeModifyLiquidityWithClose(config.poolKey);
+        lpm.unlockAndModifyLiquidities(calls, _deadline);
         snapLastCall("PositionManager_decrease_burnEmpty");
     }
 
@@ -619,7 +572,7 @@
             uint128(liquidityToAdd)
         );
         // overpay on the native token
-        lpm.modifyLiquidities{value: amount0 * 2}(calls, _deadline);
+        lpm.unlockAndModifyLiquidities{value: amount0 * 2}(calls, _deadline);
         snapLastCall("PositionManager_mint_nativeWithSweep_withClose");
     }
 
@@ -644,13 +597,8 @@
             uint128(liquidityToAdd)
         );
         // overpay on the native token
-<<<<<<< HEAD
         lpm.unlockAndModifyLiquidities{value: amount0 * 2}(calls, _deadline);
-        snapLastCall("PositionManager_mint_nativeWithSweep");
-=======
-        lpm.modifyLiquidities{value: amount0 * 2}(calls, _deadline);
         snapLastCall("PositionManager_mint_nativeWithSweep_withSettlePair");
->>>>>>> 86b5ea3b
     }
 
     function test_gas_increase_native() public {
@@ -701,7 +649,7 @@
         );
         bytes memory calls = planner.finalizeModifyLiquidityWithClose(configNative.poolKey);
 
-        lpm.modifyLiquidities(calls, _deadline);
+        lpm.unlockAndModifyLiquidities(calls, _deadline);
         snapLastCall("PositionManager_burn_nonEmpty_native_withClose");
     }
 
@@ -715,13 +663,8 @@
         );
         bytes memory calls = planner.finalizeModifyLiquidityWithTakePair(configNative.poolKey, address(this));
 
-<<<<<<< HEAD
-        lpm.unlockAndModifyLiquidities(calls, _deadline);
-        snapLastCall("PositionManager_burn_nonEmpty_native");
-=======
-        lpm.modifyLiquidities(calls, _deadline);
+        lpm.unlockAndModifyLiquidities(calls, _deadline);
         snapLastCall("PositionManager_burn_nonEmpty_native_withTakePair");
->>>>>>> 86b5ea3b
     }
 
     function test_gas_burnEmpty_native() public {
@@ -753,13 +696,8 @@
         planner.add(Actions.BURN_POSITION, abi.encode(tokenId, configNative, 0 wei, 0 wei, ZERO_BYTES));
 
         // We must include CLOSE commands.
-<<<<<<< HEAD
-        bytes memory calls = planner.finalizeModifyLiquidity(configNative.poolKey);
-        lpm.unlockAndModifyLiquidities(calls, _deadline);
-=======
         bytes memory calls = planner.finalizeModifyLiquidityWithClose(configNative.poolKey);
-        lpm.modifyLiquidities(calls, _deadline);
->>>>>>> 86b5ea3b
+        lpm.unlockAndModifyLiquidities(calls, _deadline);
         snapLastCall("PositionManager_decrease_burnEmpty_native");
     }
 
@@ -882,7 +820,7 @@
         );
         bytes memory calls = plan.finalizeModifyLiquidityWithTake(config.poolKey, Constants.MSG_SENDER);
 
-        lpm.modifyLiquidities(calls, _deadline);
+        lpm.unlockAndModifyLiquidities(calls, _deadline);
         snapLastCall("PositionManager_decrease_take_take");
     }
 }