--- conflicted
+++ resolved
@@ -477,7 +477,6 @@
         snapLastCall("PositionManager_decrease_burnEmpty_native");
     }
 
-<<<<<<< HEAD
     function test_gas_permit() public {
         // alice permits for the first time
         uint256 liquidityAlice = 1e18;
@@ -560,7 +559,8 @@
         vm.prank(bob);
         lpm.permit(charlie, tokenIdAlice, block.timestamp + 1, nonce, signature);
         snapLastCall("PositionManager_permit_twice");
-=======
+    }
+
     function test_gas_mint_settleWithBalance_sweep() public {
         uint256 liquidityAlice = 3_000e18;
 
@@ -579,6 +579,5 @@
         vm.prank(alice);
         lpm.modifyLiquidities(calls, _deadline);
         snapLastCall("PositionManager_mint_settleWithBalance_sweep");
->>>>>>> f38a66f5
     }
 }