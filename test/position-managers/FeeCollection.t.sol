--- conflicted
+++ resolved
@@ -243,10 +243,7 @@
 
         // alice decreases liquidity
         vm.prank(alice);
-<<<<<<< HEAD
-=======
         lpm.approve(address(this), tokenIdAlice);
->>>>>>> 7db4e142
         _decreaseLiquidity(tokenIdAlice, liquidityAlice, ZERO_BYTES, true);
 
         uint256 tolerance = 0.000000001 ether;
@@ -264,10 +261,7 @@
 
         // bob decreases half of his liquidity
         vm.prank(bob);
-<<<<<<< HEAD
-=======
         lpm.approve(address(this), tokenIdBob);
->>>>>>> 7db4e142
         _decreaseLiquidity(tokenIdBob, liquidityBob / 2, ZERO_BYTES, true);
 
         // lpm collects half of bobs principal
