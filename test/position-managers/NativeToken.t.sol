// SPDX-License-Identifier: MIT
pragma solidity ^0.8.24;

import "forge-std/Test.sol";
import {PoolManager} from "@uniswap/v4-core/src/PoolManager.sol";
import {IPoolManager} from "@uniswap/v4-core/src/interfaces/IPoolManager.sol";
import {IHooks} from "@uniswap/v4-core/src/interfaces/IHooks.sol";
import {Deployers} from "@uniswap/v4-core/test/utils/Deployers.sol";
import {Currency, CurrencyLibrary} from "@uniswap/v4-core/src/types/Currency.sol";
import {PoolId, PoolIdLibrary} from "@uniswap/v4-core/src/types/PoolId.sol";
import {PoolKey} from "@uniswap/v4-core/src/types/PoolKey.sol";
import {BalanceDelta, toBalanceDelta} from "@uniswap/v4-core/src/types/BalanceDelta.sol";
import {PoolSwapTest} from "@uniswap/v4-core/src/test/PoolSwapTest.sol";
import {LiquidityAmounts} from "@uniswap/v4-core/test/utils/LiquidityAmounts.sol";
import {TickMath} from "@uniswap/v4-core/src/libraries/TickMath.sol";
import {TickMath} from "@uniswap/v4-core/src/libraries/TickMath.sol";
import {FixedPointMathLib} from "solmate/src/utils/FixedPointMathLib.sol";
import {StateLibrary} from "@uniswap/v4-core/src/libraries/StateLibrary.sol";
import {SafeCast} from "@uniswap/v4-core/src/libraries/SafeCast.sol";
import {Position} from "@uniswap/v4-core/src/libraries/Position.sol";

import {IERC20} from "forge-std/interfaces/IERC20.sol";
import {ERC721} from "@openzeppelin/contracts/token/ERC721/ERC721.sol";
import {IERC721} from "@openzeppelin/contracts/interfaces/IERC721.sol";

import {IPositionManager} from "../../src/interfaces/IPositionManager.sol";
import {Actions} from "../../src/libraries/Actions.sol";
import {PositionManager} from "../../src/PositionManager.sol";
import {ActionConstants} from "../../src/libraries/ActionConstants.sol";

import {MockSubscriber} from "../mocks/MockSubscriber.sol";
import {LiquidityFuzzers} from "../shared/fuzz/LiquidityFuzzers.sol";
import {PosmTestSetup} from "../shared/PosmTestSetup.sol";
import {Planner, Plan} from "../shared/Planner.sol";
import {PositionConfig, PositionConfigLibrary} from "../../src/libraries/PositionConfig.sol";

contract PositionManagerTest is Test, PosmTestSetup, LiquidityFuzzers {
    using FixedPointMathLib for uint256;
    using CurrencyLibrary for Currency;
    using PositionConfigLibrary for PositionConfig;
    using Planner for Plan;
    using PoolIdLibrary for PoolKey;
    using StateLibrary for IPoolManager;
    using SafeCast for *;

    PoolId poolId;

    MockSubscriber sub;

    function setUp() public {
        deployFreshManagerAndRouters();
        deployMintAndApprove2Currencies();

        // This is needed to receive return deltas from modifyLiquidity calls.
        deployPosmHookSavesDelta();

        currency0 = CurrencyLibrary.NATIVE;
        (nativeKey, poolId) = initPool(currency0, currency1, IHooks(hook), 3000, SQRT_PRICE_1_1, ZERO_BYTES);

        deployPosm(manager);
        // currency0 is the native token so only execute approvals for currency1.
        approvePosmCurrency(currency1);

        sub = new MockSubscriber(lpm);

        vm.deal(address(this), type(uint256).max);
    }

    function test_fuzz_mint_native(IPoolManager.ModifyLiquidityParams memory params) public {
        params = createFuzzyLiquidityParams(nativeKey, params, SQRT_PRICE_1_1);
        vm.assume(params.tickLower < 0 && 0 < params.tickUpper); // two-sided liquidity

        uint256 liquidityToAdd =
            params.liquidityDelta < 0 ? uint256(-params.liquidityDelta) : uint256(params.liquidityDelta);
        PositionConfig memory config =
            PositionConfig({poolKey: nativeKey, tickLower: params.tickLower, tickUpper: params.tickUpper});

        uint256 balance0Before = currency0.balanceOfSelf();
        uint256 balance1Before = currency1.balanceOfSelf();

        uint256 tokenId = lpm.nextTokenId();
        bytes memory calls = getMintEncoded(config, liquidityToAdd, ActionConstants.MSG_SENDER, ZERO_BYTES);

        (uint256 amount0,) = LiquidityAmounts.getAmountsForLiquidity(
            SQRT_PRICE_1_1,
            TickMath.getSqrtPriceAtTick(params.tickLower),
            TickMath.getSqrtPriceAtTick(params.tickUpper),
            liquidityToAdd.toUint128()
        );
        // add extra wei because modifyLiquidities may be rounding up, LiquidityAmounts is imprecise?
        lpm.unlockAndModifyLiquidities{value: amount0 + 1}(calls, _deadline);
        BalanceDelta delta = getLastDelta();

        bytes32 positionId =
            Position.calculatePositionKey(address(lpm), config.tickLower, config.tickUpper, bytes32(tokenId));
        (uint256 liquidity,,) = manager.getPositionInfo(config.poolKey.toId(), positionId);

        assertEq(liquidity, uint256(params.liquidityDelta));
        assertEq(balance0Before - currency0.balanceOfSelf(), uint256(int256(-delta.amount0())), "incorrect amount0");
        assertEq(balance1Before - currency1.balanceOfSelf(), uint256(int256(-delta.amount1())), "incorrect amount1");
    }

    // minting with excess native tokens are returned to caller
    function test_fuzz_mint_native_excess_withClose(IPoolManager.ModifyLiquidityParams memory params) public {
        params = createFuzzyLiquidityParams(nativeKey, params, SQRT_PRICE_1_1);
        vm.assume(params.tickLower < 0 && 0 < params.tickUpper); // two-sided liquidity

        uint256 liquidityToAdd =
            params.liquidityDelta < 0 ? uint256(-params.liquidityDelta) : uint256(params.liquidityDelta);
        PositionConfig memory config =
            PositionConfig({poolKey: nativeKey, tickLower: params.tickLower, tickUpper: params.tickUpper});

        uint256 balance0Before = currency0.balanceOfSelf();
        uint256 balance1Before = currency1.balanceOfSelf();

        uint256 tokenId = lpm.nextTokenId();

        Plan memory planner = Planner.init();
        planner.add(
            Actions.MINT_POSITION,
            abi.encode(
                config,
                liquidityToAdd,
                MAX_SLIPPAGE_INCREASE,
                MAX_SLIPPAGE_INCREASE,
                ActionConstants.MSG_SENDER,
                ZERO_BYTES
            )
        );
        planner.add(Actions.CLOSE_CURRENCY, abi.encode(nativeKey.currency0));
        planner.add(Actions.CLOSE_CURRENCY, abi.encode(nativeKey.currency1));
        // sweep the excess eth
        planner.add(Actions.SWEEP, abi.encode(currency0, ActionConstants.MSG_SENDER));

        bytes memory calls = planner.encode();

        (uint256 amount0,) = LiquidityAmounts.getAmountsForLiquidity(
            SQRT_PRICE_1_1,
            TickMath.getSqrtPriceAtTick(params.tickLower),
            TickMath.getSqrtPriceAtTick(params.tickUpper),
            liquidityToAdd.toUint128()
        );

        // Mint with excess native tokens
        lpm.unlockAndModifyLiquidities{value: amount0 * 2 + 1}(calls, _deadline);
        BalanceDelta delta = getLastDelta();

        bytes32 positionId =
            Position.calculatePositionKey(address(lpm), config.tickLower, config.tickUpper, bytes32(tokenId));
        (uint256 liquidity,,) = manager.getPositionInfo(config.poolKey.toId(), positionId);
        assertEq(liquidity, uint256(params.liquidityDelta));

        // only paid the delta amount, with excess tokens returned to caller
        assertEq(balance0Before - currency0.balanceOfSelf(), uint256(int256(-delta.amount0())));
        assertEq(balance0Before - currency0.balanceOfSelf(), amount0 + 1); // TODO: off by one??
        assertEq(balance1Before - currency1.balanceOfSelf(), uint256(int256(-delta.amount1())));
    }

    function test_fuzz_mint_native_excess_withSettlePair(IPoolManager.ModifyLiquidityParams memory params) public {
        params = createFuzzyLiquidityParams(nativeKey, params, SQRT_PRICE_1_1);
        vm.assume(params.tickLower < 0 && 0 < params.tickUpper); // two-sided liquidity

        uint256 liquidityToAdd =
            params.liquidityDelta < 0 ? uint256(-params.liquidityDelta) : uint256(params.liquidityDelta);
        PositionConfig memory config =
            PositionConfig({poolKey: nativeKey, tickLower: params.tickLower, tickUpper: params.tickUpper});

        uint256 balance0Before = currency0.balanceOfSelf();
        uint256 balance1Before = currency1.balanceOfSelf();

        uint256 tokenId = lpm.nextTokenId();

        Plan memory planner = Planner.init();
        planner.add(
            Actions.MINT_POSITION,
            abi.encode(config, liquidityToAdd, MAX_SLIPPAGE_INCREASE, MAX_SLIPPAGE_INCREASE, address(this), ZERO_BYTES)
        );
        planner.add(Actions.SETTLE_PAIR, abi.encode(nativeKey.currency0, nativeKey.currency1));
        // sweep the excess eth
        planner.add(Actions.SWEEP, abi.encode(currency0, address(this)));

        bytes memory calls = planner.encode();

        (uint256 amount0,) = LiquidityAmounts.getAmountsForLiquidity(
            SQRT_PRICE_1_1,
            TickMath.getSqrtPriceAtTick(params.tickLower),
            TickMath.getSqrtPriceAtTick(params.tickUpper),
            liquidityToAdd.toUint128()
        );

        // Mint with excess native tokens
        lpm.unlockAndModifyLiquidities{value: amount0 * 2 + 1}(calls, _deadline);
        BalanceDelta delta = getLastDelta();

        bytes32 positionId =
            Position.calculatePositionKey(address(lpm), config.tickLower, config.tickUpper, bytes32(tokenId));
        (uint256 liquidity,,) = manager.getPositionInfo(config.poolKey.toId(), positionId);
        assertEq(liquidity, uint256(params.liquidityDelta));

        // only paid the delta amount, with excess tokens returned to caller
        assertEq(balance0Before - currency0.balanceOfSelf(), uint256(int256(-delta.amount0())));
        assertEq(balance0Before - currency0.balanceOfSelf(), amount0 + 1); // TODO: off by one??
        assertEq(balance1Before - currency1.balanceOfSelf(), uint256(int256(-delta.amount1())));
    }

    function test_fuzz_burn_native_emptyPosition_withClose(IPoolManager.ModifyLiquidityParams memory params) public {
        uint256 balance0Start = address(this).balance;
        uint256 balance1Start = currency1.balanceOfSelf();

        params = createFuzzyLiquidityParams(nativeKey, params, SQRT_PRICE_1_1);
        vm.assume(params.tickLower < 0 && 0 < params.tickUpper); // two-sided liquidity

        uint256 liquidityToAdd =
            params.liquidityDelta < 0 ? uint256(-params.liquidityDelta) : uint256(params.liquidityDelta);
        PositionConfig memory config =
            PositionConfig({poolKey: nativeKey, tickLower: params.tickLower, tickUpper: params.tickUpper});

        uint256 tokenId = lpm.nextTokenId();
        mintWithNative(SQRT_PRICE_1_1, config, liquidityToAdd, ActionConstants.MSG_SENDER, ZERO_BYTES);

        bytes32 positionId =
            Position.calculatePositionKey(address(lpm), config.tickLower, config.tickUpper, bytes32(tokenId));
        (uint256 liquidity,,) = manager.getPositionInfo(config.poolKey.toId(), positionId);
        assertEq(liquidity, uint256(params.liquidityDelta));

        // burn liquidity
        uint256 balance0BeforeBurn = currency0.balanceOfSelf();
        uint256 balance1BeforeBurn = currency1.balanceOfSelf();

        decreaseLiquidity(tokenId, config, liquidity, ZERO_BYTES);
        BalanceDelta deltaDecrease = getLastDelta();

        uint256 numDeltas = hook.numberDeltasReturned();
        burn(tokenId, config, ZERO_BYTES);
        // No decrease/modifyLiq call will actually happen on the call to burn so the deltas array will be the same length.
        assertEq(numDeltas, hook.numberDeltasReturned());

        (liquidity,,) = manager.getPositionInfo(config.poolKey.toId(), positionId);
        assertEq(liquidity, 0);

        // TODO: slightly off by 1 bip (0.0001%)
        assertApproxEqRel(
            currency0.balanceOfSelf(), balance0BeforeBurn + uint256(uint128(deltaDecrease.amount0())), 0.0001e18
        );
        assertApproxEqRel(
            currency1.balanceOfSelf(), balance1BeforeBurn + uint256(uint128(deltaDecrease.amount1())), 0.0001e18
        );

        // OZ 721 will revert if the token does not exist
        vm.expectRevert();
        lpm.ownerOf(1);

        // no tokens were lost, TODO: fuzzer showing off by 1 sometimes
        assertApproxEqAbs(currency0.balanceOfSelf(), balance0Start, 1 wei);
        assertApproxEqAbs(address(this).balance, balance0Start, 1 wei);
        assertApproxEqAbs(currency1.balanceOfSelf(), balance1Start, 1 wei);
    }

    function test_fuzz_burn_native_emptyPosition_withTakePair(IPoolManager.ModifyLiquidityParams memory params)
        public
    {
        uint256 balance0Start = address(this).balance;
        uint256 balance1Start = currency1.balanceOfSelf();

        params = createFuzzyLiquidityParams(nativeKey, params, SQRT_PRICE_1_1);
        vm.assume(params.tickLower < 0 && 0 < params.tickUpper); // two-sided liquidity

        uint256 liquidityToAdd =
            params.liquidityDelta < 0 ? uint256(-params.liquidityDelta) : uint256(params.liquidityDelta);
        PositionConfig memory config =
            PositionConfig({poolKey: nativeKey, tickLower: params.tickLower, tickUpper: params.tickUpper});

        uint256 tokenId = lpm.nextTokenId();
        mintWithNative(SQRT_PRICE_1_1, config, liquidityToAdd, ActionConstants.MSG_SENDER, ZERO_BYTES);

        bytes32 positionId =
            Position.calculatePositionKey(address(lpm), config.tickLower, config.tickUpper, bytes32(tokenId));
        (uint256 liquidity,,) = manager.getPositionInfo(config.poolKey.toId(), positionId);
        assertEq(liquidity, uint256(params.liquidityDelta));

        // burn liquidity
        uint256 balance0BeforeBurn = currency0.balanceOfSelf();
        uint256 balance1BeforeBurn = currency1.balanceOfSelf();

        decreaseLiquidity(tokenId, config, liquidity, ZERO_BYTES);
        BalanceDelta deltaDecrease = getLastDelta();

        uint256 numDeltas = hook.numberDeltasReturned();
        Plan memory planner = Planner.init();
        planner.add(
            Actions.BURN_POSITION, abi.encode(tokenId, config, MIN_SLIPPAGE_DECREASE, MIN_SLIPPAGE_DECREASE, ZERO_BYTES)
        );
        bytes memory calls = planner.finalizeModifyLiquidityWithTakePair(config.poolKey, address(this));
        lpm.unlockAndModifyLiquidities(calls, _deadline);
        // No decrease/modifyLiq call will actually happen on the call to burn so the deltas array will be the same length.
        assertEq(numDeltas, hook.numberDeltasReturned());

        (liquidity,,) = manager.getPositionInfo(config.poolKey.toId(), positionId);
        assertEq(liquidity, 0);

        // TODO: slightly off by 1 bip (0.0001%)
        assertApproxEqRel(
            currency0.balanceOfSelf(), balance0BeforeBurn + uint256(uint128(deltaDecrease.amount0())), 0.0001e18
        );
        assertApproxEqRel(
            currency1.balanceOfSelf(), balance1BeforeBurn + uint256(uint128(deltaDecrease.amount1())), 0.0001e18
        );

        // OZ 721 will revert if the token does not exist
        vm.expectRevert();
        lpm.ownerOf(1);

        // no tokens were lost, TODO: fuzzer showing off by 1 sometimes
        assertApproxEqAbs(currency0.balanceOfSelf(), balance0Start, 1 wei);
        assertApproxEqAbs(address(this).balance, balance0Start, 1 wei);
        assertApproxEqAbs(currency1.balanceOfSelf(), balance1Start, 1 wei);
    }

    function test_fuzz_burn_native_nonEmptyPosition_withClose(IPoolManager.ModifyLiquidityParams memory params)
        public
    {
        uint256 balance0Start = address(this).balance;
        uint256 balance1Start = currency1.balanceOfSelf();

        params = createFuzzyLiquidityParams(nativeKey, params, SQRT_PRICE_1_1);
        vm.assume(params.tickLower < 0 && 0 < params.tickUpper); // two-sided liquidity

        uint256 liquidityToAdd =
            params.liquidityDelta < 0 ? uint256(-params.liquidityDelta) : uint256(params.liquidityDelta);
        PositionConfig memory config =
            PositionConfig({poolKey: nativeKey, tickLower: params.tickLower, tickUpper: params.tickUpper});

        uint256 tokenId = lpm.nextTokenId();
        mintWithNative(SQRT_PRICE_1_1, config, liquidityToAdd, ActionConstants.MSG_SENDER, ZERO_BYTES);

        bytes32 positionId =
            Position.calculatePositionKey(address(lpm), config.tickLower, config.tickUpper, bytes32(tokenId));
        (uint256 liquidity,,) = manager.getPositionInfo(config.poolKey.toId(), positionId);
        assertEq(liquidity, uint256(params.liquidityDelta));

        // burn liquidity
        uint256 balance0BeforeBurn = currency0.balanceOfSelf();
        uint256 balance1BeforeBurn = currency1.balanceOfSelf();

        burn(tokenId, config, ZERO_BYTES);
        BalanceDelta deltaBurn = getLastDelta();

        (liquidity,,) = manager.getPositionInfo(config.poolKey.toId(), positionId);
        assertEq(liquidity, 0);

        // TODO: slightly off by 1 bip (0.0001%)
        assertApproxEqRel(
            currency0.balanceOfSelf(), balance0BeforeBurn + uint256(uint128(deltaBurn.amount0())), 0.0001e18
        );
        assertApproxEqRel(
            currency1.balanceOfSelf(), balance1BeforeBurn + uint256(uint128(deltaBurn.amount1())), 0.0001e18
        );

        // OZ 721 will revert if the token does not exist
        vm.expectRevert();
        lpm.ownerOf(1);

        // no tokens were lost, TODO: fuzzer showing off by 1 sometimes
        assertApproxEqAbs(currency0.balanceOfSelf(), balance0Start, 1 wei);
        assertApproxEqAbs(address(this).balance, balance0Start, 1 wei);
        assertApproxEqAbs(currency1.balanceOfSelf(), balance1Start, 1 wei);
    }

    function test_fuzz_burn_native_nonEmptyPosition_withTakePair(IPoolManager.ModifyLiquidityParams memory params)
        public
    {
        uint256 balance0Start = address(this).balance;
        uint256 balance1Start = currency1.balanceOfSelf();

        params = createFuzzyLiquidityParams(nativeKey, params, SQRT_PRICE_1_1);
        vm.assume(params.tickLower < 0 && 0 < params.tickUpper); // two-sided liquidity

        uint256 liquidityToAdd =
            params.liquidityDelta < 0 ? uint256(-params.liquidityDelta) : uint256(params.liquidityDelta);
        PositionConfig memory config =
            PositionConfig({poolKey: nativeKey, tickLower: params.tickLower, tickUpper: params.tickUpper});

        uint256 tokenId = lpm.nextTokenId();
        mintWithNative(SQRT_PRICE_1_1, config, liquidityToAdd, ActionConstants.MSG_SENDER, ZERO_BYTES);

        bytes32 positionId =
            Position.calculatePositionKey(address(lpm), config.tickLower, config.tickUpper, bytes32(tokenId));
        (uint256 liquidity,,) = manager.getPositionInfo(config.poolKey.toId(), positionId);
        assertEq(liquidity, uint256(params.liquidityDelta));

        // burn liquidity
        uint256 balance0BeforeBurn = currency0.balanceOfSelf();
        uint256 balance1BeforeBurn = currency1.balanceOfSelf();

        Plan memory planner = Planner.init();
        planner.add(
            Actions.BURN_POSITION, abi.encode(tokenId, config, MIN_SLIPPAGE_DECREASE, MIN_SLIPPAGE_DECREASE, ZERO_BYTES)
        );
        bytes memory calls = planner.finalizeModifyLiquidityWithTakePair(config.poolKey, address(this));
        lpm.unlockAndModifyLiquidities(calls, _deadline);
        BalanceDelta deltaBurn = getLastDelta();

        (liquidity,,) = manager.getPositionInfo(config.poolKey.toId(), positionId);
        assertEq(liquidity, 0);

        // TODO: slightly off by 1 bip (0.0001%)
        assertApproxEqRel(
            currency0.balanceOfSelf(), balance0BeforeBurn + uint256(uint128(deltaBurn.amount0())), 0.0001e18
        );
        assertApproxEqRel(
            currency1.balanceOfSelf(), balance1BeforeBurn + uint256(uint128(deltaBurn.amount1())), 0.0001e18
        );

        // OZ 721 will revert if the token does not exist
        vm.expectRevert();
        lpm.ownerOf(1);

        // no tokens were lost, TODO: fuzzer showing off by 1 sometimes
        assertApproxEqAbs(currency0.balanceOfSelf(), balance0Start, 1 wei);
        assertApproxEqAbs(address(this).balance, balance0Start, 1 wei);
        assertApproxEqAbs(currency1.balanceOfSelf(), balance1Start, 1 wei);
    }

    function test_fuzz_increaseLiquidity_native(IPoolManager.ModifyLiquidityParams memory params) public {
        // fuzz for the range
        params = createFuzzyLiquidityParams(nativeKey, params, SQRT_PRICE_1_1);
        vm.assume(params.tickLower < -60 && 60 < params.tickUpper); // two-sided liquidity

        // TODO: figure out if we can fuzz the increase liquidity delta. we're annoyingly getting TickLiquidityOverflow
        uint256 liquidityToAdd = 1e18;
        PositionConfig memory config =
            PositionConfig({poolKey: nativeKey, tickLower: params.tickLower, tickUpper: params.tickUpper});

        // mint the position with native token liquidity
        uint256 tokenId = lpm.nextTokenId();
        mintWithNative(SQRT_PRICE_1_1, config, liquidityToAdd, ActionConstants.MSG_SENDER, ZERO_BYTES);

        uint256 balance0Before = address(this).balance;
        uint256 balance1Before = currency1.balanceOfSelf();

        // calculate how much native token is required for the liquidity increase (doubling the liquidity)
        (uint256 amount0,) = LiquidityAmounts.getAmountsForLiquidity(
            SQRT_PRICE_1_1,
            TickMath.getSqrtPriceAtTick(params.tickLower),
            TickMath.getSqrtPriceAtTick(params.tickUpper),
            uint128(liquidityToAdd)
        );

        bytes memory calls = getIncreaseEncoded(tokenId, config, liquidityToAdd, ZERO_BYTES); // double the liquidity
        lpm.unlockAndModifyLiquidities{value: amount0 + 1 wei}(calls, _deadline); // TODO: off by one wei
        BalanceDelta delta = getLastDelta();

        // verify position liquidity increased
        bytes32 positionId =
            Position.calculatePositionKey(address(lpm), config.tickLower, config.tickUpper, bytes32(tokenId));
        (uint256 liquidity,,) = manager.getPositionInfo(config.poolKey.toId(), positionId);
        assertEq(liquidity, liquidityToAdd + liquidityToAdd); // liquidity was doubled

        // verify native token balances changed as expected
        assertEq(balance0Before - currency0.balanceOfSelf(), amount0 + 1 wei);
        assertEq(balance0Before - currency0.balanceOfSelf(), uint256(int256(-delta.amount0())));
        assertEq(balance1Before - currency1.balanceOfSelf(), uint256(int256(-delta.amount1())));
    }

    // overpaying native tokens on increase liquidity is returned to caller
    function test_fuzz_increaseLiquidity_native_excess_withClose(IPoolManager.ModifyLiquidityParams memory params)
        public
    {
        // fuzz for the range
        params = createFuzzyLiquidityParams(nativeKey, params, SQRT_PRICE_1_1);
        vm.assume(params.tickLower < 0 && 0 < params.tickUpper); // two-sided liquidity

        // TODO: figure out if we can fuzz the increase liquidity delta. we're annoyingly getting TickLiquidityOverflow
        uint256 liquidityToAdd = 1e18;
        PositionConfig memory config =
            PositionConfig({poolKey: nativeKey, tickLower: params.tickLower, tickUpper: params.tickUpper});

        // mint the position with native token liquidity
        uint256 tokenId = lpm.nextTokenId();
        mintWithNative(SQRT_PRICE_1_1, config, liquidityToAdd, ActionConstants.MSG_SENDER, ZERO_BYTES);

        uint256 balance0Before = address(this).balance;
        uint256 balance1Before = currency1.balanceOfSelf();

        // calculate how much native token is required for the liquidity increase (doubling the liquidity)
        (uint256 amount0,) = LiquidityAmounts.getAmountsForLiquidity(
            SQRT_PRICE_1_1,
            TickMath.getSqrtPriceAtTick(params.tickLower),
            TickMath.getSqrtPriceAtTick(params.tickUpper),
            uint128(liquidityToAdd)
        );

        Plan memory planner = Planner.init();
        planner.add(
            Actions.INCREASE_LIQUIDITY,
            abi.encode(tokenId, config, liquidityToAdd, MAX_SLIPPAGE_INCREASE, MAX_SLIPPAGE_INCREASE, ZERO_BYTES)
        );
        planner.add(Actions.CLOSE_CURRENCY, abi.encode(nativeKey.currency0));
        planner.add(Actions.CLOSE_CURRENCY, abi.encode(nativeKey.currency1));
        // sweep the excess eth
        planner.add(Actions.SWEEP, abi.encode(currency0, ActionConstants.MSG_SENDER));
        bytes memory calls = planner.encode();

        lpm.unlockAndModifyLiquidities{value: amount0 * 2}(calls, _deadline); // overpay on increase liquidity
        BalanceDelta delta = getLastDelta();

        // verify position liquidity increased
        bytes32 positionId =
            Position.calculatePositionKey(address(lpm), config.tickLower, config.tickUpper, bytes32(tokenId));
        (uint256 liquidity,,) = manager.getPositionInfo(config.poolKey.toId(), positionId);
        assertEq(liquidity, liquidityToAdd + liquidityToAdd); // liquidity was doubled

        // verify native token balances changed as expected, with overpaid tokens returned
        assertEq(balance0Before - currency0.balanceOfSelf(), amount0 + 1 wei);
        assertEq(balance0Before - currency0.balanceOfSelf(), uint256(int256(-delta.amount0())));
        assertEq(balance1Before - currency1.balanceOfSelf(), uint256(int256(-delta.amount1())));
    }

    function test_fuzz_increaseLiquidity_native_excess_withSettlePair(IPoolManager.ModifyLiquidityParams memory params)
        public
    {
        // fuzz for the range
        params = createFuzzyLiquidityParams(nativeKey, params, SQRT_PRICE_1_1);
        vm.assume(params.tickLower < 0 && 0 < params.tickUpper); // two-sided liquidity

        // TODO: figure out if we can fuzz the increase liquidity delta. we're annoyingly getting TickLiquidityOverflow
        uint256 liquidityToAdd = 1e18;
        PositionConfig memory config =
            PositionConfig({poolKey: nativeKey, tickLower: params.tickLower, tickUpper: params.tickUpper});

        // mint the position with native token liquidity
        uint256 tokenId = lpm.nextTokenId();
        mintWithNative(SQRT_PRICE_1_1, config, liquidityToAdd, address(this), ZERO_BYTES);

        uint256 balance0Before = address(this).balance;
        uint256 balance1Before = currency1.balanceOfSelf();

        // calculate how much native token is required for the liquidity increase (doubling the liquidity)
        (uint256 amount0,) = LiquidityAmounts.getAmountsForLiquidity(
            SQRT_PRICE_1_1,
            TickMath.getSqrtPriceAtTick(params.tickLower),
            TickMath.getSqrtPriceAtTick(params.tickUpper),
            uint128(liquidityToAdd)
        );

        Plan memory planner = Planner.init();
        planner.add(
            Actions.INCREASE_LIQUIDITY,
            abi.encode(tokenId, config, liquidityToAdd, MAX_SLIPPAGE_INCREASE, MAX_SLIPPAGE_INCREASE, ZERO_BYTES)
        );
        planner.add(Actions.SETTLE_PAIR, abi.encode(nativeKey.currency0, nativeKey.currency1));
        // sweep the excess eth
        planner.add(Actions.SWEEP, abi.encode(currency0, address(this)));
        bytes memory calls = planner.encode();

        lpm.unlockAndModifyLiquidities{value: amount0 * 2}(calls, _deadline); // overpay on increase liquidity
        BalanceDelta delta = getLastDelta();

        // verify position liquidity increased
        bytes32 positionId =
            Position.calculatePositionKey(address(lpm), config.tickLower, config.tickUpper, bytes32(tokenId));
        (uint256 liquidity,,) = manager.getPositionInfo(config.poolKey.toId(), positionId);
        assertEq(liquidity, liquidityToAdd + liquidityToAdd); // liquidity was doubled

        // verify native token balances changed as expected, with overpaid tokens returned
        assertEq(balance0Before - currency0.balanceOfSelf(), amount0 + 1 wei);
        assertEq(balance0Before - currency0.balanceOfSelf(), uint256(int256(-delta.amount0())));
        assertEq(balance1Before - currency1.balanceOfSelf(), uint256(int256(-delta.amount1())));
    }

    function test_fuzz_decreaseLiquidity_native_withClose(
        IPoolManager.ModifyLiquidityParams memory params,
        uint256 decreaseLiquidityDelta
    ) public {
        params = createFuzzyLiquidityParams(nativeKey, params, SQRT_PRICE_1_1);
        vm.assume(params.tickLower < 0 && 0 < params.tickUpper); // two-sided liquidity
        decreaseLiquidityDelta = bound(decreaseLiquidityDelta, 1, uint256(params.liquidityDelta));

        PositionConfig memory config =
            PositionConfig({poolKey: nativeKey, tickLower: params.tickLower, tickUpper: params.tickUpper});

        // mint the position with native token liquidity
        uint256 tokenId = lpm.nextTokenId();
        mintWithNative(SQRT_PRICE_1_1, config, uint256(params.liquidityDelta), ActionConstants.MSG_SENDER, ZERO_BYTES);

        uint256 balance0Before = address(this).balance;
        uint256 balance1Before = currency1.balanceOfSelf();

        // decrease liquidity and receive native tokens
        (uint256 amount0,) = LiquidityAmounts.getAmountsForLiquidity(
            SQRT_PRICE_1_1,
            TickMath.getSqrtPriceAtTick(params.tickLower),
            TickMath.getSqrtPriceAtTick(params.tickUpper),
            uint128(decreaseLiquidityDelta)
        );
        decreaseLiquidity(tokenId, config, decreaseLiquidityDelta, ZERO_BYTES);
        BalanceDelta delta = getLastDelta();

        bytes32 positionId =
            Position.calculatePositionKey(address(lpm), config.tickLower, config.tickUpper, bytes32(tokenId));
        (uint256 liquidity,,) = manager.getPositionInfo(config.poolKey.toId(), positionId);
        assertEq(liquidity, uint256(params.liquidityDelta) - decreaseLiquidityDelta);

        // verify native token balances changed as expected
        assertApproxEqAbs(currency0.balanceOfSelf() - balance0Before, amount0, 1 wei);
        assertEq(currency0.balanceOfSelf() - balance0Before, uint128(delta.amount0()));
        assertEq(currency1.balanceOfSelf() - balance1Before, uint128(delta.amount1()));
    }

    function test_fuzz_decreaseLiquidity_native_withTakePair(
        IPoolManager.ModifyLiquidityParams memory params,
        uint256 decreaseLiquidityDelta
    ) public {
        params = createFuzzyLiquidityParams(nativeKey, params, SQRT_PRICE_1_1);
        vm.assume(params.tickLower < 0 && 0 < params.tickUpper); // two-sided liquidity
        decreaseLiquidityDelta = bound(decreaseLiquidityDelta, 1, uint256(params.liquidityDelta));

        PositionConfig memory config =
            PositionConfig({poolKey: nativeKey, tickLower: params.tickLower, tickUpper: params.tickUpper});

        // mint the position with native token liquidity
        uint256 tokenId = lpm.nextTokenId();
        mintWithNative(SQRT_PRICE_1_1, config, uint256(params.liquidityDelta), ActionConstants.MSG_SENDER, ZERO_BYTES);

        uint256 balance0Before = address(this).balance;
        uint256 balance1Before = currency1.balanceOfSelf();

        // decrease liquidity and receive native tokens
        (uint256 amount0,) = LiquidityAmounts.getAmountsForLiquidity(
            SQRT_PRICE_1_1,
            TickMath.getSqrtPriceAtTick(params.tickLower),
            TickMath.getSqrtPriceAtTick(params.tickUpper),
            uint128(decreaseLiquidityDelta)
        );
        Plan memory planner = Planner.init();
        planner.add(
            Actions.DECREASE_LIQUIDITY,
            abi.encode(
                tokenId, config, decreaseLiquidityDelta, MIN_SLIPPAGE_DECREASE, MIN_SLIPPAGE_DECREASE, ZERO_BYTES
            )
        );
        bytes memory calls = planner.finalizeModifyLiquidityWithTakePair(config.poolKey, address(this));
        lpm.unlockAndModifyLiquidities(calls, _deadline);
        BalanceDelta delta = getLastDelta();

        bytes32 positionId =
            Position.calculatePositionKey(address(lpm), config.tickLower, config.tickUpper, bytes32(tokenId));
        (uint256 liquidity,,) = manager.getPositionInfo(config.poolKey.toId(), positionId);
        assertEq(liquidity, uint256(params.liquidityDelta) - decreaseLiquidityDelta);

        // verify native token balances changed as expected
        assertApproxEqAbs(currency0.balanceOfSelf() - balance0Before, amount0, 1 wei);
        assertEq(currency0.balanceOfSelf() - balance0Before, uint128(delta.amount0()));
        assertEq(currency1.balanceOfSelf() - balance1Before, uint128(delta.amount1()));
    }

    function test_fuzz_collect_native_withClose(IPoolManager.ModifyLiquidityParams memory params) public {
        params = createFuzzyLiquidityParams(nativeKey, params, SQRT_PRICE_1_1);
        vm.assume(params.tickLower < 0 && 0 < params.tickUpper); // two-sided liquidity

        PositionConfig memory config =
            PositionConfig({poolKey: nativeKey, tickLower: params.tickLower, tickUpper: params.tickUpper});

        // mint the position with native token liquidity
        uint256 tokenId = lpm.nextTokenId();
        mintWithNative(SQRT_PRICE_1_1, config, uint256(params.liquidityDelta), ActionConstants.MSG_SENDER, ZERO_BYTES);

        // donate to generate fee revenue
        uint256 feeRevenue0 = 1e18;
        uint256 feeRevenue1 = 0.1e18;
        donateRouter.donate{value: 1e18}(nativeKey, feeRevenue0, feeRevenue1, ZERO_BYTES);

        uint256 balance0Before = address(this).balance;
        uint256 balance1Before = currency1.balanceOfSelf();
        collect(tokenId, config, ZERO_BYTES);
        BalanceDelta delta = getLastDelta();

        assertApproxEqAbs(currency0.balanceOfSelf() - balance0Before, feeRevenue0, 1 wei); // TODO: fuzzer off by 1 wei
        assertEq(currency0.balanceOfSelf() - balance0Before, uint128(delta.amount0()));
        assertEq(currency1.balanceOfSelf() - balance1Before, uint128(delta.amount1()));
    }

    function test_fuzz_collect_native_withTakePair(IPoolManager.ModifyLiquidityParams memory params) public {
        params = createFuzzyLiquidityParams(nativeKey, params, SQRT_PRICE_1_1);
        vm.assume(params.tickLower < 0 && 0 < params.tickUpper); // two-sided liquidity

        PositionConfig memory config =
            PositionConfig({poolKey: nativeKey, tickLower: params.tickLower, tickUpper: params.tickUpper});

        // mint the position with native token liquidity
        uint256 tokenId = lpm.nextTokenId();
        mintWithNative(SQRT_PRICE_1_1, config, uint256(params.liquidityDelta), ActionConstants.MSG_SENDER, ZERO_BYTES);

        // donate to generate fee revenue
        uint256 feeRevenue0 = 1e18;
        uint256 feeRevenue1 = 0.1e18;
        donateRouter.donate{value: 1e18}(nativeKey, feeRevenue0, feeRevenue1, ZERO_BYTES);

        uint256 balance0Before = address(this).balance;
        uint256 balance1Before = currency1.balanceOfSelf();
        Plan memory planner = Planner.init();
        planner.add(
            Actions.DECREASE_LIQUIDITY,
            abi.encode(tokenId, config, 0, MIN_SLIPPAGE_DECREASE, MIN_SLIPPAGE_DECREASE, ZERO_BYTES)
        );
        bytes memory calls = planner.finalizeModifyLiquidityWithTakePair(config.poolKey, address(this));
        lpm.unlockAndModifyLiquidities(calls, _deadline);
        BalanceDelta delta = getLastDelta();

        assertApproxEqAbs(currency0.balanceOfSelf() - balance0Before, feeRevenue0, 1 wei); // TODO: fuzzer off by 1 wei
        assertEq(currency0.balanceOfSelf() - balance0Before, uint128(delta.amount0()));
        assertEq(currency1.balanceOfSelf() - balance1Before, uint128(delta.amount1()));
    }

    function test_fuzz_collect_native_withTakePair_addressRecipient(IPoolManager.ModifyLiquidityParams memory params)
        public
    {
        params = createFuzzyLiquidityParams(nativeKey, params, SQRT_PRICE_1_1);
        vm.assume(params.tickLower < 0 && 0 < params.tickUpper); // two-sided liquidity

        PositionConfig memory config =
            PositionConfig({poolKey: nativeKey, tickLower: params.tickLower, tickUpper: params.tickUpper});

        // mint the position with native token liquidity
        uint256 tokenId = lpm.nextTokenId();
        mintWithNative(SQRT_PRICE_1_1, config, uint256(params.liquidityDelta), ActionConstants.MSG_SENDER, ZERO_BYTES);

        // donate to generate fee revenue
        uint256 feeRevenue0 = 1e18;
        uint256 feeRevenue1 = 0.1e18;
        donateRouter.donate{value: 1e18}(nativeKey, feeRevenue0, feeRevenue1, ZERO_BYTES);

        uint256 balance0Before = address(this).balance;
        uint256 balance1Before = currency1.balanceOfSelf();

        Plan memory planner = Planner.init();
        planner.add(
            Actions.DECREASE_LIQUIDITY,
            abi.encode(tokenId, config, 0, MIN_SLIPPAGE_DECREASE, MIN_SLIPPAGE_DECREASE, ZERO_BYTES)
        );

        address alice = address(0xABCD);

        uint256 aliceBalance0Before = currency0.balanceOf(alice);
        uint256 aliceBalance1Before = currency1.balanceOf(alice);

        bytes memory calls = planner.finalizeModifyLiquidityWithTakePair(config.poolKey, alice);
        lpm.unlockAndModifyLiquidities(calls, _deadline);
        BalanceDelta delta = getLastDelta();

        assertEq(currency0.balanceOfSelf() - balance0Before, 0);
        assertEq(currency1.balanceOfSelf() - balance1Before, 0);

        assertApproxEqAbs(currency0.balanceOf(alice) - aliceBalance0Before, feeRevenue0, 1 wei); // TODO: fuzzer off by 1 wei
        assertEq(currency0.balanceOf(alice) - aliceBalance0Before, uint128(delta.amount0()));
        assertEq(currency1.balanceOf(alice) - aliceBalance1Before, uint128(delta.amount1()));
    }

    function test_fuzz_collect_native_withTakePair_msgSenderRecipient(IPoolManager.ModifyLiquidityParams memory params)
        public
    {
        params = createFuzzyLiquidityParams(nativeKey, params, SQRT_PRICE_1_1);
        vm.assume(params.tickLower < 0 && 0 < params.tickUpper); // two-sided liquidity

        PositionConfig memory config =
            PositionConfig({poolKey: nativeKey, tickLower: params.tickLower, tickUpper: params.tickUpper});

        // mint the position with native token liquidity
        uint256 tokenId = lpm.nextTokenId();
        mintWithNative(SQRT_PRICE_1_1, config, uint256(params.liquidityDelta), ActionConstants.MSG_SENDER, ZERO_BYTES);

        // donate to generate fee revenue
        uint256 feeRevenue0 = 1e18;
        uint256 feeRevenue1 = 0.1e18;
        donateRouter.donate{value: 1e18}(nativeKey, feeRevenue0, feeRevenue1, ZERO_BYTES);

        uint256 balance0Before = address(this).balance;
        uint256 balance1Before = currency1.balanceOfSelf();

        Plan memory planner = Planner.init();
        planner.add(
            Actions.DECREASE_LIQUIDITY,
            abi.encode(tokenId, config, 0, MIN_SLIPPAGE_DECREASE, MIN_SLIPPAGE_DECREASE, ZERO_BYTES)
        );

<<<<<<< HEAD
        bytes memory calls = planner.finalizeModifyLiquidityWithTakePair(config.poolKey, Constants.MSG_SENDER);
        lpm.unlockAndModifyLiquidities(calls, _deadline);
=======
        bytes memory calls = planner.finalizeModifyLiquidityWithTakePair(config.poolKey, ActionConstants.MSG_SENDER);
        lpm.modifyLiquidities(calls, _deadline);
>>>>>>> 2d07bd4e
        BalanceDelta delta = getLastDelta();

        assertApproxEqAbs(currency0.balanceOfSelf() - balance0Before, feeRevenue0, 1 wei); // TODO: fuzzer off by 1 wei
        assertEq(currency0.balanceOfSelf() - balance0Before, uint128(delta.amount0()));
        assertEq(currency1.balanceOfSelf() - balance1Before, uint128(delta.amount1()));
    }

    // this test fails unless subscribe is payable
    function test_multicall_mint_subscribe_native() public {
        uint256 tokenId = lpm.nextTokenId();

        PositionConfig memory config = PositionConfig({poolKey: nativeKey, tickLower: -60, tickUpper: 60});

        Plan memory plan = Planner.init();
        plan.add(
            Actions.MINT_POSITION,
            abi.encode(config, 100e18, MAX_SLIPPAGE_INCREASE, MAX_SLIPPAGE_INCREASE, address(this), ZERO_BYTES)
        );
        plan.add(Actions.CLOSE_CURRENCY, abi.encode(config.poolKey.currency0));
        plan.add(Actions.CLOSE_CURRENCY, abi.encode(config.poolKey.currency1));
        plan.add(Actions.SWEEP, abi.encode(CurrencyLibrary.NATIVE, address(this)));
        bytes memory actions = plan.encode();

        bytes[] memory calls = new bytes[](2);

        calls[0] = abi.encodeWithSelector(lpm.unlockAndModifyLiquidities.selector, actions, _deadline);
        calls[1] = abi.encodeWithSelector(lpm.subscribe.selector, tokenId, config, sub);

        lpm.multicall{value: 10e18}(calls);

        bytes32 positionId =
            Position.calculatePositionKey(address(lpm), config.tickLower, config.tickUpper, bytes32(tokenId));
        (uint256 liquidity,,) = manager.getPositionInfo(config.poolKey.toId(), positionId);

        assertEq(liquidity, 100e18);
        assertEq(sub.notifySubscribeCount(), 1);
    }
}<|MERGE_RESOLUTION|>--- conflicted
+++ resolved
@@ -783,13 +783,8 @@
             abi.encode(tokenId, config, 0, MIN_SLIPPAGE_DECREASE, MIN_SLIPPAGE_DECREASE, ZERO_BYTES)
         );
 
-<<<<<<< HEAD
-        bytes memory calls = planner.finalizeModifyLiquidityWithTakePair(config.poolKey, Constants.MSG_SENDER);
+        bytes memory calls = planner.finalizeModifyLiquidityWithTakePair(config.poolKey, ActionConstants.MSG_SENDER);
         lpm.unlockAndModifyLiquidities(calls, _deadline);
-=======
-        bytes memory calls = planner.finalizeModifyLiquidityWithTakePair(config.poolKey, ActionConstants.MSG_SENDER);
-        lpm.modifyLiquidities(calls, _deadline);
->>>>>>> 2d07bd4e
         BalanceDelta delta = getLastDelta();
 
         assertApproxEqAbs(currency0.balanceOfSelf() - balance0Before, feeRevenue0, 1 wei); // TODO: fuzzer off by 1 wei
