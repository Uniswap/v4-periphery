// SPDX-License-Identifier: MIT
pragma solidity ^0.8.24;

import "forge-std/Test.sol";
import {IHooks} from "@uniswap/v4-core/src/interfaces/IHooks.sol";
import {Position} from "@uniswap/v4-core/src/libraries/Position.sol";
import {PoolKey} from "@uniswap/v4-core/src/types/PoolKey.sol";
import {IPoolManager} from "@uniswap/v4-core/src/interfaces/IPoolManager.sol";
import {StateLibrary} from "@uniswap/v4-core/src/libraries/StateLibrary.sol";
import {PoolIdLibrary} from "@uniswap/v4-core/src/types/PoolId.sol";
import {BalanceDelta, toBalanceDelta} from "@uniswap/v4-core/src/types/BalanceDelta.sol";
import {GasSnapshot} from "forge-gas-snapshot/GasSnapshot.sol";
import {PosmTestSetup} from "../shared/PosmTestSetup.sol";
import {MockSubscriber} from "../mocks/MockSubscriber.sol";
import {ISubscriber} from "../../src/interfaces/ISubscriber.sol";
import {PositionConfig} from "../shared/PositionConfig.sol";
import {IPositionManager} from "../../src/interfaces/IPositionManager.sol";
import {Plan, Planner} from "../shared/Planner.sol";
import {Actions} from "../../src/libraries/Actions.sol";
import {INotifier} from "../../src/interfaces/INotifier.sol";
import {MockReturnDataSubscriber, MockRevertSubscriber} from "../mocks/MockBadSubscribers.sol";
import {PositionInfoLibrary, PositionInfo} from "../../src/libraries/PositionInfoLibrary.sol";

contract PositionManagerNotifierTest is Test, PosmTestSetup, GasSnapshot {
    using PoolIdLibrary for PoolKey;
    using StateLibrary for IPoolManager;
    using Planner for Plan;
    using PositionInfoLibrary for PositionInfo;

    MockSubscriber sub;
    MockReturnDataSubscriber badSubscriber;
    PositionConfig config;
    MockRevertSubscriber revertSubscriber;

    address alice = makeAddr("ALICE");
    address bob = makeAddr("BOB");

    function setUp() public {
        deployFreshManagerAndRouters();
        deployMintAndApprove2Currencies();

        (key,) = initPool(currency0, currency1, IHooks(hook), 3000, SQRT_PRICE_1_1, ZERO_BYTES);

        // Requires currency0 and currency1 to be set in base Deployers contract.
        deployAndApprovePosm(manager);

        sub = new MockSubscriber(lpm);
        badSubscriber = new MockReturnDataSubscriber(lpm);
        revertSubscriber = new MockRevertSubscriber(lpm);
        config = PositionConfig({poolKey: key, tickLower: -300, tickUpper: 300});

        // TODO: Test NATIVE poolKey
    }

    function test_subscribe_revertsWithEmptyPositionConfig() public {
        uint256 tokenId = lpm.nextTokenId();
        vm.expectRevert("NOT_MINTED");
        lpm.subscribe(tokenId, address(sub), ZERO_BYTES);
    }

    function test_subscribe_revertsWhenNotApproved() public {
        uint256 tokenId = lpm.nextTokenId();
        mint(config, 100e18, alice, ZERO_BYTES);

        // this contract is not approved to operate on alice's liq

        vm.expectRevert(abi.encodeWithSelector(IPositionManager.NotApproved.selector, address(this)));
        lpm.subscribe(tokenId, address(sub), ZERO_BYTES);
    }

    function test_subscribe_succeeds() public {
        uint256 tokenId = lpm.nextTokenId();
        mint(config, 100e18, alice, ZERO_BYTES);

        // approve this contract to operate on alices liq
        vm.startPrank(alice);
        lpm.approve(address(this), tokenId);
        vm.stopPrank();

        lpm.subscribe(tokenId, address(sub), ZERO_BYTES);

        assertEq(lpm.positionInfo(tokenId).hasSubscriber(), true);
        assertEq(address(lpm.subscriber(tokenId)), address(sub));
        assertEq(sub.notifySubscribeCount(), 1);
    }

    /// @notice Revert when subscribing to an address without code
    function test_subscribe_revert_empty(address _subscriber) public {
        vm.assume(_subscriber.code.length == 0);

        uint256 tokenId = lpm.nextTokenId();
        mint(config, 100e18, alice, ZERO_BYTES);

        // approve this contract to operate on alices liq
        vm.startPrank(alice);
        lpm.approve(address(this), tokenId);
        vm.stopPrank();

        vm.expectRevert(INotifier.NoCodeSubscriber.selector);
        lpm.subscribe(tokenId, config, _subscriber, ZERO_BYTES);
    }

    function test_subscribe_revertsWithAlreadySubscribed() public {
        uint256 tokenId = lpm.nextTokenId();
        mint(config, 100e18, alice, ZERO_BYTES);

        // approve this contract to operate on alices liq
        vm.startPrank(alice);
        lpm.approve(address(this), tokenId);
        vm.stopPrank();

        // successfully subscribe
        lpm.subscribe(tokenId, config, address(sub), ZERO_BYTES);
        assertEq(lpm.hasSubscriber(tokenId), true);
        assertEq(address(lpm.subscriber(tokenId)), address(sub));
        assertEq(sub.notifySubscribeCount(), 1);

        vm.expectRevert(abi.encodeWithSelector(INotifier.AlreadySubscribed.selector, tokenId, sub));
        lpm.subscribe(tokenId, config, address(2), ZERO_BYTES);
    }

    function test_notifyModifyLiquidity_succeeds() public {
        uint256 tokenId = lpm.nextTokenId();
        mint(config, 100e18, alice, ZERO_BYTES);

        // approve this contract to operate on alices liq
        vm.startPrank(alice);
        lpm.approve(address(this), tokenId);
        vm.stopPrank();

        lpm.subscribe(tokenId, address(sub), ZERO_BYTES);

        assertEq(lpm.positionInfo(tokenId).hasSubscriber(), true);
        assertEq(address(lpm.subscriber(tokenId)), address(sub));

        Plan memory plan = Planner.init();
        for (uint256 i = 0; i < 10; i++) {
            plan.add(
                Actions.INCREASE_LIQUIDITY,
                abi.encode(tokenId, 10e18, MAX_SLIPPAGE_INCREASE, MAX_SLIPPAGE_INCREASE, ZERO_BYTES)
            );
        }

        bytes memory calls = plan.finalizeModifyLiquidityWithSettlePair(config.poolKey);
        lpm.modifyLiquidities(calls, _deadline);

        assertEq(sub.notifySubscribeCount(), 1);
        assertEq(sub.notifyModifyLiquidityCount(), 10);
    }

    function test_notifyModifyLiquidity_selfDestruct_revert() public {
        uint256 tokenId = lpm.nextTokenId();
        mint(config, 100e18, alice, ZERO_BYTES);

        // approve this contract to operate on alices liq
        vm.startPrank(alice);
        lpm.approve(address(this), tokenId);
        vm.stopPrank();

        lpm.subscribe(tokenId, config, address(sub), ZERO_BYTES);

        assertEq(lpm.hasSubscriber(tokenId), true);
        assertEq(address(lpm.subscriber(tokenId)), address(sub));

        // simulate selfdestruct by etching the bytecode to 0
        vm.etch(address(sub), ZERO_BYTES);

        uint256 liquidityToAdd = 10e18;
        vm.expectRevert(INotifier.NoCodeSubscriber.selector);
        increaseLiquidity(tokenId, config, liquidityToAdd, ZERO_BYTES);
    }

    function test_notifyModifyLiquidity_args() public {
        uint256 tokenId = lpm.nextTokenId();
        mint(config, 100e18, alice, ZERO_BYTES);

        // donate to generate fee revenue, to be checked in subscriber
        uint256 feeRevenue0 = 1e18;
        uint256 feeRevenue1 = 0.1e18;
        donateRouter.donate(config.poolKey, feeRevenue0, feeRevenue1, ZERO_BYTES);

        // approve this contract to operate on alices liq
        vm.startPrank(alice);
        lpm.approve(address(this), tokenId);
        vm.stopPrank();

        lpm.subscribe(tokenId, address(sub), ZERO_BYTES);

        assertEq(lpm.positionInfo(tokenId).hasSubscriber(), true);
        assertEq(address(lpm.subscriber(tokenId)), address(sub));

        uint256 liquidityToAdd = 10e18;
        increaseLiquidity(tokenId, config, liquidityToAdd, ZERO_BYTES);

        assertEq(sub.notifyModifyLiquidityCount(), 1);
        assertEq(sub.liquidityChange(), int256(liquidityToAdd));
        assertEq(int256(sub.feesAccrued().amount0()), int256(feeRevenue0) - 1 wei);
        assertEq(int256(sub.feesAccrued().amount1()), int256(feeRevenue1) - 1 wei);
    }

    function test_notifyTransfer_withTransferFrom_succeeds() public {
        uint256 tokenId = lpm.nextTokenId();
        mint(config, 100e18, alice, ZERO_BYTES);

        // approve this contract to operate on alices liq
        vm.startPrank(alice);
        lpm.approve(address(this), tokenId);
        vm.stopPrank();

        lpm.subscribe(tokenId, address(sub), ZERO_BYTES);

        assertEq(lpm.positionInfo(tokenId).hasSubscriber(), true);
        assertEq(address(lpm.subscriber(tokenId)), address(sub));

        lpm.transferFrom(alice, bob, tokenId);

        assertEq(sub.notifyTransferCount(), 1);
    }

    function test_notifyTransfer_withTransferFrom_selfDestruct_revert() public {
        uint256 tokenId = lpm.nextTokenId();
        mint(config, 100e18, alice, ZERO_BYTES);

        // approve this contract to operate on alices liq
        vm.startPrank(alice);
        lpm.approve(address(this), tokenId);
        vm.stopPrank();

        lpm.subscribe(tokenId, config, address(sub), ZERO_BYTES);
        assertEq(lpm.hasSubscriber(tokenId), true);
        assertEq(address(lpm.subscriber(tokenId)), address(sub));

        // simulate selfdestruct by etching the bytecode to 0
        vm.etch(address(sub), ZERO_BYTES);

        vm.expectRevert(INotifier.NoCodeSubscriber.selector);
        lpm.transferFrom(alice, bob, tokenId);
    }

    function test_notifyTransfer_withSafeTransferFrom_succeeds() public {
        uint256 tokenId = lpm.nextTokenId();
        mint(config, 100e18, alice, ZERO_BYTES);

        // approve this contract to operate on alices liq
        vm.startPrank(alice);
        lpm.approve(address(this), tokenId);
        vm.stopPrank();

        lpm.subscribe(tokenId, address(sub), ZERO_BYTES);

        assertEq(lpm.positionInfo(tokenId).hasSubscriber(), true);
        assertEq(address(lpm.subscriber(tokenId)), address(sub));

        lpm.safeTransferFrom(alice, bob, tokenId);

        assertEq(sub.notifyTransferCount(), 1);
    }

    function test_notifyTransfer_withSafeTransferFrom_selfDestruct_revert() public {
        uint256 tokenId = lpm.nextTokenId();
        mint(config, 100e18, alice, ZERO_BYTES);

        // approve this contract to operate on alices liq
        vm.startPrank(alice);
        lpm.approve(address(this), tokenId);
        vm.stopPrank();

        lpm.subscribe(tokenId, config, address(sub), ZERO_BYTES);
        assertEq(lpm.hasSubscriber(tokenId), true);
        assertEq(address(lpm.subscriber(tokenId)), address(sub));

        // simulate selfdestruct by etching the bytecode to 0
        vm.etch(address(sub), ZERO_BYTES);

        vm.expectRevert(INotifier.NoCodeSubscriber.selector);
        lpm.safeTransferFrom(alice, bob, tokenId);
    }

    function test_notifyTransfer_withSafeTransferFromData_succeeds() public {
        uint256 tokenId = lpm.nextTokenId();
        mint(config, 100e18, alice, ZERO_BYTES);

        // approve this contract to operate on alices liq
        vm.startPrank(alice);
        lpm.approve(address(this), tokenId);
        vm.stopPrank();

        lpm.subscribe(tokenId, address(sub), ZERO_BYTES);

        assertEq(lpm.positionInfo(tokenId).hasSubscriber(), true);
        assertEq(address(lpm.subscriber(tokenId)), address(sub));

        lpm.safeTransferFrom(alice, bob, tokenId, "");

        assertEq(sub.notifyTransferCount(), 1);
    }

    function test_unsubscribe_succeeds() public {
        uint256 tokenId = lpm.nextTokenId();
        mint(config, 100e18, alice, ZERO_BYTES);

        // approve this contract to operate on alices liq
        vm.startPrank(alice);
        lpm.approve(address(this), tokenId);
        vm.stopPrank();

        lpm.subscribe(tokenId, address(sub), ZERO_BYTES);

<<<<<<< HEAD
        lpm.unsubscribe(tokenId, ZERO_BYTES);
=======
        lpm.unsubscribe(tokenId, config);
>>>>>>> a0ef70d8

        assertEq(sub.notifyUnsubscribeCount(), 1);
        assertEq(lpm.positionInfo(tokenId).hasSubscriber(), false);
        assertEq(address(lpm.subscriber(tokenId)), address(0));
    }

    function test_unsubscribe_isSuccessfulWithBadSubscriber() public {
        uint256 tokenId = lpm.nextTokenId();
        mint(config, 100e18, alice, ZERO_BYTES);

        // approve this contract to operate on alices liq
        vm.startPrank(alice);
        lpm.approve(address(this), tokenId);
        vm.stopPrank();

        lpm.subscribe(tokenId, address(badSubscriber), ZERO_BYTES);

        MockReturnDataSubscriber(badSubscriber).setReturnDataSize(0x600000);
<<<<<<< HEAD
        lpm.unsubscribe(tokenId, ZERO_BYTES);
=======
        lpm.unsubscribe(tokenId, config);
>>>>>>> a0ef70d8

        // the subscriber contract call failed bc it used too much gas
        assertEq(MockReturnDataSubscriber(badSubscriber).notifyUnsubscribeCount(), 0);
        assertEq(lpm.positionInfo(tokenId).hasSubscriber(), false);
        assertEq(address(lpm.subscriber(tokenId)), address(0));
    }

    function test_unsubscribe_selfDestructed() public {
        uint256 tokenId = lpm.nextTokenId();
        mint(config, 100e18, alice, ZERO_BYTES);

        // approve this contract to operate on alices liq
        vm.startPrank(alice);
        lpm.approve(address(this), tokenId);
        vm.stopPrank();

        lpm.subscribe(tokenId, config, address(sub), ZERO_BYTES);

        // simulate selfdestruct by etching the bytecode to 0
        vm.etch(address(sub), ZERO_BYTES);

        lpm.unsubscribe(tokenId, config);

        assertEq(lpm.hasSubscriber(tokenId), false);
        assertEq(address(lpm.subscriber(tokenId)), address(0));
    }

    function test_multicall_mint_subscribe() public {
        uint256 tokenId = lpm.nextTokenId();

        Plan memory plan = Planner.init();
        plan.add(
            Actions.MINT_POSITION,
            abi.encode(
                config.poolKey,
                config.tickLower,
                config.tickUpper,
                100e18,
                MAX_SLIPPAGE_INCREASE,
                MAX_SLIPPAGE_INCREASE,
                address(this),
                ZERO_BYTES
            )
        );
        bytes memory actions = plan.finalizeModifyLiquidityWithSettlePair(config.poolKey);

        bytes[] memory calls = new bytes[](2);

        calls[0] = abi.encodeWithSelector(lpm.modifyLiquidities.selector, actions, _deadline);
        calls[1] = abi.encodeWithSelector(lpm.subscribe.selector, tokenId, sub, ZERO_BYTES);

        lpm.multicall(calls);

        uint256 liquidity = lpm.getPositionLiquidity(tokenId);

        assertEq(liquidity, 100e18);
        assertEq(sub.notifySubscribeCount(), 1);

        assertEq(lpm.positionInfo(tokenId).hasSubscriber(), true);
        assertEq(address(lpm.subscriber(tokenId)), address(sub));
    }

    function test_multicall_mint_subscribe_increase() public {
        uint256 tokenId = lpm.nextTokenId();

        // Encode mint.
        Plan memory plan = Planner.init();
        plan.add(
            Actions.MINT_POSITION,
            abi.encode(
                config.poolKey,
                config.tickLower,
                config.tickUpper,
                100e18,
                MAX_SLIPPAGE_INCREASE,
                MAX_SLIPPAGE_INCREASE,
                address(this),
                ZERO_BYTES
            )
        );
        bytes memory actions = plan.finalizeModifyLiquidityWithSettlePair(config.poolKey);

        // Encode increase separately.
        plan = Planner.init();
        plan.add(
            Actions.INCREASE_LIQUIDITY,
            abi.encode(tokenId, 10e18, MAX_SLIPPAGE_INCREASE, MAX_SLIPPAGE_INCREASE, ZERO_BYTES)
        );
        bytes memory actions2 = plan.finalizeModifyLiquidityWithSettlePair(config.poolKey);

        bytes[] memory calls = new bytes[](3);

        calls[0] = abi.encodeWithSelector(lpm.modifyLiquidities.selector, actions, _deadline);
        calls[1] = abi.encodeWithSelector(lpm.subscribe.selector, tokenId, sub, ZERO_BYTES);
        calls[2] = abi.encodeWithSelector(lpm.modifyLiquidities.selector, actions2, _deadline);

        lpm.multicall(calls);

        uint256 liquidity = lpm.getPositionLiquidity(tokenId);

        assertEq(liquidity, 110e18);
        assertEq(sub.notifySubscribeCount(), 1);
        assertEq(sub.notifyModifyLiquidityCount(), 1);
        assertEq(lpm.positionInfo(tokenId).hasSubscriber(), true);
        assertEq(address(lpm.subscriber(tokenId)), address(sub));
    }

    function test_unsubscribe_revertsWhenNotSubscribed() public {
        uint256 tokenId = lpm.nextTokenId();
        mint(config, 100e18, alice, ZERO_BYTES);

        // approve this contract to operate on alices liq
        vm.startPrank(alice);
        lpm.approve(address(this), tokenId);
        vm.stopPrank();

<<<<<<< HEAD
        vm.expectRevert();
        lpm.unsubscribe(tokenId, ZERO_BYTES);
=======
        vm.expectRevert(INotifier.NotSubscribed.selector);
        lpm.unsubscribe(tokenId, config);
>>>>>>> a0ef70d8
    }

    function test_unsubscribe_twice_reverts() public {
        uint256 tokenId = lpm.nextTokenId();
        mint(config, 100e18, alice, ZERO_BYTES);

        // approve this contract to operate on alices liq
        vm.startPrank(alice);
        lpm.approve(address(this), tokenId);
        vm.stopPrank();

<<<<<<< HEAD
        lpm.subscribe(tokenId, address(sub), subData);

        assertEq(lpm.positionInfo(tokenId).hasSubscriber(), true);
        assertEq(address(lpm.subscriber(tokenId)), address(sub));
        assertEq(sub.notifySubscribeCount(), 1);
        assertEq(abi.decode(sub.subscribeData(), (address)), address(this));
=======
        lpm.subscribe(tokenId, config, address(sub), ZERO_BYTES);

        lpm.unsubscribe(tokenId, config);

        vm.expectRevert(INotifier.NotSubscribed.selector);
        lpm.unsubscribe(tokenId, config);
>>>>>>> a0ef70d8
    }

    function test_subscribe_withData() public {
        uint256 tokenId = lpm.nextTokenId();
        mint(config, 100e18, alice, ZERO_BYTES);

        bytes memory subData = abi.encode(address(this));

        // approve this contract to operate on alices liq
        vm.startPrank(alice);
        lpm.approve(address(this), tokenId);
        vm.stopPrank();

<<<<<<< HEAD
        lpm.subscribe(tokenId, address(sub), ZERO_BYTES);

        lpm.unsubscribe(tokenId, subData);

        assertEq(sub.notifyUnsubscribeCount(), 1);
        assertEq(lpm.positionInfo(tokenId).hasSubscriber(), false);
        assertEq(address(lpm.subscriber(tokenId)), address(0));
        assertEq(abi.decode(sub.unsubscribeData(), (address)), address(this));
=======
        lpm.subscribe(tokenId, config, address(sub), subData);

        assertEq(lpm.hasSubscriber(tokenId), true);
        assertEq(address(lpm.subscriber(tokenId)), address(sub));
        assertEq(sub.notifySubscribeCount(), 1);
        assertEq(abi.decode(sub.subscribeData(), (address)), address(this));
>>>>>>> a0ef70d8
    }

    function test_subscribe_wraps_revert() public {
        uint256 tokenId = lpm.nextTokenId();
        mint(config, 100e18, alice, ZERO_BYTES);

        // approve this contract to operate on alices liq
        vm.startPrank(alice);
        lpm.approve(address(this), tokenId);
        vm.stopPrank();

        revertSubscriber.setRevert(true);

        vm.expectRevert(
            abi.encodeWithSelector(
                INotifier.Wrap__SubscriptionReverted.selector,
                address(revertSubscriber),
                abi.encodeWithSelector(MockRevertSubscriber.TestRevert.selector, "notifySubscribe")
            )
        );
        lpm.subscribe(tokenId, address(revertSubscriber), ZERO_BYTES);
    }

    function test_notifyModifyLiquidiy_wraps_revert() public {
        uint256 tokenId = lpm.nextTokenId();
        mint(config, 100e18, alice, ZERO_BYTES);

        // approve this contract to operate on alices liq
        vm.startPrank(alice);
        lpm.approve(address(this), tokenId);
        vm.stopPrank();

        lpm.subscribe(tokenId, address(revertSubscriber), ZERO_BYTES);

        Plan memory plan = Planner.init();
        for (uint256 i = 0; i < 10; i++) {
            plan.add(
                Actions.INCREASE_LIQUIDITY,
                abi.encode(tokenId, 10e18, MAX_SLIPPAGE_INCREASE, MAX_SLIPPAGE_INCREASE, ZERO_BYTES)
            );
        }

        bytes memory calls = plan.finalizeModifyLiquidityWithSettlePair(config.poolKey);
        vm.expectRevert(
            abi.encodeWithSelector(
                INotifier.Wrap__ModifyLiquidityNotificationReverted.selector,
                address(revertSubscriber),
                abi.encodeWithSelector(MockRevertSubscriber.TestRevert.selector, "notifyModifyLiquidity")
            )
        );
        lpm.modifyLiquidities(calls, _deadline);
    }

    function test_notifyTransfer_withTransferFrom_wraps_revert() public {
        uint256 tokenId = lpm.nextTokenId();
        mint(config, 100e18, alice, ZERO_BYTES);

        // approve this contract to operate on alices liq
        vm.startPrank(alice);
        lpm.approve(address(this), tokenId);
        vm.stopPrank();

        lpm.subscribe(tokenId, address(revertSubscriber), ZERO_BYTES);

        vm.expectRevert(
            abi.encodeWithSelector(
                INotifier.Wrap__TransferNotificationReverted.selector,
                address(revertSubscriber),
                abi.encodeWithSelector(MockRevertSubscriber.TestRevert.selector, "notifyTransfer")
            )
        );
        lpm.transferFrom(alice, bob, tokenId);
    }

    function test_notifyTransfer_withSafeTransferFrom_wraps_revert() public {
        uint256 tokenId = lpm.nextTokenId();
        mint(config, 100e18, alice, ZERO_BYTES);

        // approve this contract to operate on alices liq
        vm.startPrank(alice);
        lpm.approve(address(this), tokenId);
        vm.stopPrank();

        lpm.subscribe(tokenId, address(revertSubscriber), ZERO_BYTES);

        vm.expectRevert(
            abi.encodeWithSelector(
                INotifier.Wrap__TransferNotificationReverted.selector,
                address(revertSubscriber),
                abi.encodeWithSelector(MockRevertSubscriber.TestRevert.selector, "notifyTransfer")
            )
        );
        lpm.safeTransferFrom(alice, bob, tokenId);
    }

    function test_notifyTransfer_withSafeTransferFromData_wraps_revert() public {
        uint256 tokenId = lpm.nextTokenId();
        mint(config, 100e18, alice, ZERO_BYTES);

        // approve this contract to operate on alices liq
        vm.startPrank(alice);
        lpm.approve(address(this), tokenId);
        vm.stopPrank();

        lpm.subscribe(tokenId, address(revertSubscriber), ZERO_BYTES);

        vm.expectRevert(
            abi.encodeWithSelector(
                INotifier.Wrap__TransferNotificationReverted.selector,
                address(revertSubscriber),
                abi.encodeWithSelector(MockRevertSubscriber.TestRevert.selector, "notifyTransfer")
            )
        );
        lpm.safeTransferFrom(alice, bob, tokenId, "");
    }

    /// @notice burning a position will automatically notify unsubscribe
    function test_burn_unsubscribe() public {
        uint256 tokenId = lpm.nextTokenId();
        mint(config, 100e18, alice, ZERO_BYTES);

        bytes memory subData = abi.encode(address(this));

        // approve this contract to operate on alices liq
        vm.startPrank(alice);
        lpm.approve(address(this), tokenId);
        vm.stopPrank();

        lpm.subscribe(tokenId, config, address(sub), subData);

        assertEq(lpm.hasSubscriber(tokenId), true);
        assertEq(sub.notifyUnsubscribeCount(), 0);

        // burn the position, causing an unsubscribe
        burn(tokenId, config, ZERO_BYTES);

        // position is now unsubscribed
        assertEq(lpm.hasSubscriber(tokenId), false);
        assertEq(sub.notifyUnsubscribeCount(), 1);
    }

    /// @notice Test that users cannot forcibly avoid unsubscribe logic via gas limits
    function test_fuzz_unsubscribe_with_gas_limit(uint64 gasLimit) public {
        // enforce a minimum amount of gas to avoid OutOfGas reverts
        gasLimit = uint64(bound(gasLimit, 125_000, block.gaslimit));

        uint256 tokenId = lpm.nextTokenId();
        mint(config, 100e18, alice, ZERO_BYTES);

        // approve this contract to operate on alices liq
        vm.startPrank(alice);
        lpm.approve(address(this), tokenId);
        vm.stopPrank();

        lpm.subscribe(tokenId, config, address(sub), ZERO_BYTES);
        uint256 beforeUnsubCount = sub.notifyUnsubscribeCount();

        if (gasLimit < lpm.unsubscribeGasLimit()) {
            // gas too low to call a valid unsubscribe
            vm.expectRevert(INotifier.GasLimitTooLow.selector);
            lpm.unsubscribe{gas: gasLimit}(tokenId, config);
        } else {
            // increasing gas limit succeeds and unsubscribe was called
            lpm.unsubscribe{gas: gasLimit}(tokenId, config);
            assertEq(sub.notifyUnsubscribeCount(), beforeUnsubCount + 1);
        }
    }
}<|MERGE_RESOLUTION|>--- conflicted
+++ resolved
@@ -97,7 +97,7 @@
         vm.stopPrank();
 
         vm.expectRevert(INotifier.NoCodeSubscriber.selector);
-        lpm.subscribe(tokenId, config, _subscriber, ZERO_BYTES);
+        lpm.subscribe(tokenId, _subscriber, ZERO_BYTES);
     }
 
     function test_subscribe_revertsWithAlreadySubscribed() public {
@@ -110,13 +110,13 @@
         vm.stopPrank();
 
         // successfully subscribe
-        lpm.subscribe(tokenId, config, address(sub), ZERO_BYTES);
-        assertEq(lpm.hasSubscriber(tokenId), true);
+        lpm.subscribe(tokenId, address(sub), ZERO_BYTES);
+        assertEq(lpm.positionInfo(tokenId).hasSubscriber(), true);
         assertEq(address(lpm.subscriber(tokenId)), address(sub));
         assertEq(sub.notifySubscribeCount(), 1);
 
         vm.expectRevert(abi.encodeWithSelector(INotifier.AlreadySubscribed.selector, tokenId, sub));
-        lpm.subscribe(tokenId, config, address(2), ZERO_BYTES);
+        lpm.subscribe(tokenId, address(2), ZERO_BYTES);
     }
 
     function test_notifyModifyLiquidity_succeeds() public {
@@ -157,9 +157,9 @@
         lpm.approve(address(this), tokenId);
         vm.stopPrank();
 
-        lpm.subscribe(tokenId, config, address(sub), ZERO_BYTES);
-
-        assertEq(lpm.hasSubscriber(tokenId), true);
+        lpm.subscribe(tokenId, address(sub), ZERO_BYTES);
+
+        assertEq(lpm.positionInfo(tokenId).hasSubscriber(), true);
         assertEq(address(lpm.subscriber(tokenId)), address(sub));
 
         // simulate selfdestruct by etching the bytecode to 0
@@ -226,8 +226,8 @@
         lpm.approve(address(this), tokenId);
         vm.stopPrank();
 
-        lpm.subscribe(tokenId, config, address(sub), ZERO_BYTES);
-        assertEq(lpm.hasSubscriber(tokenId), true);
+        lpm.subscribe(tokenId, address(sub), ZERO_BYTES);
+        assertEq(lpm.positionInfo(tokenId).hasSubscriber(), true);
         assertEq(address(lpm.subscriber(tokenId)), address(sub));
 
         // simulate selfdestruct by etching the bytecode to 0
@@ -265,8 +265,8 @@
         lpm.approve(address(this), tokenId);
         vm.stopPrank();
 
-        lpm.subscribe(tokenId, config, address(sub), ZERO_BYTES);
-        assertEq(lpm.hasSubscriber(tokenId), true);
+        lpm.subscribe(tokenId, address(sub), ZERO_BYTES);
+        assertEq(lpm.positionInfo(tokenId).hasSubscriber(), true);
         assertEq(address(lpm.subscriber(tokenId)), address(sub));
 
         // simulate selfdestruct by etching the bytecode to 0
@@ -306,11 +306,7 @@
 
         lpm.subscribe(tokenId, address(sub), ZERO_BYTES);
 
-<<<<<<< HEAD
-        lpm.unsubscribe(tokenId, ZERO_BYTES);
-=======
-        lpm.unsubscribe(tokenId, config);
->>>>>>> a0ef70d8
+        lpm.unsubscribe(tokenId);
 
         assertEq(sub.notifyUnsubscribeCount(), 1);
         assertEq(lpm.positionInfo(tokenId).hasSubscriber(), false);
@@ -329,11 +325,7 @@
         lpm.subscribe(tokenId, address(badSubscriber), ZERO_BYTES);
 
         MockReturnDataSubscriber(badSubscriber).setReturnDataSize(0x600000);
-<<<<<<< HEAD
-        lpm.unsubscribe(tokenId, ZERO_BYTES);
-=======
-        lpm.unsubscribe(tokenId, config);
->>>>>>> a0ef70d8
+        lpm.unsubscribe(tokenId);
 
         // the subscriber contract call failed bc it used too much gas
         assertEq(MockReturnDataSubscriber(badSubscriber).notifyUnsubscribeCount(), 0);
@@ -350,14 +342,14 @@
         lpm.approve(address(this), tokenId);
         vm.stopPrank();
 
-        lpm.subscribe(tokenId, config, address(sub), ZERO_BYTES);
+        lpm.subscribe(tokenId, address(sub), ZERO_BYTES);
 
         // simulate selfdestruct by etching the bytecode to 0
         vm.etch(address(sub), ZERO_BYTES);
 
-        lpm.unsubscribe(tokenId, config);
-
-        assertEq(lpm.hasSubscriber(tokenId), false);
+        lpm.unsubscribe(tokenId);
+
+        assertEq(lpm.positionInfo(tokenId).hasSubscriber(), false);
         assertEq(address(lpm.subscriber(tokenId)), address(0));
     }
 
@@ -450,13 +442,8 @@
         lpm.approve(address(this), tokenId);
         vm.stopPrank();
 
-<<<<<<< HEAD
-        vm.expectRevert();
-        lpm.unsubscribe(tokenId, ZERO_BYTES);
-=======
         vm.expectRevert(INotifier.NotSubscribed.selector);
-        lpm.unsubscribe(tokenId, config);
->>>>>>> a0ef70d8
+        lpm.unsubscribe(tokenId);
     }
 
     function test_unsubscribe_twice_reverts() public {
@@ -468,51 +455,31 @@
         lpm.approve(address(this), tokenId);
         vm.stopPrank();
 
-<<<<<<< HEAD
+        lpm.subscribe(tokenId, address(sub), ZERO_BYTES);
+
+        lpm.unsubscribe(tokenId);
+
+        vm.expectRevert(INotifier.NotSubscribed.selector);
+        lpm.unsubscribe(tokenId);
+    }
+
+    function test_subscribe_withData() public {
+        uint256 tokenId = lpm.nextTokenId();
+        mint(config, 100e18, alice, ZERO_BYTES);
+
+        bytes memory subData = abi.encode(address(this));
+
+        // approve this contract to operate on alices liq
+        vm.startPrank(alice);
+        lpm.approve(address(this), tokenId);
+        vm.stopPrank();
+
         lpm.subscribe(tokenId, address(sub), subData);
 
         assertEq(lpm.positionInfo(tokenId).hasSubscriber(), true);
         assertEq(address(lpm.subscriber(tokenId)), address(sub));
         assertEq(sub.notifySubscribeCount(), 1);
         assertEq(abi.decode(sub.subscribeData(), (address)), address(this));
-=======
-        lpm.subscribe(tokenId, config, address(sub), ZERO_BYTES);
-
-        lpm.unsubscribe(tokenId, config);
-
-        vm.expectRevert(INotifier.NotSubscribed.selector);
-        lpm.unsubscribe(tokenId, config);
->>>>>>> a0ef70d8
-    }
-
-    function test_subscribe_withData() public {
-        uint256 tokenId = lpm.nextTokenId();
-        mint(config, 100e18, alice, ZERO_BYTES);
-
-        bytes memory subData = abi.encode(address(this));
-
-        // approve this contract to operate on alices liq
-        vm.startPrank(alice);
-        lpm.approve(address(this), tokenId);
-        vm.stopPrank();
-
-<<<<<<< HEAD
-        lpm.subscribe(tokenId, address(sub), ZERO_BYTES);
-
-        lpm.unsubscribe(tokenId, subData);
-
-        assertEq(sub.notifyUnsubscribeCount(), 1);
-        assertEq(lpm.positionInfo(tokenId).hasSubscriber(), false);
-        assertEq(address(lpm.subscriber(tokenId)), address(0));
-        assertEq(abi.decode(sub.unsubscribeData(), (address)), address(this));
-=======
-        lpm.subscribe(tokenId, config, address(sub), subData);
-
-        assertEq(lpm.hasSubscriber(tokenId), true);
-        assertEq(address(lpm.subscriber(tokenId)), address(sub));
-        assertEq(sub.notifySubscribeCount(), 1);
-        assertEq(abi.decode(sub.subscribeData(), (address)), address(this));
->>>>>>> a0ef70d8
     }
 
     function test_subscribe_wraps_revert() public {
@@ -641,16 +608,16 @@
         lpm.approve(address(this), tokenId);
         vm.stopPrank();
 
-        lpm.subscribe(tokenId, config, address(sub), subData);
-
-        assertEq(lpm.hasSubscriber(tokenId), true);
+        lpm.subscribe(tokenId, address(sub), subData);
+
+        assertEq(lpm.positionInfo(tokenId).hasSubscriber(), true);
         assertEq(sub.notifyUnsubscribeCount(), 0);
 
         // burn the position, causing an unsubscribe
         burn(tokenId, config, ZERO_BYTES);
 
         // position is now unsubscribed
-        assertEq(lpm.hasSubscriber(tokenId), false);
+        assertEq(lpm.positionInfo(tokenId).hasSubscriber(), false);
         assertEq(sub.notifyUnsubscribeCount(), 1);
     }
 
@@ -667,16 +634,16 @@
         lpm.approve(address(this), tokenId);
         vm.stopPrank();
 
-        lpm.subscribe(tokenId, config, address(sub), ZERO_BYTES);
+        lpm.subscribe(tokenId, address(sub), ZERO_BYTES);
         uint256 beforeUnsubCount = sub.notifyUnsubscribeCount();
 
         if (gasLimit < lpm.unsubscribeGasLimit()) {
             // gas too low to call a valid unsubscribe
             vm.expectRevert(INotifier.GasLimitTooLow.selector);
-            lpm.unsubscribe{gas: gasLimit}(tokenId, config);
+            lpm.unsubscribe{gas: gasLimit}(tokenId);
         } else {
             // increasing gas limit succeeds and unsubscribe was called
-            lpm.unsubscribe{gas: gasLimit}(tokenId, config);
+            lpm.unsubscribe{gas: gasLimit}(tokenId);
             assertEq(sub.notifyUnsubscribeCount(), beforeUnsubCount + 1);
         }
     }
