--- conflicted
+++ resolved
@@ -97,26 +97,31 @@
         assertEq(sub.notifySubscribeCount(), 1);
     }
 
-<<<<<<< HEAD
     /// @notice Revert when subscribing to an address without code
     function test_subscribe_revert_empty(address _subscriber) public {
         vm.assume(_subscriber.code.length == 0);
 
-=======
-    function test_subscribe_revertsWithAlreadySubscribed() public {
->>>>>>> 0f0b6b65
-        uint256 tokenId = lpm.nextTokenId();
-        mint(config, 100e18, alice, ZERO_BYTES);
-
-        // approve this contract to operate on alices liq
-        vm.startPrank(alice);
-        lpm.approve(address(this), tokenId);
-        vm.stopPrank();
-
-<<<<<<< HEAD
+        uint256 tokenId = lpm.nextTokenId();
+        mint(config, 100e18, alice, ZERO_BYTES);
+
+        // approve this contract to operate on alices liq
+        vm.startPrank(alice);
+        lpm.approve(address(this), tokenId);
+        vm.stopPrank();
+
         vm.expectRevert(INotifier.NoCodeSubscriber.selector);
         lpm.subscribe(tokenId, config, _subscriber, ZERO_BYTES);
-=======
+    }
+
+    function test_subscribe_revertsWithAlreadySubscribed() public {
+        uint256 tokenId = lpm.nextTokenId();
+        mint(config, 100e18, alice, ZERO_BYTES);
+
+        // approve this contract to operate on alices liq
+        vm.startPrank(alice);
+        lpm.approve(address(this), tokenId);
+        vm.stopPrank();
+
         // successfully subscribe
         lpm.subscribe(tokenId, config, address(sub), ZERO_BYTES);
         assertEq(lpm.hasSubscriber(tokenId), true);
@@ -125,7 +130,6 @@
 
         vm.expectRevert(abi.encodeWithSelector(INotifier.AlreadySubscribed.selector, tokenId, sub));
         lpm.subscribe(tokenId, config, address(2), ZERO_BYTES);
->>>>>>> 0f0b6b65
     }
 
     function test_notifyModifyLiquidity_succeeds() public {
