// SPDX-License-Identifier: MIT
pragma solidity ^0.8.24;

import "forge-std/Test.sol";
import {IHooks} from "@uniswap/v4-core/src/interfaces/IHooks.sol";
import {Position} from "@uniswap/v4-core/src/libraries/Position.sol";
import {PoolKey} from "@uniswap/v4-core/src/types/PoolKey.sol";
import {IPoolManager} from "@uniswap/v4-core/src/interfaces/IPoolManager.sol";
import {StateLibrary} from "@uniswap/v4-core/src/libraries/StateLibrary.sol";
import {PoolIdLibrary} from "@uniswap/v4-core/src/types/PoolId.sol";
import {GasSnapshot} from "forge-gas-snapshot/GasSnapshot.sol";
import {PosmTestSetup} from "../shared/PosmTestSetup.sol";
import {MockSubscriber} from "../mocks/MockSubscriber.sol";
import {ISubscriber} from "../../src/interfaces/ISubscriber.sol";
import {PositionConfig} from "../../src/libraries/PositionConfig.sol";
import {IPositionManager} from "../../src/interfaces/IPositionManager.sol";
import {Plan, Planner} from "../shared/Planner.sol";
import {Actions} from "../../src/libraries/Actions.sol";
import {INotifier} from "../../src/interfaces/INotifier.sol";
import {MockReturnDataSubscriber, MockRevertSubscriber} from "../mocks/MockBadSubscribers.sol";
import {BalanceDelta, toBalanceDelta} from "@uniswap/v4-core/src/types/BalanceDelta.sol";
import {BipsLibrary} from "../../src/libraries/BipsLibrary.sol";

contract PositionManagerNotifierTest is Test, PosmTestSetup, GasSnapshot {
    using PoolIdLibrary for PoolKey;
    using StateLibrary for IPoolManager;
    using Planner for Plan;
    using BipsLibrary for uint256;

    MockSubscriber sub;
    MockReturnDataSubscriber badSubscriber;
    PositionConfig config;
    MockRevertSubscriber revertSubscriber;

    address alice = makeAddr("ALICE");
    address bob = makeAddr("BOB");

    function setUp() public {
        deployFreshManagerAndRouters();
        deployMintAndApprove2Currencies();

        (key,) = initPool(currency0, currency1, IHooks(hook), 3000, SQRT_PRICE_1_1, ZERO_BYTES);

        // Requires currency0 and currency1 to be set in base Deployers contract.
        deployAndApprovePosm(manager);

        sub = new MockSubscriber(lpm);
        badSubscriber = new MockReturnDataSubscriber(lpm);
        revertSubscriber = new MockRevertSubscriber(lpm);
        config = PositionConfig({poolKey: key, tickLower: -300, tickUpper: 300});

        // TODO: Test NATIVE poolKey
    }

    function test_subscribe_revertsWithEmptyPositionConfig() public {
        uint256 tokenId = lpm.nextTokenId();
        vm.expectRevert("NOT_MINTED");
        lpm.subscribe(tokenId, config, address(sub), ZERO_BYTES);
    }

    function test_subscribe_revertsWhenNotApproved() public {
        uint256 tokenId = lpm.nextTokenId();
        mint(config, 100e18, alice, ZERO_BYTES);

        // this contract is not approved to operate on alice's liq

        vm.expectRevert(abi.encodeWithSelector(IPositionManager.NotApproved.selector, address(this)));
        lpm.subscribe(tokenId, config, address(sub), ZERO_BYTES);
    }

    function test_subscribe_reverts_withIncorrectConfig() public {
        uint256 tokenId = lpm.nextTokenId();
        mint(config, 100e18, alice, ZERO_BYTES);

        // approve this contract to operate on alices liq
        vm.startPrank(alice);
        lpm.approve(address(this), tokenId);
        vm.stopPrank();

        PositionConfig memory incorrectConfig = PositionConfig({poolKey: key, tickLower: -300, tickUpper: 301});

        vm.expectRevert(abi.encodeWithSelector(IPositionManager.IncorrectPositionConfigForTokenId.selector, tokenId));
        lpm.subscribe(tokenId, incorrectConfig, address(sub), ZERO_BYTES);
    }

    function test_subscribe_succeeds() public {
        uint256 tokenId = lpm.nextTokenId();
        mint(config, 100e18, alice, ZERO_BYTES);

        // approve this contract to operate on alices liq
        vm.startPrank(alice);
        lpm.approve(address(this), tokenId);
        vm.stopPrank();

        lpm.subscribe(tokenId, config, address(sub), ZERO_BYTES);

        assertEq(lpm.hasSubscriber(tokenId), true);
        assertEq(address(lpm.subscriber(tokenId)), address(sub));
        assertEq(sub.notifySubscribeCount(), 1);
    }

    /// @notice Revert when subscribing to an address without code
    function test_subscribe_revert_empty(address _subscriber) public {
        vm.assume(_subscriber.code.length == 0);

        uint256 tokenId = lpm.nextTokenId();
        mint(config, 100e18, alice, ZERO_BYTES);

        // approve this contract to operate on alices liq
        vm.startPrank(alice);
        lpm.approve(address(this), tokenId);
        vm.stopPrank();

        vm.expectRevert(INotifier.NoCodeSubscriber.selector);
        lpm.subscribe(tokenId, config, _subscriber, ZERO_BYTES);
    }

    function test_notifyModifyLiquidity_succeeds() public {
        uint256 tokenId = lpm.nextTokenId();
        mint(config, 100e18, alice, ZERO_BYTES);

        // approve this contract to operate on alices liq
        vm.startPrank(alice);
        lpm.approve(address(this), tokenId);
        vm.stopPrank();

        lpm.subscribe(tokenId, config, address(sub), ZERO_BYTES);

        assertEq(lpm.hasSubscriber(tokenId), true);
        assertEq(address(lpm.subscriber(tokenId)), address(sub));

        Plan memory plan = Planner.init();
        for (uint256 i = 0; i < 10; i++) {
            plan.add(
                Actions.INCREASE_LIQUIDITY,
                abi.encode(tokenId, config, 10e18, MAX_SLIPPAGE_INCREASE, MAX_SLIPPAGE_INCREASE, ZERO_BYTES)
            );
        }

        bytes memory calls = plan.finalizeModifyLiquidityWithSettlePair(config.poolKey);
        lpm.modifyLiquidities(calls, _deadline);

        assertEq(sub.notifySubscribeCount(), 1);
        assertEq(sub.notifyModifyLiquidityCount(), 10);
    }

    function test_notifyModifyLiquidity_selfDestruct_revert() public {
        uint256 tokenId = lpm.nextTokenId();
        mint(config, 100e18, alice, ZERO_BYTES);

        // approve this contract to operate on alices liq
        vm.startPrank(alice);
        lpm.approve(address(this), tokenId);
        vm.stopPrank();

        lpm.subscribe(tokenId, config, address(sub), ZERO_BYTES);

        assertEq(lpm.hasSubscriber(tokenId), true);
        assertEq(address(lpm.subscriber(tokenId)), address(sub));

        // simulate selfdestruct by etching the bytecode to 0
        vm.etch(address(sub), ZERO_BYTES);

        uint256 liquidityToAdd = 10e18;
        vm.expectRevert(INotifier.NoCodeSubscriber.selector);
        increaseLiquidity(tokenId, config, liquidityToAdd, ZERO_BYTES);
    }

    function test_notifyModifyLiquidity_args() public {
        uint256 tokenId = lpm.nextTokenId();
        mint(config, 100e18, alice, ZERO_BYTES);

        // donate to generate fee revenue, to be checked in subscriber
        uint256 feeRevenue0 = 1e18;
        uint256 feeRevenue1 = 0.1e18;
        donateRouter.donate(config.poolKey, feeRevenue0, feeRevenue1, ZERO_BYTES);

        // approve this contract to operate on alices liq
        vm.startPrank(alice);
        lpm.approve(address(this), tokenId);
        vm.stopPrank();

        lpm.subscribe(tokenId, config, address(sub), ZERO_BYTES);

        assertEq(lpm.hasSubscriber(tokenId), true);
        assertEq(address(lpm.subscriber(tokenId)), address(sub));

        uint256 liquidityToAdd = 10e18;
        increaseLiquidity(tokenId, config, liquidityToAdd, ZERO_BYTES);

        assertEq(sub.notifyModifyLiquidityCount(), 1);
        assertEq(sub.liquidityChange(), int256(liquidityToAdd));
        assertEq(int256(sub.feesAccrued().amount0()), int256(feeRevenue0) - 1 wei);
        assertEq(int256(sub.feesAccrued().amount1()), int256(feeRevenue1) - 1 wei);
    }

    function test_notifyTransfer_withTransferFrom_succeeds() public {
        uint256 tokenId = lpm.nextTokenId();
        mint(config, 100e18, alice, ZERO_BYTES);

        // approve this contract to operate on alices liq
        vm.startPrank(alice);
        lpm.approve(address(this), tokenId);
        vm.stopPrank();

        lpm.subscribe(tokenId, config, address(sub), ZERO_BYTES);

        assertEq(lpm.hasSubscriber(tokenId), true);
        assertEq(address(lpm.subscriber(tokenId)), address(sub));

        lpm.transferFrom(alice, bob, tokenId);

        assertEq(sub.notifyTransferCount(), 1);
    }

    function test_notifyTransfer_withTransferFrom_selfDestruct_revert() public {
        uint256 tokenId = lpm.nextTokenId();
        mint(config, 100e18, alice, ZERO_BYTES);

        // approve this contract to operate on alices liq
        vm.startPrank(alice);
        lpm.approve(address(this), tokenId);
        vm.stopPrank();

        lpm.subscribe(tokenId, config, address(sub), ZERO_BYTES);
        assertEq(lpm.hasSubscriber(tokenId), true);
        assertEq(address(lpm.subscriber(tokenId)), address(sub));

        // simulate selfdestruct by etching the bytecode to 0
        vm.etch(address(sub), ZERO_BYTES);

        vm.expectRevert(INotifier.NoCodeSubscriber.selector);
        lpm.transferFrom(alice, bob, tokenId);
    }

    function test_notifyTransfer_withSafeTransferFrom_succeeds() public {
        uint256 tokenId = lpm.nextTokenId();
        mint(config, 100e18, alice, ZERO_BYTES);

        // approve this contract to operate on alices liq
        vm.startPrank(alice);
        lpm.approve(address(this), tokenId);
        vm.stopPrank();

        lpm.subscribe(tokenId, config, address(sub), ZERO_BYTES);

        assertEq(lpm.hasSubscriber(tokenId), true);
        assertEq(address(lpm.subscriber(tokenId)), address(sub));

        lpm.safeTransferFrom(alice, bob, tokenId);

        assertEq(sub.notifyTransferCount(), 1);
    }

    function test_notifyTransfer_withSafeTransferFrom_selfDestruct_revert() public {
        uint256 tokenId = lpm.nextTokenId();
        mint(config, 100e18, alice, ZERO_BYTES);

        // approve this contract to operate on alices liq
        vm.startPrank(alice);
        lpm.approve(address(this), tokenId);
        vm.stopPrank();

        lpm.subscribe(tokenId, config, address(sub), ZERO_BYTES);
        assertEq(lpm.hasSubscriber(tokenId), true);
        assertEq(address(lpm.subscriber(tokenId)), address(sub));

        // simulate selfdestruct by etching the bytecode to 0
        vm.etch(address(sub), ZERO_BYTES);

        vm.expectRevert(INotifier.NoCodeSubscriber.selector);
        lpm.safeTransferFrom(alice, bob, tokenId);
    }

    function test_notifyTransfer_withSafeTransferFromData_succeeds() public {
        uint256 tokenId = lpm.nextTokenId();
        mint(config, 100e18, alice, ZERO_BYTES);

        // approve this contract to operate on alices liq
        vm.startPrank(alice);
        lpm.approve(address(this), tokenId);
        vm.stopPrank();

        lpm.subscribe(tokenId, config, address(sub), ZERO_BYTES);

        assertEq(lpm.hasSubscriber(tokenId), true);
        assertEq(address(lpm.subscriber(tokenId)), address(sub));

        lpm.safeTransferFrom(alice, bob, tokenId, "");

        assertEq(sub.notifyTransferCount(), 1);
    }

    function test_unsubscribe_succeeds() public {
        uint256 tokenId = lpm.nextTokenId();
        mint(config, 100e18, alice, ZERO_BYTES);

        // approve this contract to operate on alices liq
        vm.startPrank(alice);
        lpm.approve(address(this), tokenId);
        vm.stopPrank();

        lpm.subscribe(tokenId, config, address(sub), ZERO_BYTES);

        lpm.unsubscribe(tokenId, config);

        assertEq(sub.notifyUnsubscribeCount(), 1);
        assertEq(lpm.hasSubscriber(tokenId), false);
        assertEq(address(lpm.subscriber(tokenId)), address(0));
    }

    function test_unsubscribe_isSuccessfulWithBadSubscriber() public {
        uint256 tokenId = lpm.nextTokenId();
        mint(config, 100e18, alice, ZERO_BYTES);

        // approve this contract to operate on alices liq
        vm.startPrank(alice);
        lpm.approve(address(this), tokenId);
        vm.stopPrank();

        lpm.subscribe(tokenId, config, address(badSubscriber), ZERO_BYTES);

        MockReturnDataSubscriber(badSubscriber).setReturnDataSize(0x600000);
        lpm.unsubscribe(tokenId, config);

        // the subscriber contract call failed bc it used too much gas
        assertEq(MockReturnDataSubscriber(badSubscriber).notifyUnsubscribeCount(), 0);
        assertEq(lpm.hasSubscriber(tokenId), false);
        assertEq(address(lpm.subscriber(tokenId)), address(0));
    }

    function test_unsubscribe_selfDestructed() public {
        uint256 tokenId = lpm.nextTokenId();
        mint(config, 100e18, alice, ZERO_BYTES);

        // approve this contract to operate on alices liq
        vm.startPrank(alice);
        lpm.approve(address(this), tokenId);
        vm.stopPrank();

        lpm.subscribe(tokenId, config, address(sub), ZERO_BYTES);

        // simulate selfdestruct by etching the bytecode to 0
        vm.etch(address(sub), ZERO_BYTES);

        lpm.unsubscribe(tokenId, config, ZERO_BYTES);

        assertEq(lpm.hasSubscriber(tokenId), false);
        assertEq(address(lpm.subscriber(tokenId)), address(0));
    }

    function test_multicall_mint_subscribe() public {
        uint256 tokenId = lpm.nextTokenId();

        Plan memory plan = Planner.init();
        plan.add(
            Actions.MINT_POSITION,
            abi.encode(config, 100e18, MAX_SLIPPAGE_INCREASE, MAX_SLIPPAGE_INCREASE, address(this), ZERO_BYTES)
        );
        bytes memory actions = plan.finalizeModifyLiquidityWithSettlePair(config.poolKey);

        bytes[] memory calls = new bytes[](2);

        calls[0] = abi.encodeWithSelector(lpm.modifyLiquidities.selector, actions, _deadline);
        calls[1] = abi.encodeWithSelector(lpm.subscribe.selector, tokenId, config, sub, ZERO_BYTES);

        lpm.multicall(calls);

        uint256 liquidity = lpm.getPositionLiquidity(tokenId, config);

        assertEq(liquidity, 100e18);
        assertEq(sub.notifySubscribeCount(), 1);

        assertEq(lpm.hasSubscriber(tokenId), true);
        assertEq(address(lpm.subscriber(tokenId)), address(sub));
    }

    function test_multicall_mint_subscribe_increase() public {
        uint256 tokenId = lpm.nextTokenId();

        // Encode mint.
        Plan memory plan = Planner.init();
        plan.add(
            Actions.MINT_POSITION,
            abi.encode(config, 100e18, MAX_SLIPPAGE_INCREASE, MAX_SLIPPAGE_INCREASE, address(this), ZERO_BYTES)
        );
        bytes memory actions = plan.finalizeModifyLiquidityWithSettlePair(config.poolKey);

        // Encode increase separately.
        plan = Planner.init();
        plan.add(
            Actions.INCREASE_LIQUIDITY,
            abi.encode(tokenId, config, 10e18, MAX_SLIPPAGE_INCREASE, MAX_SLIPPAGE_INCREASE, ZERO_BYTES)
        );
        bytes memory actions2 = plan.finalizeModifyLiquidityWithSettlePair(config.poolKey);

        bytes[] memory calls = new bytes[](3);

        calls[0] = abi.encodeWithSelector(lpm.modifyLiquidities.selector, actions, _deadline);
        calls[1] = abi.encodeWithSelector(lpm.subscribe.selector, tokenId, config, sub, ZERO_BYTES);
        calls[2] = abi.encodeWithSelector(lpm.modifyLiquidities.selector, actions2, _deadline);

        lpm.multicall(calls);

        uint256 liquidity = lpm.getPositionLiquidity(tokenId, config);

        assertEq(liquidity, 110e18);
        assertEq(sub.notifySubscribeCount(), 1);
        assertEq(sub.notifyModifyLiquidityCount(), 1);
        assertEq(lpm.hasSubscriber(tokenId), true);
        assertEq(address(lpm.subscriber(tokenId)), address(sub));
    }

    function test_unsubscribe_revertsWhenNotSubscribed() public {
        uint256 tokenId = lpm.nextTokenId();
        mint(config, 100e18, alice, ZERO_BYTES);

        // approve this contract to operate on alices liq
        vm.startPrank(alice);
        lpm.approve(address(this), tokenId);
        vm.stopPrank();

<<<<<<< HEAD
        vm.expectRevert(INotifier.NotSubscribed.selector);
        lpm.unsubscribe(tokenId, config, ZERO_BYTES);
=======
        vm.expectRevert();
        lpm.unsubscribe(tokenId, config);
>>>>>>> b6d07dc1
    }

    function test_subscribe_withData() public {
        uint256 tokenId = lpm.nextTokenId();
        mint(config, 100e18, alice, ZERO_BYTES);

        bytes memory subData = abi.encode(address(this));

        // approve this contract to operate on alices liq
        vm.startPrank(alice);
        lpm.approve(address(this), tokenId);
        vm.stopPrank();

        lpm.subscribe(tokenId, config, address(sub), subData);

        assertEq(lpm.hasSubscriber(tokenId), true);
        assertEq(address(lpm.subscriber(tokenId)), address(sub));
        assertEq(sub.notifySubscribeCount(), 1);
        assertEq(abi.decode(sub.subscribeData(), (address)), address(this));
    }

    function test_subscribe_wraps_revert() public {
        uint256 tokenId = lpm.nextTokenId();
        mint(config, 100e18, alice, ZERO_BYTES);

        // approve this contract to operate on alices liq
        vm.startPrank(alice);
        lpm.approve(address(this), tokenId);
        vm.stopPrank();

        revertSubscriber.setRevert(true);

        vm.expectRevert(
            abi.encodeWithSelector(
                INotifier.Wrap__SubscriptionReverted.selector,
                address(revertSubscriber),
                abi.encodeWithSelector(MockRevertSubscriber.TestRevert.selector, "notifySubscribe")
            )
        );
        lpm.subscribe(tokenId, config, address(revertSubscriber), ZERO_BYTES);
    }

    function test_notifyModifyLiquidiy_wraps_revert() public {
        uint256 tokenId = lpm.nextTokenId();
        mint(config, 100e18, alice, ZERO_BYTES);

        // approve this contract to operate on alices liq
        vm.startPrank(alice);
        lpm.approve(address(this), tokenId);
        vm.stopPrank();

        lpm.subscribe(tokenId, config, address(revertSubscriber), ZERO_BYTES);

        Plan memory plan = Planner.init();
        for (uint256 i = 0; i < 10; i++) {
            plan.add(
                Actions.INCREASE_LIQUIDITY,
                abi.encode(tokenId, config, 10e18, MAX_SLIPPAGE_INCREASE, MAX_SLIPPAGE_INCREASE, ZERO_BYTES)
            );
        }

        bytes memory calls = plan.finalizeModifyLiquidityWithSettlePair(config.poolKey);
        vm.expectRevert(
            abi.encodeWithSelector(
                INotifier.Wrap__ModifyLiquidityNotificationReverted.selector,
                address(revertSubscriber),
                abi.encodeWithSelector(MockRevertSubscriber.TestRevert.selector, "notifyModifyLiquidity")
            )
        );
        lpm.modifyLiquidities(calls, _deadline);
    }

    function test_notifyTransfer_withTransferFrom_wraps_revert() public {
        uint256 tokenId = lpm.nextTokenId();
        mint(config, 100e18, alice, ZERO_BYTES);

        // approve this contract to operate on alices liq
        vm.startPrank(alice);
        lpm.approve(address(this), tokenId);
        vm.stopPrank();

        lpm.subscribe(tokenId, config, address(revertSubscriber), ZERO_BYTES);

        vm.expectRevert(
            abi.encodeWithSelector(
                INotifier.Wrap__TransferNotificationReverted.selector,
                address(revertSubscriber),
                abi.encodeWithSelector(MockRevertSubscriber.TestRevert.selector, "notifyTransfer")
            )
        );
        lpm.transferFrom(alice, bob, tokenId);
    }

    function test_notifyTransfer_withSafeTransferFrom_wraps_revert() public {
        uint256 tokenId = lpm.nextTokenId();
        mint(config, 100e18, alice, ZERO_BYTES);

        // approve this contract to operate on alices liq
        vm.startPrank(alice);
        lpm.approve(address(this), tokenId);
        vm.stopPrank();

        lpm.subscribe(tokenId, config, address(revertSubscriber), ZERO_BYTES);

        vm.expectRevert(
            abi.encodeWithSelector(
                INotifier.Wrap__TransferNotificationReverted.selector,
                address(revertSubscriber),
                abi.encodeWithSelector(MockRevertSubscriber.TestRevert.selector, "notifyTransfer")
            )
        );
        lpm.safeTransferFrom(alice, bob, tokenId);
    }

    function test_notifyTransfer_withSafeTransferFromData_wraps_revert() public {
        uint256 tokenId = lpm.nextTokenId();
        mint(config, 100e18, alice, ZERO_BYTES);

        // approve this contract to operate on alices liq
        vm.startPrank(alice);
        lpm.approve(address(this), tokenId);
        vm.stopPrank();

        lpm.subscribe(tokenId, config, address(revertSubscriber), ZERO_BYTES);

        vm.expectRevert(
            abi.encodeWithSelector(
                INotifier.Wrap__TransferNotificationReverted.selector,
                address(revertSubscriber),
                abi.encodeWithSelector(MockRevertSubscriber.TestRevert.selector, "notifyTransfer")
            )
        );
        lpm.safeTransferFrom(alice, bob, tokenId, "");
    }

<<<<<<< HEAD
    /// @notice Test that users cannot forcibly avoid unsubscribe logic via gas limits
    function test_fuzz_unsubscribe_with_gas_limit(uint64 gasLimit) public {
        // enforce a minimum amount of gas to avoid OutOfGas reverts
        gasLimit = uint64(bound(gasLimit, 150_000, block.gaslimit));

        uint256 tokenId = lpm.nextTokenId();
        mint(config, 100e18, alice, ZERO_BYTES);

=======
    /// @notice burning a position will automatically notify unsubscribe
    function test_burn_unsubscribe() public {
        uint256 tokenId = lpm.nextTokenId();
        mint(config, 100e18, alice, ZERO_BYTES);

        bytes memory subData = abi.encode(address(this));

>>>>>>> b6d07dc1
        // approve this contract to operate on alices liq
        vm.startPrank(alice);
        lpm.approve(address(this), tokenId);
        vm.stopPrank();

<<<<<<< HEAD
        lpm.subscribe(tokenId, config, address(sub), ZERO_BYTES);
        uint256 beforeUnsubCount = sub.notifyUnsubscribeCount();

        uint256 subscriberGasLimit = block.gaslimit.calculatePortion(100);

        if (gasLimit < subscriberGasLimit) {
            // gas too low to call a valid unsubscribe
            vm.expectRevert(INotifier.GasLimitTooLow.selector);
            lpm.unsubscribe{gas: gasLimit}(tokenId, config, ZERO_BYTES);
        } else {
            // increasing gas limit succeeds and unsubscribe was called
            lpm.unsubscribe{gas: gasLimit}(tokenId, config, ZERO_BYTES);
            assertEq(sub.notifyUnsubscribeCount(), beforeUnsubCount + 1);
        }
=======
        lpm.subscribe(tokenId, config, address(sub), subData);

        assertEq(lpm.hasSubscriber(tokenId), true);
        assertEq(sub.notifyUnsubscribeCount(), 0);

        // burn the position, causing an unsubscribe
        burn(tokenId, config, ZERO_BYTES);

        // position is now unsubscribed
        assertEq(lpm.hasSubscriber(tokenId), false);
        assertEq(sub.notifyUnsubscribeCount(), 1);
>>>>>>> b6d07dc1
    }
}<|MERGE_RESOLUTION|>--- conflicted
+++ resolved
@@ -343,7 +343,7 @@
         // simulate selfdestruct by etching the bytecode to 0
         vm.etch(address(sub), ZERO_BYTES);
 
-        lpm.unsubscribe(tokenId, config, ZERO_BYTES);
+        lpm.unsubscribe(tokenId, config);
 
         assertEq(lpm.hasSubscriber(tokenId), false);
         assertEq(address(lpm.subscriber(tokenId)), address(0));
@@ -420,13 +420,8 @@
         lpm.approve(address(this), tokenId);
         vm.stopPrank();
 
-<<<<<<< HEAD
         vm.expectRevert(INotifier.NotSubscribed.selector);
-        lpm.unsubscribe(tokenId, config, ZERO_BYTES);
-=======
-        vm.expectRevert();
         lpm.unsubscribe(tokenId, config);
->>>>>>> b6d07dc1
     }
 
     function test_subscribe_withData() public {
@@ -562,7 +557,31 @@
         lpm.safeTransferFrom(alice, bob, tokenId, "");
     }
 
-<<<<<<< HEAD
+    /// @notice burning a position will automatically notify unsubscribe
+    function test_burn_unsubscribe() public {
+        uint256 tokenId = lpm.nextTokenId();
+        mint(config, 100e18, alice, ZERO_BYTES);
+
+        bytes memory subData = abi.encode(address(this));
+
+        // approve this contract to operate on alices liq
+        vm.startPrank(alice);
+        lpm.approve(address(this), tokenId);
+        vm.stopPrank();
+
+        lpm.subscribe(tokenId, config, address(sub), subData);
+
+        assertEq(lpm.hasSubscriber(tokenId), true);
+        assertEq(sub.notifyUnsubscribeCount(), 0);
+
+        // burn the position, causing an unsubscribe
+        burn(tokenId, config, ZERO_BYTES);
+
+        // position is now unsubscribed
+        assertEq(lpm.hasSubscriber(tokenId), false);
+        assertEq(sub.notifyUnsubscribeCount(), 1);
+    }
+
     /// @notice Test that users cannot forcibly avoid unsubscribe logic via gas limits
     function test_fuzz_unsubscribe_with_gas_limit(uint64 gasLimit) public {
         // enforce a minimum amount of gas to avoid OutOfGas reverts
@@ -571,21 +590,11 @@
         uint256 tokenId = lpm.nextTokenId();
         mint(config, 100e18, alice, ZERO_BYTES);
 
-=======
-    /// @notice burning a position will automatically notify unsubscribe
-    function test_burn_unsubscribe() public {
-        uint256 tokenId = lpm.nextTokenId();
-        mint(config, 100e18, alice, ZERO_BYTES);
-
-        bytes memory subData = abi.encode(address(this));
-
->>>>>>> b6d07dc1
-        // approve this contract to operate on alices liq
-        vm.startPrank(alice);
-        lpm.approve(address(this), tokenId);
-        vm.stopPrank();
-
-<<<<<<< HEAD
+        // approve this contract to operate on alices liq
+        vm.startPrank(alice);
+        lpm.approve(address(this), tokenId);
+        vm.stopPrank();
+
         lpm.subscribe(tokenId, config, address(sub), ZERO_BYTES);
         uint256 beforeUnsubCount = sub.notifyUnsubscribeCount();
 
@@ -594,24 +603,11 @@
         if (gasLimit < subscriberGasLimit) {
             // gas too low to call a valid unsubscribe
             vm.expectRevert(INotifier.GasLimitTooLow.selector);
-            lpm.unsubscribe{gas: gasLimit}(tokenId, config, ZERO_BYTES);
+            lpm.unsubscribe{gas: gasLimit}(tokenId, config);
         } else {
             // increasing gas limit succeeds and unsubscribe was called
-            lpm.unsubscribe{gas: gasLimit}(tokenId, config, ZERO_BYTES);
+            lpm.unsubscribe{gas: gasLimit}(tokenId, config);
             assertEq(sub.notifyUnsubscribeCount(), beforeUnsubCount + 1);
         }
-=======
-        lpm.subscribe(tokenId, config, address(sub), subData);
-
-        assertEq(lpm.hasSubscriber(tokenId), true);
-        assertEq(sub.notifyUnsubscribeCount(), 0);
-
-        // burn the position, causing an unsubscribe
-        burn(tokenId, config, ZERO_BYTES);
-
-        // position is now unsubscribed
-        assertEq(lpm.hasSubscriber(tokenId), false);
-        assertEq(sub.notifyUnsubscribeCount(), 1);
->>>>>>> b6d07dc1
     }
 }