--- conflicted
+++ resolved
@@ -10,14 +10,6 @@
 contract MockCalldataDecoder {
     using CalldataDecoder for bytes;
 
-<<<<<<< HEAD
-    function decodeActionsRouterParams(bytes calldata params)
-        external
-        pure
-        returns (bytes calldata actions, bytes[] calldata actionParams)
-    {
-        return params.decodeActionsRouterParams();
-=======
     // This is used to avoid compiling with via-ir.
     struct MintParams {
         PoolKey poolKey;
@@ -28,7 +20,14 @@
         uint128 amount1Max;
         address owner;
         bytes hookData;
->>>>>>> 7a266dbe
+    }
+
+    function decodeActionsRouterParams(bytes calldata params)
+        external
+        pure
+        returns (bytes calldata actions, bytes[] calldata actionParams)
+    {
+        return params.decodeActionsRouterParams();
     }
 
     function decodeModifyLiquidityParams(bytes calldata params)
