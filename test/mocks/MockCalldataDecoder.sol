// SPDX-License-Identifier: MIT
pragma solidity ^0.8.24;

import {CalldataDecoder} from "../../src/libraries/CalldataDecoder.sol";
import {IV4Router} from "../../src/interfaces/IV4Router.sol";
import {Currency} from "@uniswap/v4-core/src/types/Currency.sol";
import {PoolKey} from "@uniswap/v4-core/src/types/PoolKey.sol";

// we need to use a mock contract to make the calls happen in calldata not memory
contract MockCalldataDecoder {
    using CalldataDecoder for bytes;

    // This is used to avoid compiling with via-ir.
    struct MintParams {
        PoolKey poolKey;
        int24 tickLower;
        int24 tickUpper;
        uint256 liquidity;
        uint128 amount0Max;
        uint128 amount1Max;
        address owner;
        bytes hookData;
    }

    struct MintFromDeltasParams {
        PoolKey poolKey;
        int24 tickLower;
        int24 tickUpper;
        uint128 amount0Max;
        uint128 amount1Max;
        address owner;
        bytes hookData;
    }

    function decodeActionsRouterParams(bytes calldata params)
        external
        pure
        returns (bytes calldata actions, bytes[] calldata actionParams)
    {
        return params.decodeActionsRouterParams();
    }

    function decodeModifyLiquidityParams(bytes calldata params)
        external
        pure
        returns (uint256 tokenId, uint256 liquidity, uint128 amount0, uint128 amount1, bytes calldata hookData)
    {
        return params.decodeModifyLiquidityParams();
    }

    function decodeBurnParams(bytes calldata params)
        external
        pure
        returns (uint256 tokenId, uint128 amount0Min, uint128 amount1Min, bytes calldata hookData)
    {
        return params.decodeBurnParams();
    }

    function decodeSwapExactInParams(bytes calldata params)
        external
        pure
        returns (IV4Router.ExactInputParams calldata swapParams)
    {
        return params.decodeSwapExactInParams();
    }

    function decodeSwapExactInSingleParams(bytes calldata params)
        external
        pure
        returns (IV4Router.ExactInputSingleParams calldata swapParams)
    {
        return params.decodeSwapExactInSingleParams();
    }

    function decodeSwapExactOutParams(bytes calldata params)
        external
        pure
        returns (IV4Router.ExactOutputParams calldata swapParams)
    {
        return params.decodeSwapExactOutParams();
    }

    function decodeSwapExactOutSingleParams(bytes calldata params)
        external
        pure
        returns (IV4Router.ExactOutputSingleParams calldata swapParams)
    {
        return params.decodeSwapExactOutSingleParams();
    }

    function decodeMintParams(bytes calldata params) external pure returns (MintParams memory mintParams) {
        (
            PoolKey memory poolKey,
            int24 tickLower,
            int24 tickUpper,
            uint256 liquidity,
            uint128 amount0Max,
            uint128 amount1Max,
            address owner,
            bytes memory hookData
        ) = params.decodeMintParams();
        return MintParams({
            poolKey: poolKey,
            tickLower: tickLower,
            tickUpper: tickUpper,
            liquidity: liquidity,
            amount0Max: amount0Max,
            amount1Max: amount1Max,
            owner: owner,
            hookData: hookData
        });
    }

    function decodeCurrencyAndAddress(bytes calldata params)
        external
        pure
        returns (Currency currency, address _address)
    {
        return params.decodeCurrencyAndAddress();
    }

    function decodeCurrency(bytes calldata params) external pure returns (Currency currency) {
        return params.decodeCurrency();
    }

    function decodeCurrencyPair(bytes calldata params) external pure returns (Currency currency0, Currency currency1) {
        return params.decodeCurrencyPair();
    }

    function decodeCurrencyPairAndAddress(bytes calldata params)
        external
        pure
        returns (Currency currency0, Currency currency1, address _address)
    {
        return params.decodeCurrencyPairAndAddress();
    }

    function decodeCurrencyAndUint256(bytes calldata params) external pure returns (Currency currency, uint256 _uint) {
        return params.decodeCurrencyAndUint256();
    }

    function decodeCurrencyAddressAndUint256(bytes calldata params)
        external
        pure
        returns (Currency currency, address addr, uint256 amount)
    {
        return params.decodeCurrencyAddressAndUint256();
    }

<<<<<<< HEAD
    function decodeIncreaseLiquidityFromDeltasParams(bytes calldata params)
        external
        pure
        returns (uint256 tokenId, uint128 amount0Max, uint128 amount1Max, bytes calldata hookData)
    {
        return params.decodeIncreaseLiquidityFromDeltasParams();
    }

    function decodeMintFromDeltasParams(bytes calldata params)
        external
        pure
        returns (MintFromDeltasParams memory mintParams)
    {
        (
            PoolKey memory poolKey,
            int24 tickLower,
            int24 tickUpper,
            uint128 amount0Max,
            uint128 amount1Max,
            address owner,
            bytes memory hookData
        ) = params.decodeMintFromDeltasParams();
        return MintFromDeltasParams({
            poolKey: poolKey,
            tickLower: tickLower,
            tickUpper: tickUpper,
            amount0Max: amount0Max,
            amount1Max: amount1Max,
            owner: owner,
            hookData: hookData
        });
=======
    function decodeUint256(bytes calldata params) external pure returns (uint256) {
        return params.decodeUint256();
>>>>>>> 2768c3d5
    }
}<|MERGE_RESOLUTION|>--- conflicted
+++ resolved
@@ -147,7 +147,6 @@
         return params.decodeCurrencyAddressAndUint256();
     }
 
-<<<<<<< HEAD
     function decodeIncreaseLiquidityFromDeltasParams(bytes calldata params)
         external
         pure
@@ -179,9 +178,9 @@
             owner: owner,
             hookData: hookData
         });
-=======
+    }
+
     function decodeUint256(bytes calldata params) external pure returns (uint256) {
         return params.decodeUint256();
->>>>>>> 2768c3d5
     }
 }