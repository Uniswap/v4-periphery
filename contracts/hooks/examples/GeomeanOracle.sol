// SPDX-License-Identifier: UNLICENSED
pragma solidity ^0.8.19;

import {IPoolManager} from "@uniswap/v4-core/src/interfaces/IPoolManager.sol";
import {PoolId, PoolIdLibrary} from "@uniswap/v4-core/src/types/PoolId.sol";
import {Hooks} from "@uniswap/v4-core/src/libraries/Hooks.sol";
import {TickMath} from "@uniswap/v4-core/src/libraries/TickMath.sol";
import {Oracle} from "../../libraries/Oracle.sol";
import {BaseHook} from "../../BaseHook.sol";
import {PoolKey} from "@uniswap/v4-core/src/types/PoolKey.sol";
<<<<<<< HEAD
=======
import {StateLibrary} from "@uniswap/v4-core/src/libraries/StateLibrary.sol";
import {BeforeSwapDelta, BeforeSwapDeltaLibrary} from "@uniswap/v4-core/src/types/BeforeSwapDelta.sol";
>>>>>>> 7c6675ba

/// @notice A hook for a pool that allows a Uniswap pool to act as an oracle. Pools that use this hook must have full range
///     tick spacing and liquidity is always permanently locked in these pools. This is the suggested configuration
///     for protocols that wish to use a V3 style geomean oracle.
contract GeomeanOracle is BaseHook {
    using Oracle for Oracle.Observation[65535];
    using PoolIdLibrary for PoolKey;
    using StateLibrary for IPoolManager;

    /// @notice Oracle pools do not have fees because they exist to serve as an oracle for a pair of tokens
    error OnlyOneOraclePoolAllowed();

    /// @notice Oracle positions must be full range
    error OraclePositionsMustBeFullRange();

    /// @notice Oracle pools must have liquidity locked so that they cannot become more susceptible to price manipulation
    error OraclePoolMustLockLiquidity();

    /// @member index The index of the last written observation for the pool
    /// @member cardinality The cardinality of the observations array for the pool
    /// @member cardinalityNext The cardinality target of the observations array for the pool, which will replace cardinality when enough observations are written
    struct ObservationState {
        uint16 index;
        uint16 cardinality;
        uint16 cardinalityNext;
    }

    /// @notice The list of observations for a given pool ID
    mapping(PoolId => Oracle.Observation[65535]) public observations;
    /// @notice The current observation array state for the given pool ID
    mapping(PoolId => ObservationState) public states;

    /// @notice Returns the observation for the given pool key and observation index
    function getObservation(PoolKey calldata key, uint256 index)
        external
        view
        returns (Oracle.Observation memory observation)
    {
        observation = observations[PoolId.wrap(keccak256(abi.encode(key)))][index];
    }

    /// @notice Returns the state for the given pool key
    function getState(PoolKey calldata key) external view returns (ObservationState memory state) {
        state = states[PoolId.wrap(keccak256(abi.encode(key)))];
    }

    /// @dev For mocking
    function _blockTimestamp() internal view virtual returns (uint32) {
        return uint32(block.timestamp);
    }

    constructor(IPoolManager _manager) BaseHook(_manager) {}

    function getHookPermissions() public pure override returns (Hooks.Permissions memory) {
        return Hooks.Permissions({
            beforeInitialize: true,
            afterInitialize: true,
            beforeAddLiquidity: true,
            beforeRemoveLiquidity: true,
            afterAddLiquidity: false,
            afterRemoveLiquidity: false,
            beforeSwap: true,
            afterSwap: false,
            beforeDonate: false,
            afterDonate: false,
            beforeSwapReturnDelta: false,
            afterSwapReturnDelta: false,
            afterAddLiquidityReturnDelta: false,
            afterRemoveLiquidityReturnDelta: false
        });
    }

    function beforeInitialize(address, PoolKey calldata key, uint160, bytes calldata)
        external
        view
        override
        onlyByManager
        returns (bytes4)
    {
        // This is to limit the fragmentation of pools using this oracle hook. In other words,
        // there may only be one pool per pair of tokens that use this hook. The tick spacing is set to the maximum
        // because we only allow max range liquidity in this pool.
        if (key.fee != 0 || key.tickSpacing != manager.MAX_TICK_SPACING()) revert OnlyOneOraclePoolAllowed();
        return GeomeanOracle.beforeInitialize.selector;
    }

    function afterInitialize(address, PoolKey calldata key, uint160, int24, bytes calldata)
        external
        override
        onlyByManager
        returns (bytes4)
    {
        PoolId id = key.toId();
        (states[id].cardinality, states[id].cardinalityNext) = observations[id].initialize(_blockTimestamp());
        return GeomeanOracle.afterInitialize.selector;
    }

    /// @dev Called before any action that potentially modifies pool price or liquidity, such as swap or modify position
    function _updatePool(PoolKey calldata key) private {
        PoolId id = key.toId();
<<<<<<< HEAD
        (, int24 tick,,) = poolManager.getSlot0(id);
=======
        (, int24 tick,,) = manager.getSlot0(id);
>>>>>>> 7c6675ba

        uint128 liquidity = manager.getLiquidity(id);

        (states[id].index, states[id].cardinality) = observations[id].write(
            states[id].index, _blockTimestamp(), tick, liquidity, states[id].cardinality, states[id].cardinalityNext
        );
    }

    function beforeAddLiquidity(
        address,
        PoolKey calldata key,
        IPoolManager.ModifyLiquidityParams calldata params,
        bytes calldata
<<<<<<< HEAD
    ) external override poolManagerOnly returns (bytes4) {
        int24 maxTickSpacing = poolManager.MAX_TICK_SPACING();
=======
    ) external override onlyByManager returns (bytes4) {
        int24 maxTickSpacing = manager.MAX_TICK_SPACING();
>>>>>>> 7c6675ba
        if (
            params.tickLower != TickMath.minUsableTick(maxTickSpacing)
                || params.tickUpper != TickMath.maxUsableTick(maxTickSpacing)
        ) revert OraclePositionsMustBeFullRange();
        _updatePool(key);
        return GeomeanOracle.beforeAddLiquidity.selector;
    }

    function beforeRemoveLiquidity(
        address,
        PoolKey calldata,
        IPoolManager.ModifyLiquidityParams calldata,
        bytes calldata
<<<<<<< HEAD
    ) external view override poolManagerOnly returns (bytes4) {
=======
    ) external view override onlyByManager returns (bytes4) {
>>>>>>> 7c6675ba
        revert OraclePoolMustLockLiquidity();
    }

    function beforeSwap(address, PoolKey calldata key, IPoolManager.SwapParams calldata, bytes calldata)
        external
        override
        onlyByManager
        returns (bytes4, BeforeSwapDelta, uint24)
    {
        _updatePool(key);
        return (GeomeanOracle.beforeSwap.selector, BeforeSwapDeltaLibrary.ZERO_DELTA, 0);
    }

    /// @notice Observe the given pool for the timestamps
    function observe(PoolKey calldata key, uint32[] calldata secondsAgos)
        external
        view
        returns (int56[] memory tickCumulatives, uint160[] memory secondsPerLiquidityCumulativeX128s)
    {
        PoolId id = key.toId();

        ObservationState memory state = states[id];

<<<<<<< HEAD
        (, int24 tick,,) = poolManager.getSlot0(id);
=======
        (, int24 tick,,) = manager.getSlot0(id);
>>>>>>> 7c6675ba

        uint128 liquidity = manager.getLiquidity(id);

        return observations[id].observe(_blockTimestamp(), secondsAgos, tick, state.index, liquidity, state.cardinality);
    }

    /// @notice Increase the cardinality target for the given pool
    function increaseCardinalityNext(PoolKey calldata key, uint16 cardinalityNext)
        external
        returns (uint16 cardinalityNextOld, uint16 cardinalityNextNew)
    {
        PoolId id = PoolId.wrap(keccak256(abi.encode(key)));

        ObservationState storage state = states[id];

        cardinalityNextOld = state.cardinalityNext;
        cardinalityNextNew = observations[id].grow(cardinalityNextOld, cardinalityNext);
        state.cardinalityNext = cardinalityNextNew;
    }
}<|MERGE_RESOLUTION|>--- conflicted
+++ resolved
@@ -8,11 +8,8 @@
 import {Oracle} from "../../libraries/Oracle.sol";
 import {BaseHook} from "../../BaseHook.sol";
 import {PoolKey} from "@uniswap/v4-core/src/types/PoolKey.sol";
-<<<<<<< HEAD
-=======
 import {StateLibrary} from "@uniswap/v4-core/src/libraries/StateLibrary.sol";
 import {BeforeSwapDelta, BeforeSwapDeltaLibrary} from "@uniswap/v4-core/src/types/BeforeSwapDelta.sol";
->>>>>>> 7c6675ba
 
 /// @notice A hook for a pool that allows a Uniswap pool to act as an oracle. Pools that use this hook must have full range
 ///     tick spacing and liquidity is always permanently locked in these pools. This is the suggested configuration
@@ -113,11 +110,7 @@
     /// @dev Called before any action that potentially modifies pool price or liquidity, such as swap or modify position
     function _updatePool(PoolKey calldata key) private {
         PoolId id = key.toId();
-<<<<<<< HEAD
-        (, int24 tick,,) = poolManager.getSlot0(id);
-=======
         (, int24 tick,,) = manager.getSlot0(id);
->>>>>>> 7c6675ba
 
         uint128 liquidity = manager.getLiquidity(id);
 
@@ -131,13 +124,8 @@
         PoolKey calldata key,
         IPoolManager.ModifyLiquidityParams calldata params,
         bytes calldata
-<<<<<<< HEAD
-    ) external override poolManagerOnly returns (bytes4) {
-        int24 maxTickSpacing = poolManager.MAX_TICK_SPACING();
-=======
     ) external override onlyByManager returns (bytes4) {
         int24 maxTickSpacing = manager.MAX_TICK_SPACING();
->>>>>>> 7c6675ba
         if (
             params.tickLower != TickMath.minUsableTick(maxTickSpacing)
                 || params.tickUpper != TickMath.maxUsableTick(maxTickSpacing)
@@ -151,11 +139,7 @@
         PoolKey calldata,
         IPoolManager.ModifyLiquidityParams calldata,
         bytes calldata
-<<<<<<< HEAD
-    ) external view override poolManagerOnly returns (bytes4) {
-=======
     ) external view override onlyByManager returns (bytes4) {
->>>>>>> 7c6675ba
         revert OraclePoolMustLockLiquidity();
     }
 
@@ -179,11 +163,7 @@
 
         ObservationState memory state = states[id];
 
-<<<<<<< HEAD
-        (, int24 tick,,) = poolManager.getSlot0(id);
-=======
         (, int24 tick,,) = manager.getSlot0(id);
->>>>>>> 7c6675ba
 
         uint128 liquidity = manager.getLiquidity(id);
 
