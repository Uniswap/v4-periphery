--- conflicted
+++ resolved
@@ -65,11 +65,7 @@
             beforeInitialize: true,
             afterInitialize: false,
             beforeAddLiquidity: true,
-<<<<<<< HEAD
-            beforeRemoveLiquidity: true,
-=======
             beforeRemoveLiquidity: false,
->>>>>>> 6616b12d
             afterAddLiquidity: false,
             afterRemoveLiquidity: false,
             beforeSwap: true,
@@ -99,19 +95,6 @@
     ) external override poolManagerOnly returns (bytes4) {
         executeTWAMMOrders(key);
         return BaseHook.beforeAddLiquidity.selector;
-<<<<<<< HEAD
-    }
-
-    function beforeRemoveLiquidity(
-        address,
-        PoolKey calldata key,
-        IPoolManager.ModifyLiquidityParams calldata,
-        bytes calldata
-    ) external override poolManagerOnly returns (bytes4) {
-        executeTWAMMOrders(key);
-        return BaseHook.beforeRemoveLiquidity.selector;
-=======
->>>>>>> 6616b12d
     }
 
     function beforeSwap(address, PoolKey calldata key, IPoolManager.SwapParams calldata, bytes calldata)
@@ -159,13 +142,9 @@
         );
 
         if (sqrtPriceLimitX96 != 0 && sqrtPriceLimitX96 != sqrtPriceX96) {
-<<<<<<< HEAD
             poolManager.unlock(
                 abi.encode(key, IPoolManager.SwapParams(zeroForOne, type(int256).max, sqrtPriceLimitX96))
             );
-=======
-            poolManager.lock(abi.encode(key, IPoolManager.SwapParams(zeroForOne, type(int256).max, sqrtPriceLimitX96)));
->>>>>>> 6616b12d
         }
     }
 
@@ -321,16 +300,7 @@
         IERC20Minimal(Currency.unwrap(token)).safeTransfer(to, amountTransferred);
     }
 
-<<<<<<< HEAD
-    function unlockCallback(bytes calldata rawData)
-        external
-        override
-        poolManagerOnly
-        returns (bytes memory)
-    {
-=======
-    function lockAcquired(bytes calldata rawData) external override poolManagerOnly returns (bytes memory) {
->>>>>>> 6616b12d
+    function unlockCallback(bytes calldata rawData) external override poolManagerOnly returns (bytes memory) {
         (PoolKey memory key, IPoolManager.SwapParams memory swapParams) =
             abi.decode(rawData, (PoolKey, IPoolManager.SwapParams));
 
