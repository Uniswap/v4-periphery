--- conflicted
+++ resolved
@@ -19,12 +19,9 @@
 import {BalanceDelta} from "@uniswap/v4-core/src/types/BalanceDelta.sol";
 import {PoolGetters} from "../../libraries/PoolGetters.sol";
 import {PoolKey} from "@uniswap/v4-core/src/types/PoolKey.sol";
-<<<<<<< HEAD
-=======
 import {CurrencySettler} from "@uniswap/v4-core/test/utils/CurrencySettler.sol";
 import {StateLibrary} from "@uniswap/v4-core/src/libraries/StateLibrary.sol";
 import {BeforeSwapDelta, BeforeSwapDeltaLibrary} from "@uniswap/v4-core/src/types/BeforeSwapDelta.sol";
->>>>>>> 7c6675ba
 
 contract TWAMM is BaseHook, ITWAMM {
     using TransferHelper for IERC20Minimal;
@@ -146,24 +143,14 @@
     /// @inheritdoc ITWAMM
     function executeTWAMMOrders(PoolKey memory key) public {
         PoolId poolId = key.toId();
-<<<<<<< HEAD
-        (uint160 sqrtPriceX96,,,) = poolManager.getSlot0(poolId);
-=======
         (uint160 sqrtPriceX96,,,) = manager.getSlot0(poolId);
->>>>>>> 7c6675ba
         State storage twamm = twammStates[poolId];
 
         (bool zeroForOne, uint160 sqrtPriceLimitX96) =
             _executeTWAMMOrders(twamm, manager, key, PoolParamsOnExecute(sqrtPriceX96, manager.getLiquidity(poolId)));
 
         if (sqrtPriceLimitX96 != 0 && sqrtPriceLimitX96 != sqrtPriceX96) {
-<<<<<<< HEAD
-            poolManager.unlock(
-                abi.encode(key, IPoolManager.SwapParams(zeroForOne, type(int256).max, sqrtPriceLimitX96))
-            );
-=======
             manager.unlock(abi.encode(key, IPoolManager.SwapParams(zeroForOne, type(int256).max, sqrtPriceLimitX96)));
->>>>>>> 7c6675ba
         }
     }
 
@@ -319,11 +306,7 @@
         IERC20Minimal(Currency.unwrap(token)).safeTransfer(to, amountTransferred);
     }
 
-<<<<<<< HEAD
-    function unlockCallback(bytes calldata rawData) external override poolManagerOnly returns (bytes memory) {
-=======
     function _unlockCallback(bytes calldata rawData) internal override returns (bytes memory) {
->>>>>>> 7c6675ba
         (PoolKey memory key, IPoolManager.SwapParams memory swapParams) =
             abi.decode(rawData, (PoolKey, IPoolManager.SwapParams));
 
@@ -331,21 +314,6 @@
 
         if (swapParams.zeroForOne) {
             if (delta.amount0() < 0) {
-<<<<<<< HEAD
-                key.currency0.transfer(address(poolManager), uint256(uint128(-delta.amount0())));
-                poolManager.settle(key.currency0);
-            }
-            if (delta.amount1() > 0) {
-                poolManager.take(key.currency1, address(this), uint256(uint128(delta.amount1())));
-            }
-        } else {
-            if (delta.amount1() < 0) {
-                key.currency1.transfer(address(poolManager), uint256(uint128(-delta.amount1())));
-                poolManager.settle(key.currency1);
-            }
-            if (delta.amount0() > 0) {
-                poolManager.take(key.currency0, address(this), uint256(uint128(delta.amount0())));
-=======
                 key.currency0.settle(manager, address(this), uint256(uint128(-delta.amount0())), false);
             }
             if (delta.amount1() > 0) {
@@ -357,7 +325,6 @@
             }
             if (delta.amount0() > 0) {
                 key.currency0.take(manager, address(this), uint256(uint128(delta.amount0())), false);
->>>>>>> 7c6675ba
             }
         }
         return bytes("");
@@ -551,13 +518,8 @@
                 _isCrossingInitializedTick(params.pool, manager, poolKey, finalSqrtPriceX96);
 
             if (crossingInitializedTick) {
-<<<<<<< HEAD
-                int128 liquidityNetAtTick = poolManager.getPoolTickInfo(poolKey.toId(), tick).liquidityNet;
-                uint160 initializedSqrtPrice = TickMath.getSqrtRatioAtTick(tick);
-=======
                 (, int128 liquidityNetAtTick) = manager.getTickLiquidity(poolKey.toId(), tick);
                 uint160 initializedSqrtPrice = TickMath.getSqrtPriceAtTick(tick);
->>>>>>> 7c6675ba
 
                 uint256 swapDelta0 = SqrtPriceMath.getAmount0Delta(
                     params.pool.sqrtPriceX96, initializedSqrtPrice, params.pool.liquidity, true
@@ -640,11 +602,7 @@
 
         unchecked {
             // update pool
-<<<<<<< HEAD
-            int128 liquidityNet = poolManager.getPoolTickInfo(poolKey.toId(), params.initializedTick).liquidityNet;
-=======
             (, int128 liquidityNet) = manager.getTickLiquidity(poolKey.toId(), params.initializedTick);
->>>>>>> 7c6675ba
             if (initializedSqrtPrice < params.pool.sqrtPriceX96) liquidityNet = -liquidityNet;
             params.pool.liquidity = liquidityNet < 0
                 ? params.pool.liquidity - uint128(-liquidityNet)
