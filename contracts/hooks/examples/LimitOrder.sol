// SPDX-License-Identifier: UNLICENSED
pragma solidity ^0.8.20;

import {IPoolManager} from "@uniswap/v4-core/src/interfaces/IPoolManager.sol";
import {PoolId, PoolIdLibrary} from "@uniswap/v4-core/src/types/PoolId.sol";
import {Hooks} from "@uniswap/v4-core/src/libraries/Hooks.sol";
import {FullMath} from "@uniswap/v4-core/src/libraries/FullMath.sol";
import {SafeCast} from "@uniswap/v4-core/src/libraries/SafeCast.sol";
import {IERC20Minimal} from "@uniswap/v4-core/src/interfaces/external/IERC20Minimal.sol";
import {IERC1155Receiver} from "@openzeppelin/contracts/token/ERC1155/IERC1155Receiver.sol";
import {BaseHook} from "../../BaseHook.sol";
import {Currency, CurrencyLibrary} from "@uniswap/v4-core/src/types/Currency.sol";
import {BalanceDelta} from "@uniswap/v4-core/src/types/BalanceDelta.sol";
import {PoolKey} from "@uniswap/v4-core/src/types/PoolKey.sol";

type Epoch is uint232;

library EpochLibrary {
    function equals(Epoch a, Epoch b) internal pure returns (bool) {
        return Epoch.unwrap(a) == Epoch.unwrap(b);
    }

    function unsafeIncrement(Epoch a) internal pure returns (Epoch) {
        unchecked {
            return Epoch.wrap(Epoch.unwrap(a) + 1);
        }
    }
}

contract LimitOrder is BaseHook {
    using EpochLibrary for Epoch;
    using PoolIdLibrary for PoolKey;
    using CurrencyLibrary for Currency;

    error ZeroLiquidity();
    error InRange();
    error CrossedRange();
    error Filled();
    error NotFilled();
    error NotPoolManagerToken();

    event Place(
        address indexed owner, Epoch indexed epoch, PoolKey key, int24 tickLower, bool zeroForOne, uint128 liquidity
    );

    event Fill(Epoch indexed epoch, PoolKey key, int24 tickLower, bool zeroForOne);

    event Kill(
        address indexed owner, Epoch indexed epoch, PoolKey key, int24 tickLower, bool zeroForOne, uint128 liquidity
    );

    event Withdraw(address indexed owner, Epoch indexed epoch, uint128 liquidity);

    bytes internal constant ZERO_BYTES = bytes("");

    Epoch private constant EPOCH_DEFAULT = Epoch.wrap(0);

    mapping(PoolId => int24) public tickLowerLasts;
    Epoch public epochNext = Epoch.wrap(1);

    struct EpochInfo {
        bool filled;
        Currency currency0;
        Currency currency1;
        uint256 token0Total;
        uint256 token1Total;
        uint128 liquidityTotal;
        mapping(address => uint128) liquidity;
    }

    mapping(bytes32 => Epoch) public epochs;
    mapping(Epoch => EpochInfo) public epochInfos;

    constructor(IPoolManager _poolManager) BaseHook(_poolManager) {}

    function getHookPermissions() public pure override returns (Hooks.Permissions memory) {
        return Hooks.Permissions({
            beforeInitialize: false,
            afterInitialize: true,
            beforeAddLiquidity: false,
            beforeRemoveLiquidity: false,
            afterAddLiquidity: false,
            afterRemoveLiquidity: false,
            beforeSwap: false,
            afterSwap: true,
            beforeDonate: false,
            afterDonate: false
        });
    }

    function getTickLowerLast(PoolId poolId) public view returns (int24) {
        return tickLowerLasts[poolId];
    }

    function setTickLowerLast(PoolId poolId, int24 tickLower) private {
        tickLowerLasts[poolId] = tickLower;
    }

    function getEpoch(PoolKey memory key, int24 tickLower, bool zeroForOne) public view returns (Epoch) {
        return epochs[keccak256(abi.encode(key, tickLower, zeroForOne))];
    }

    function setEpoch(PoolKey memory key, int24 tickLower, bool zeroForOne, Epoch epoch) private {
        epochs[keccak256(abi.encode(key, tickLower, zeroForOne))] = epoch;
    }

    function getEpochLiquidity(Epoch epoch, address owner) external view returns (uint256) {
        return epochInfos[epoch].liquidity[owner];
    }

    function getTick(PoolId poolId) private view returns (int24 tick) {
        (, tick,,) = poolManager.getSlot0(poolId);
    }

    function getTickLower(int24 tick, int24 tickSpacing) private pure returns (int24) {
        int24 compressed = tick / tickSpacing;
        if (tick < 0 && tick % tickSpacing != 0) compressed--; // round towards negative infinity
        return compressed * tickSpacing;
    }

    function afterInitialize(address, PoolKey calldata key, uint160, int24 tick, bytes calldata)
        external
        override
        poolManagerOnly
        returns (bytes4)
    {
        setTickLowerLast(key.toId(), getTickLower(tick, key.tickSpacing));
        return LimitOrder.afterInitialize.selector;
    }

    function afterSwap(
        address,
        PoolKey calldata key,
        IPoolManager.SwapParams calldata params,
        BalanceDelta,
        bytes calldata
    ) external override poolManagerOnly returns (bytes4) {
        (int24 tickLower, int24 lower, int24 upper) = _getCrossedTicks(key.toId(), key.tickSpacing);
        if (lower > upper) return LimitOrder.afterSwap.selector;

        // note that a zeroForOne swap means that the pool is actually gaining token0, so limit
        // order fills are the opposite of swap fills, hence the inversion below
        bool zeroForOne = !params.zeroForOne;
        for (; lower <= upper; lower += key.tickSpacing) {
            _fillEpoch(key, lower, zeroForOne);
        }

        setTickLowerLast(key.toId(), tickLower);
        return LimitOrder.afterSwap.selector;
    }

    function _fillEpoch(PoolKey calldata key, int24 lower, bool zeroForOne) internal {
        Epoch epoch = getEpoch(key, lower, zeroForOne);
        if (!epoch.equals(EPOCH_DEFAULT)) {
            EpochInfo storage epochInfo = epochInfos[epoch];

            epochInfo.filled = true;

<<<<<<< HEAD
            (uint256 amount0, uint256 amount1) = abi.decode(
                poolManager.unlock(
                    abi.encodeCall(this.lockAcquiredFill, (key, lower, -int256(uint256(epochInfo.liquidityTotal))))
                ),
                (uint256, uint256)
            );
=======
            (uint256 amount0, uint256 amount1) =
                _lockAcquiredFill(key, lower, -int256(uint256(epochInfo.liquidityTotal)));
>>>>>>> 6616b12d

            unchecked {
                epochInfo.token0Total += amount0;
                epochInfo.token1Total += amount1;
            }

            setEpoch(key, lower, zeroForOne, EPOCH_DEFAULT);

            emit Fill(epoch, key, lower, zeroForOne);
        }
    }

    function _getCrossedTicks(PoolId poolId, int24 tickSpacing)
        internal
        view
        returns (int24 tickLower, int24 lower, int24 upper)
    {
        tickLower = getTickLower(getTick(poolId), tickSpacing);
        int24 tickLowerLast = getTickLowerLast(poolId);

        if (tickLower < tickLowerLast) {
            lower = tickLower + tickSpacing;
            upper = tickLowerLast;
        } else {
            lower = tickLowerLast;
            upper = tickLower - tickSpacing;
        }
    }

    function _lockAcquiredFill(PoolKey calldata key, int24 tickLower, int256 liquidityDelta)
        private
        poolManagerOnly
        returns (uint128 amount0, uint128 amount1)
    {
        BalanceDelta delta = poolManager.modifyLiquidity(
            key,
            IPoolManager.ModifyLiquidityParams({
                tickLower: tickLower,
                tickUpper: tickLower + key.tickSpacing,
                liquidityDelta: liquidityDelta
            }),
            ZERO_BYTES
        );

<<<<<<< HEAD
        if (delta.amount0() < 0) {
            poolManager.mint(address(this), key.currency0.toId(), amount0 = uint128(-delta.amount0()));
        }
        if (delta.amount1() < 0) {
            poolManager.mint(address(this), key.currency1.toId(), amount1 = uint128(-delta.amount1()));
=======
        if (delta.amount0() > 0) {
            poolManager.mint(address(this), key.currency0.toId(), amount0 = uint128(delta.amount0()));
        }
        if (delta.amount1() > 0) {
            poolManager.mint(address(this), key.currency1.toId(), amount1 = uint128(delta.amount1()));
>>>>>>> 6616b12d
        }
    }

    function place(PoolKey calldata key, int24 tickLower, bool zeroForOne, uint128 liquidity)
        external
        onlyValidPools(key.hooks)
    {
        if (liquidity == 0) revert ZeroLiquidity();

<<<<<<< HEAD
        poolManager.unlock(
=======
        poolManager.lock(
>>>>>>> 6616b12d
            abi.encodeCall(this.lockAcquiredPlace, (key, tickLower, zeroForOne, int256(uint256(liquidity)), msg.sender))
        );

        EpochInfo storage epochInfo;
        Epoch epoch = getEpoch(key, tickLower, zeroForOne);
        if (epoch.equals(EPOCH_DEFAULT)) {
            unchecked {
                setEpoch(key, tickLower, zeroForOne, epoch = epochNext);
                // since epoch was just assigned the current value of epochNext,
                // this is equivalent to epochNext++, which is what's intended,
                // and it saves an SLOAD
                epochNext = epoch.unsafeIncrement();
            }
            epochInfo = epochInfos[epoch];
            epochInfo.currency0 = key.currency0;
            epochInfo.currency1 = key.currency1;
        } else {
            epochInfo = epochInfos[epoch];
        }

        unchecked {
            epochInfo.liquidityTotal += liquidity;
            epochInfo.liquidity[msg.sender] += liquidity;
        }

        emit Place(msg.sender, epoch, key, tickLower, zeroForOne, liquidity);
    }

    function lockAcquiredPlace(
        PoolKey calldata key,
        int24 tickLower,
        bool zeroForOne,
        int256 liquidityDelta,
        address owner
    ) external selfOnly {
        BalanceDelta delta = poolManager.modifyLiquidity(
            key,
            IPoolManager.ModifyLiquidityParams({
                tickLower: tickLower,
                tickUpper: tickLower + key.tickSpacing,
                liquidityDelta: liquidityDelta
            }),
            ZERO_BYTES
        );

        if (delta.amount0() < 0) {
            if (delta.amount1() != 0) revert InRange();
            if (!zeroForOne) revert CrossedRange();
            // TODO use safeTransferFrom
            IERC20Minimal(Currency.unwrap(key.currency0)).transferFrom(
                owner, address(poolManager), uint256(uint128(-delta.amount0()))
            );
            poolManager.settle(key.currency0);
        } else {
            if (delta.amount0() != 0) revert InRange();
            if (zeroForOne) revert CrossedRange();
            // TODO use safeTransferFrom
            IERC20Minimal(Currency.unwrap(key.currency1)).transferFrom(
                owner, address(poolManager), uint256(uint128(-delta.amount1()))
            );
            poolManager.settle(key.currency1);
        }
    }

    function kill(PoolKey calldata key, int24 tickLower, bool zeroForOne, address to)
        external
        returns (uint256 amount0, uint256 amount1)
    {
        Epoch epoch = getEpoch(key, tickLower, zeroForOne);
        EpochInfo storage epochInfo = epochInfos[epoch];

        if (epochInfo.filled) revert Filled();

        uint128 liquidity = epochInfo.liquidity[msg.sender];
        if (liquidity == 0) revert ZeroLiquidity();
        delete epochInfo.liquidity[msg.sender];

        uint256 amount0Fee;
        uint256 amount1Fee;
        (amount0, amount1, amount0Fee, amount1Fee) = abi.decode(
<<<<<<< HEAD
            poolManager.unlock(
=======
            poolManager.lock(
>>>>>>> 6616b12d
                abi.encodeCall(
                    this.lockAcquiredKill,
                    (key, tickLower, -int256(uint256(liquidity)), to, liquidity == epochInfo.liquidityTotal)
                )
            ),
            (uint256, uint256, uint256, uint256)
        );
        epochInfo.liquidityTotal -= liquidity;
        unchecked {
            epochInfo.token0Total += amount0Fee;
            epochInfo.token1Total += amount1Fee;
        }

        emit Kill(msg.sender, epoch, key, tickLower, zeroForOne, liquidity);
    }

    function lockAcquiredKill(
        PoolKey calldata key,
        int24 tickLower,
        int256 liquidityDelta,
        address to,
        bool removingAllLiquidity
    ) external selfOnly returns (uint256 amount0, uint256 amount1, uint128 amount0Fee, uint128 amount1Fee) {
        int24 tickUpper = tickLower + key.tickSpacing;

        // because `modifyLiquidity` includes not just principal value but also fees, we cannot allocate
        // the proceeds pro-rata. if we were to do so, users who have been in a limit order that's partially filled
        // could be unfairly diluted by a user sychronously placing then killing a limit order to skim off fees.
        // to prevent this, we allocate all fee revenue to remaining limit order placers, unless this is the last order.
        if (!removingAllLiquidity) {
            BalanceDelta deltaFee = poolManager.modifyLiquidity(
                key,
                IPoolManager.ModifyLiquidityParams({tickLower: tickLower, tickUpper: tickUpper, liquidityDelta: 0}),
                ZERO_BYTES
            );

<<<<<<< HEAD
            if (deltaFee.amount0() < 0) {
                poolManager.mint(address(this), key.currency0.toId(), amount0Fee = uint128(-deltaFee.amount0()));
            }
            if (deltaFee.amount1() < 0) {
                poolManager.mint(address(this), key.currency1.toId(), amount1Fee = uint128(-deltaFee.amount1()));
=======
            if (deltaFee.amount0() > 0) {
                poolManager.mint(address(this), key.currency0.toId(), amount0Fee = uint128(deltaFee.amount0()));
            }
            if (deltaFee.amount1() > 0) {
                poolManager.mint(address(this), key.currency1.toId(), amount1Fee = uint128(deltaFee.amount1()));
>>>>>>> 6616b12d
            }
        }

        BalanceDelta delta = poolManager.modifyLiquidity(
            key,
            IPoolManager.ModifyLiquidityParams({
                tickLower: tickLower,
                tickUpper: tickUpper,
                liquidityDelta: liquidityDelta
            }),
            ZERO_BYTES
        );

        if (delta.amount0() > 0) {
            poolManager.take(key.currency0, to, amount0 = uint128(delta.amount0()));
        }
        if (delta.amount1() > 0) {
            poolManager.take(key.currency1, to, amount1 = uint128(delta.amount1()));
        }
    }

    function withdraw(Epoch epoch, address to) external returns (uint256 amount0, uint256 amount1) {
        EpochInfo storage epochInfo = epochInfos[epoch];

        if (!epochInfo.filled) revert NotFilled();

        uint128 liquidity = epochInfo.liquidity[msg.sender];
        if (liquidity == 0) revert ZeroLiquidity();
        delete epochInfo.liquidity[msg.sender];

        uint128 liquidityTotal = epochInfo.liquidityTotal;

        amount0 = FullMath.mulDiv(epochInfo.token0Total, liquidity, liquidityTotal);
        amount1 = FullMath.mulDiv(epochInfo.token1Total, liquidity, liquidityTotal);

        epochInfo.token0Total -= amount0;
        epochInfo.token1Total -= amount1;
        epochInfo.liquidityTotal = liquidityTotal - liquidity;

<<<<<<< HEAD
        poolManager.unlock(
=======
        poolManager.lock(
>>>>>>> 6616b12d
            abi.encodeCall(this.lockAcquiredWithdraw, (epochInfo.currency0, epochInfo.currency1, amount0, amount1, to))
        );

        emit Withdraw(msg.sender, epoch, liquidity);
    }

    function lockAcquiredWithdraw(
        Currency currency0,
        Currency currency1,
        uint256 token0Amount,
        uint256 token1Amount,
        address to
    ) external selfOnly {
        if (token0Amount > 0) {
            poolManager.burn(address(this), currency0.toId(), token0Amount);
            poolManager.take(currency0, to, token0Amount);
        }
        if (token1Amount > 0) {
            poolManager.burn(address(this), currency1.toId(), token1Amount);
            poolManager.take(currency1, to, token1Amount);
        }
    }

    function onERC1155Received(address, address, uint256, uint256, bytes calldata) external view returns (bytes4) {
        if (msg.sender != address(poolManager)) revert NotPoolManagerToken();
        return IERC1155Receiver.onERC1155Received.selector;
    }
}<|MERGE_RESOLUTION|>--- conflicted
+++ resolved
@@ -156,17 +156,8 @@
 
             epochInfo.filled = true;
 
-<<<<<<< HEAD
-            (uint256 amount0, uint256 amount1) = abi.decode(
-                poolManager.unlock(
-                    abi.encodeCall(this.lockAcquiredFill, (key, lower, -int256(uint256(epochInfo.liquidityTotal))))
-                ),
-                (uint256, uint256)
-            );
-=======
             (uint256 amount0, uint256 amount1) =
                 _lockAcquiredFill(key, lower, -int256(uint256(epochInfo.liquidityTotal)));
->>>>>>> 6616b12d
 
             unchecked {
                 epochInfo.token0Total += amount0;
@@ -211,19 +202,11 @@
             ZERO_BYTES
         );
 
-<<<<<<< HEAD
-        if (delta.amount0() < 0) {
-            poolManager.mint(address(this), key.currency0.toId(), amount0 = uint128(-delta.amount0()));
-        }
-        if (delta.amount1() < 0) {
-            poolManager.mint(address(this), key.currency1.toId(), amount1 = uint128(-delta.amount1()));
-=======
         if (delta.amount0() > 0) {
             poolManager.mint(address(this), key.currency0.toId(), amount0 = uint128(delta.amount0()));
         }
         if (delta.amount1() > 0) {
             poolManager.mint(address(this), key.currency1.toId(), amount1 = uint128(delta.amount1()));
->>>>>>> 6616b12d
         }
     }
 
@@ -233,11 +216,7 @@
     {
         if (liquidity == 0) revert ZeroLiquidity();
 
-<<<<<<< HEAD
         poolManager.unlock(
-=======
-        poolManager.lock(
->>>>>>> 6616b12d
             abi.encodeCall(this.lockAcquiredPlace, (key, tickLower, zeroForOne, int256(uint256(liquidity)), msg.sender))
         );
 
@@ -318,11 +297,7 @@
         uint256 amount0Fee;
         uint256 amount1Fee;
         (amount0, amount1, amount0Fee, amount1Fee) = abi.decode(
-<<<<<<< HEAD
             poolManager.unlock(
-=======
-            poolManager.lock(
->>>>>>> 6616b12d
                 abi.encodeCall(
                     this.lockAcquiredKill,
                     (key, tickLower, -int256(uint256(liquidity)), to, liquidity == epochInfo.liquidityTotal)
@@ -359,19 +334,11 @@
                 ZERO_BYTES
             );
 
-<<<<<<< HEAD
             if (deltaFee.amount0() < 0) {
                 poolManager.mint(address(this), key.currency0.toId(), amount0Fee = uint128(-deltaFee.amount0()));
             }
             if (deltaFee.amount1() < 0) {
                 poolManager.mint(address(this), key.currency1.toId(), amount1Fee = uint128(-deltaFee.amount1()));
-=======
-            if (deltaFee.amount0() > 0) {
-                poolManager.mint(address(this), key.currency0.toId(), amount0Fee = uint128(deltaFee.amount0()));
-            }
-            if (deltaFee.amount1() > 0) {
-                poolManager.mint(address(this), key.currency1.toId(), amount1Fee = uint128(deltaFee.amount1()));
->>>>>>> 6616b12d
             }
         }
 
@@ -411,11 +378,7 @@
         epochInfo.token1Total -= amount1;
         epochInfo.liquidityTotal = liquidityTotal - liquidity;
 
-<<<<<<< HEAD
         poolManager.unlock(
-=======
-        poolManager.lock(
->>>>>>> 6616b12d
             abi.encodeCall(this.lockAcquiredWithdraw, (epochInfo.currency0, epochInfo.currency1, amount0, amount1, to))
         );
 
