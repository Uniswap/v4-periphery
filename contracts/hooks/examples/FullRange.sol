// SPDX-License-Identifier: UNLICENSED
pragma solidity ^0.8.20;

import {IPoolManager} from "@uniswap/v4-core/src/interfaces/IPoolManager.sol";
import {PoolManager} from "@uniswap/v4-core/src/PoolManager.sol";
import {Hooks} from "@uniswap/v4-core/src/libraries/Hooks.sol";
import {BaseHook} from "../../BaseHook.sol";
import {SafeCast} from "@uniswap/v4-core/src/libraries/SafeCast.sol";
import {IHooks} from "@uniswap/v4-core/src/interfaces/IHooks.sol";
import {CurrencyLibrary, Currency} from "@uniswap/v4-core/src/types/Currency.sol";
import {TickMath} from "@uniswap/v4-core/src/libraries/TickMath.sol";
import {BalanceDelta} from "@uniswap/v4-core/src/types/BalanceDelta.sol";
import {IERC20Minimal} from "@uniswap/v4-core/src/interfaces/external/IERC20Minimal.sol";
import {IUnlockCallback} from "@uniswap/v4-core/src/interfaces/callback/IUnlockCallback.sol";
import {PoolId, PoolIdLibrary} from "@uniswap/v4-core/src/types/PoolId.sol";
import {PoolKey} from "@uniswap/v4-core/src/types/PoolKey.sol";
import {FullMath} from "@uniswap/v4-core/src/libraries/FullMath.sol";
import {UniswapV4ERC20} from "../../libraries/UniswapV4ERC20.sol";
import {FixedPoint96} from "@uniswap/v4-core/src/libraries/FixedPoint96.sol";
import {FixedPointMathLib} from "solmate/utils/FixedPointMathLib.sol";
import {IERC20Metadata} from "@openzeppelin/contracts/interfaces/IERC20Metadata.sol";
import {Strings} from "@openzeppelin/contracts/utils/Strings.sol";

import "../../libraries/LiquidityAmounts.sol";

contract FullRange is BaseHook, IUnlockCallback {
    using CurrencyLibrary for Currency;
    using PoolIdLibrary for PoolKey;
    using SafeCast for uint256;
    using SafeCast for uint128;

    /// @notice Thrown when trying to interact with a non-initialized pool
    error PoolNotInitialized();
    error TickSpacingNotDefault();
    error LiquidityDoesntMeetMinimum();
    error SenderMustBeHook();
    error ExpiredPastDeadline();
    error TooMuchSlippage();

    bytes internal constant ZERO_BYTES = bytes("");

    /// @dev Min tick for full range with tick spacing of 60
    int24 internal constant MIN_TICK = -887220;
    /// @dev Max tick for full range with tick spacing of 60
    int24 internal constant MAX_TICK = -MIN_TICK;

    int256 internal constant MAX_INT = type(int256).max;
    uint16 internal constant MINIMUM_LIQUIDITY = 1000;

    struct CallbackData {
        address sender;
        PoolKey key;
        IPoolManager.ModifyLiquidityParams params;
    }

    struct PoolInfo {
        bool hasAccruedFees;
        address liquidityToken;
    }

    struct AddLiquidityParams {
        Currency currency0;
        Currency currency1;
        uint24 fee;
        uint256 amount0Desired;
        uint256 amount1Desired;
        uint256 amount0Min;
        uint256 amount1Min;
        address to;
        uint256 deadline;
    }

    struct RemoveLiquidityParams {
        Currency currency0;
        Currency currency1;
        uint24 fee;
        uint256 liquidity;
        uint256 deadline;
    }

    mapping(PoolId => PoolInfo) public poolInfo;

    constructor(IPoolManager _poolManager) BaseHook(_poolManager) {}

    modifier ensure(uint256 deadline) {
        if (deadline < block.timestamp) revert ExpiredPastDeadline();
        _;
    }

    function getHookPermissions() public pure override returns (Hooks.Permissions memory) {
        return Hooks.Permissions({
            beforeInitialize: true,
            afterInitialize: false,
            beforeAddLiquidity: true,
<<<<<<< HEAD
            beforeRemoveLiquidity: true,
=======
            beforeRemoveLiquidity: false,
>>>>>>> 6616b12d
            afterAddLiquidity: false,
            afterRemoveLiquidity: false,
            beforeSwap: true,
            afterSwap: false,
            beforeDonate: false,
            afterDonate: false
        });
    }

    function addLiquidity(AddLiquidityParams calldata params)
        external
        ensure(params.deadline)
        returns (uint128 liquidity)
    {
        PoolKey memory key = PoolKey({
            currency0: params.currency0,
            currency1: params.currency1,
            fee: params.fee,
            tickSpacing: 60,
            hooks: IHooks(address(this))
        });

        PoolId poolId = key.toId();

        (uint160 sqrtPriceX96,,,) = poolManager.getSlot0(poolId);

        if (sqrtPriceX96 == 0) revert PoolNotInitialized();

        PoolInfo storage pool = poolInfo[poolId];

        uint128 poolLiquidity = poolManager.getLiquidity(poolId);

        liquidity = LiquidityAmounts.getLiquidityForAmounts(
            sqrtPriceX96,
            TickMath.getSqrtRatioAtTick(MIN_TICK),
            TickMath.getSqrtRatioAtTick(MAX_TICK),
            params.amount0Desired,
            params.amount1Desired
        );

        if (poolLiquidity == 0 && liquidity <= MINIMUM_LIQUIDITY) {
            revert LiquidityDoesntMeetMinimum();
        }
        BalanceDelta addedDelta = modifyLiquidity(
            key,
            IPoolManager.ModifyLiquidityParams({
                tickLower: MIN_TICK,
                tickUpper: MAX_TICK,
                liquidityDelta: liquidity.toInt256()
            })
        );

        if (poolLiquidity == 0) {
            // permanently lock the first MINIMUM_LIQUIDITY tokens
            liquidity -= MINIMUM_LIQUIDITY;
            UniswapV4ERC20(pool.liquidityToken).mint(address(0), MINIMUM_LIQUIDITY);
        }

        UniswapV4ERC20(pool.liquidityToken).mint(params.to, liquidity);

        if (uint128(-addedDelta.amount0()) < params.amount0Min || uint128(-addedDelta.amount1()) < params.amount1Min) {
            revert TooMuchSlippage();
        }
    }

    function removeLiquidity(RemoveLiquidityParams calldata params)
        public
        virtual
        ensure(params.deadline)
        returns (BalanceDelta delta)
    {
        PoolKey memory key = PoolKey({
            currency0: params.currency0,
            currency1: params.currency1,
            fee: params.fee,
            tickSpacing: 60,
            hooks: IHooks(address(this))
        });

        PoolId poolId = key.toId();

        (uint160 sqrtPriceX96,,,) = poolManager.getSlot0(poolId);

        if (sqrtPriceX96 == 0) revert PoolNotInitialized();

        UniswapV4ERC20 erc20 = UniswapV4ERC20(poolInfo[poolId].liquidityToken);

        delta = modifyLiquidity(
            key,
            IPoolManager.ModifyLiquidityParams({
                tickLower: MIN_TICK,
                tickUpper: MAX_TICK,
                liquidityDelta: -(params.liquidity.toInt256())
            })
        );

        erc20.burn(msg.sender, params.liquidity);
    }

    function beforeInitialize(address, PoolKey calldata key, uint160, bytes calldata)
        external
        override
        returns (bytes4)
    {
        if (key.tickSpacing != 60) revert TickSpacingNotDefault();

        PoolId poolId = key.toId();

        string memory tokenSymbol = string(
            abi.encodePacked(
                "UniV4",
                "-",
                IERC20Metadata(Currency.unwrap(key.currency0)).symbol(),
                "-",
                IERC20Metadata(Currency.unwrap(key.currency1)).symbol(),
                "-",
                Strings.toString(uint256(key.fee))
            )
        );
        address poolToken = address(new UniswapV4ERC20(tokenSymbol, tokenSymbol));

        poolInfo[poolId] = PoolInfo({hasAccruedFees: false, liquidityToken: poolToken});

        return FullRange.beforeInitialize.selector;
    }

    function beforeAddLiquidity(
        address sender,
        PoolKey calldata,
        IPoolManager.ModifyLiquidityParams calldata,
        bytes calldata
    ) external view override returns (bytes4) {
        if (sender != address(this)) revert SenderMustBeHook();

        return FullRange.beforeAddLiquidity.selector;
<<<<<<< HEAD
    }

    function beforeRemoveLiquidity(
        address sender,
        PoolKey calldata,
        IPoolManager.ModifyLiquidityParams calldata,
        bytes calldata
    ) external view override returns (bytes4) {
        if (sender != address(this)) revert SenderMustBeHook();

        return FullRange.beforeRemoveLiquidity.selector;
=======
>>>>>>> 6616b12d
    }

    function beforeSwap(address, PoolKey calldata key, IPoolManager.SwapParams calldata, bytes calldata)
        external
        override
        returns (bytes4)
    {
        PoolId poolId = key.toId();

        if (!poolInfo[poolId].hasAccruedFees) {
            PoolInfo storage pool = poolInfo[poolId];
            pool.hasAccruedFees = true;
        }

        return IHooks.beforeSwap.selector;
    }

    function modifyLiquidity(PoolKey memory key, IPoolManager.ModifyLiquidityParams memory params)
        internal
        returns (BalanceDelta delta)
    {
<<<<<<< HEAD
        delta = abi.decode(
            poolManager.unlock(abi.encode(CallbackData(msg.sender, key, params))), (BalanceDelta)
        );
=======
        delta = abi.decode(poolManager.lock(abi.encode(CallbackData(msg.sender, key, params))), (BalanceDelta));
>>>>>>> 6616b12d
    }

    function _settleDeltas(address sender, PoolKey memory key, BalanceDelta delta) internal {
        _settleDelta(sender, key.currency0, uint128(-delta.amount0()));
        _settleDelta(sender, key.currency1, uint128(-delta.amount1()));
    }

    function _settleDelta(address sender, Currency currency, uint128 amount) internal {
        if (currency.isNative()) {
            poolManager.settle{value: amount}(currency);
        } else {
            if (sender == address(this)) {
                currency.transfer(address(poolManager), amount);
            } else {
                IERC20Minimal(Currency.unwrap(currency)).transferFrom(sender, address(poolManager), amount);
            }
            poolManager.settle(currency);
        }
    }

    function _takeDeltas(address sender, PoolKey memory key, BalanceDelta delta) internal {
        poolManager.take(key.currency0, sender, uint256(uint128(delta.amount0())));
        poolManager.take(key.currency1, sender, uint256(uint128(delta.amount1())));
    }

    function _removeLiquidity(PoolKey memory key, IPoolManager.ModifyLiquidityParams memory params)
        internal
        returns (BalanceDelta delta)
    {
        PoolId poolId = key.toId();
        PoolInfo storage pool = poolInfo[poolId];

        if (pool.hasAccruedFees) {
            _rebalance(key);
        }

        uint256 liquidityToRemove = FullMath.mulDiv(
            uint256(-params.liquidityDelta),
            poolManager.getLiquidity(poolId),
            UniswapV4ERC20(pool.liquidityToken).totalSupply()
        );

        params.liquidityDelta = -(liquidityToRemove.toInt256());
        delta = poolManager.modifyLiquidity(key, params, ZERO_BYTES);
        pool.hasAccruedFees = false;
    }

<<<<<<< HEAD
    function unlockCallback(bytes calldata rawData)
=======
    function lockAcquired(bytes calldata rawData)
>>>>>>> 6616b12d
        external
        override(IUnlockCallback, BaseHook)
        poolManagerOnly
        returns (bytes memory)
    {
<<<<<<< HEAD
        // Now that manager can be called by EOAs with a lock target, it's necessary for lockAcquired to check the original sender if it wants to trust the data passed through.
        if (msg.sender != address(this)) revert SenderMustBeHook();
=======
>>>>>>> 6616b12d
        CallbackData memory data = abi.decode(rawData, (CallbackData));
        BalanceDelta delta;

        if (data.params.liquidityDelta < 0) {
            delta = _removeLiquidity(data.key, data.params);
            _takeDeltas(data.sender, data.key, delta);
        } else {
            delta = poolManager.modifyLiquidity(data.key, data.params, ZERO_BYTES);
            _settleDeltas(data.sender, data.key, delta);
        }
        return abi.encode(delta);
    }

    function _rebalance(PoolKey memory key) public {
        PoolId poolId = key.toId();
        BalanceDelta balanceDelta = poolManager.modifyLiquidity(
            key,
            IPoolManager.ModifyLiquidityParams({
                tickLower: MIN_TICK,
                tickUpper: MAX_TICK,
                liquidityDelta: -(poolManager.getLiquidity(poolId).toInt256())
            }),
            ZERO_BYTES
        );

        uint160 newSqrtPriceX96 = (
            FixedPointMathLib.sqrt(
                FullMath.mulDiv(uint128(balanceDelta.amount1()), FixedPoint96.Q96, uint128(balanceDelta.amount0()))
            ) * FixedPointMathLib.sqrt(FixedPoint96.Q96)
        ).toUint160();

        (uint160 sqrtPriceX96,,,) = poolManager.getSlot0(poolId);

        poolManager.swap(
            key,
            IPoolManager.SwapParams({
                zeroForOne: newSqrtPriceX96 < sqrtPriceX96,
                amountSpecified: -MAX_INT - 1, // equivalent of type(int256).min
                sqrtPriceLimitX96: newSqrtPriceX96
            }),
            ZERO_BYTES
        );

        uint128 liquidity = LiquidityAmounts.getLiquidityForAmounts(
            newSqrtPriceX96,
            TickMath.getSqrtRatioAtTick(MIN_TICK),
            TickMath.getSqrtRatioAtTick(MAX_TICK),
            uint256(uint128(balanceDelta.amount0())),
            uint256(uint128(balanceDelta.amount1()))
        );

        BalanceDelta balanceDeltaAfter = poolManager.modifyLiquidity(
            key,
            IPoolManager.ModifyLiquidityParams({
                tickLower: MIN_TICK,
                tickUpper: MAX_TICK,
                liquidityDelta: liquidity.toInt256()
            }),
            ZERO_BYTES
        );

        // Donate any "dust" from the sqrtRatio change as fees
        uint128 donateAmount0 = uint128(balanceDelta.amount0() + balanceDeltaAfter.amount0());
        uint128 donateAmount1 = uint128(balanceDelta.amount1() + balanceDeltaAfter.amount1());

        poolManager.donate(key, donateAmount0, donateAmount1, ZERO_BYTES);
    }
}<|MERGE_RESOLUTION|>--- conflicted
+++ resolved
@@ -92,11 +92,7 @@
             beforeInitialize: true,
             afterInitialize: false,
             beforeAddLiquidity: true,
-<<<<<<< HEAD
-            beforeRemoveLiquidity: true,
-=======
             beforeRemoveLiquidity: false,
->>>>>>> 6616b12d
             afterAddLiquidity: false,
             afterRemoveLiquidity: false,
             beforeSwap: true,
@@ -232,20 +228,6 @@
         if (sender != address(this)) revert SenderMustBeHook();
 
         return FullRange.beforeAddLiquidity.selector;
-<<<<<<< HEAD
-    }
-
-    function beforeRemoveLiquidity(
-        address sender,
-        PoolKey calldata,
-        IPoolManager.ModifyLiquidityParams calldata,
-        bytes calldata
-    ) external view override returns (bytes4) {
-        if (sender != address(this)) revert SenderMustBeHook();
-
-        return FullRange.beforeRemoveLiquidity.selector;
-=======
->>>>>>> 6616b12d
     }
 
     function beforeSwap(address, PoolKey calldata key, IPoolManager.SwapParams calldata, bytes calldata)
@@ -267,13 +249,7 @@
         internal
         returns (BalanceDelta delta)
     {
-<<<<<<< HEAD
-        delta = abi.decode(
-            poolManager.unlock(abi.encode(CallbackData(msg.sender, key, params))), (BalanceDelta)
-        );
-=======
-        delta = abi.decode(poolManager.lock(abi.encode(CallbackData(msg.sender, key, params))), (BalanceDelta));
->>>>>>> 6616b12d
+        delta = abi.decode(poolManager.unlock(abi.encode(CallbackData(msg.sender, key, params))), (BalanceDelta));
     }
 
     function _settleDeltas(address sender, PoolKey memory key, BalanceDelta delta) internal {
@@ -321,21 +297,12 @@
         pool.hasAccruedFees = false;
     }
 
-<<<<<<< HEAD
     function unlockCallback(bytes calldata rawData)
-=======
-    function lockAcquired(bytes calldata rawData)
->>>>>>> 6616b12d
         external
         override(IUnlockCallback, BaseHook)
         poolManagerOnly
         returns (bytes memory)
     {
-<<<<<<< HEAD
-        // Now that manager can be called by EOAs with a lock target, it's necessary for lockAcquired to check the original sender if it wants to trust the data passed through.
-        if (msg.sender != address(this)) revert SenderMustBeHook();
-=======
->>>>>>> 6616b12d
         CallbackData memory data = abi.decode(rawData, (CallbackData));
         BalanceDelta delta;
 
