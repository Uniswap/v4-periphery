--- conflicted
+++ resolved
@@ -8,10 +8,7 @@
 import {SafeCast} from "@uniswap/v4-core/src/libraries/SafeCast.sol";
 import {IHooks} from "@uniswap/v4-core/src/interfaces/IHooks.sol";
 import {CurrencyLibrary, Currency} from "@uniswap/v4-core/src/types/Currency.sol";
-<<<<<<< HEAD
-=======
 import {CurrencySettler} from "@uniswap/v4-core/test/utils/CurrencySettler.sol";
->>>>>>> 7c6675ba
 import {TickMath} from "@uniswap/v4-core/src/libraries/TickMath.sol";
 import {BalanceDelta} from "@uniswap/v4-core/src/types/BalanceDelta.sol";
 import {IERC20Minimal} from "@uniswap/v4-core/src/interfaces/external/IERC20Minimal.sol";
@@ -29,11 +26,7 @@
 
 import "../../libraries/LiquidityAmounts.sol";
 
-<<<<<<< HEAD
-contract FullRange is BaseHook, IUnlockCallback {
-=======
 contract FullRange is BaseHook {
->>>>>>> 7c6675ba
     using CurrencyLibrary for Currency;
     using CurrencySettler for Currency;
     using PoolIdLibrary for PoolKey;
@@ -133,11 +126,7 @@
 
         PoolId poolId = key.toId();
 
-<<<<<<< HEAD
-        (uint160 sqrtPriceX96,,,) = poolManager.getSlot0(poolId);
-=======
         (uint160 sqrtPriceX96,,,) = manager.getSlot0(poolId);
->>>>>>> 7c6675ba
 
         if (sqrtPriceX96 == 0) revert PoolNotInitialized();
 
@@ -195,11 +184,7 @@
 
         PoolId poolId = key.toId();
 
-<<<<<<< HEAD
-        (uint160 sqrtPriceX96,,,) = poolManager.getSlot0(poolId);
-=======
         (uint160 sqrtPriceX96,,,) = manager.getSlot0(poolId);
->>>>>>> 7c6675ba
 
         if (sqrtPriceX96 == 0) revert PoolNotInitialized();
 
@@ -275,32 +260,6 @@
         internal
         returns (BalanceDelta delta)
     {
-<<<<<<< HEAD
-        delta = abi.decode(poolManager.unlock(abi.encode(CallbackData(msg.sender, key, params))), (BalanceDelta));
-    }
-
-    function _settleDeltas(address sender, PoolKey memory key, BalanceDelta delta) internal {
-        _settleDelta(sender, key.currency0, uint128(-delta.amount0()));
-        _settleDelta(sender, key.currency1, uint128(-delta.amount1()));
-    }
-
-    function _settleDelta(address sender, Currency currency, uint128 amount) internal {
-        if (currency.isNative()) {
-            poolManager.settle{value: amount}(currency);
-        } else {
-            if (sender == address(this)) {
-                currency.transfer(address(poolManager), amount);
-            } else {
-                IERC20Minimal(Currency.unwrap(currency)).transferFrom(sender, address(poolManager), amount);
-            }
-            poolManager.settle(currency);
-        }
-    }
-
-    function _takeDeltas(address sender, PoolKey memory key, BalanceDelta delta) internal {
-        poolManager.take(key.currency0, sender, uint256(uint128(delta.amount0())));
-        poolManager.take(key.currency1, sender, uint256(uint128(delta.amount1())));
-=======
         delta = abi.decode(manager.unlock(abi.encode(CallbackData(msg.sender, key, params))), (BalanceDelta));
     }
 
@@ -312,7 +271,6 @@
     function _takeDeltas(address sender, PoolKey memory key, BalanceDelta delta) internal {
         manager.take(key.currency0, sender, uint256(uint128(delta.amount0())));
         manager.take(key.currency1, sender, uint256(uint128(delta.amount1())));
->>>>>>> 7c6675ba
     }
 
     function _removeLiquidity(PoolKey memory key, IPoolManager.ModifyLiquidityParams memory params)
@@ -333,24 +291,11 @@
         );
 
         params.liquidityDelta = -(liquidityToRemove.toInt256());
-<<<<<<< HEAD
-        delta = poolManager.modifyLiquidity(key, params, ZERO_BYTES);
-        pool.hasAccruedFees = false;
-    }
-
-    function unlockCallback(bytes calldata rawData)
-        external
-        override(IUnlockCallback, BaseHook)
-        poolManagerOnly
-        returns (bytes memory)
-    {
-=======
         (delta,) = manager.modifyLiquidity(key, params, ZERO_BYTES);
         pool.hasAccruedFees = false;
     }
 
     function _unlockCallback(bytes calldata rawData) internal override returns (bytes memory) {
->>>>>>> 7c6675ba
         CallbackData memory data = abi.decode(rawData, (CallbackData));
         BalanceDelta delta;
 
@@ -358,11 +303,7 @@
             delta = _removeLiquidity(data.key, data.params);
             _takeDeltas(data.sender, data.key, delta);
         } else {
-<<<<<<< HEAD
-            delta = poolManager.modifyLiquidity(data.key, data.params, ZERO_BYTES);
-=======
             (delta,) = manager.modifyLiquidity(data.key, data.params, ZERO_BYTES);
->>>>>>> 7c6675ba
             _settleDeltas(data.sender, data.key, delta);
         }
         return abi.encode(delta);
@@ -370,11 +311,7 @@
 
     function _rebalance(PoolKey memory key) public {
         PoolId poolId = key.toId();
-<<<<<<< HEAD
-        BalanceDelta balanceDelta = poolManager.modifyLiquidity(
-=======
         (BalanceDelta balanceDelta,) = manager.modifyLiquidity(
->>>>>>> 7c6675ba
             key,
             IPoolManager.ModifyLiquidityParams({
                 tickLower: MIN_TICK,
@@ -391,11 +328,7 @@
             ) * FixedPointMathLib.sqrt(FixedPoint96.Q96)
         ).toUint160();
 
-<<<<<<< HEAD
-        (uint160 sqrtPriceX96,,,) = poolManager.getSlot0(poolId);
-=======
         (uint160 sqrtPriceX96,,,) = manager.getSlot0(poolId);
->>>>>>> 7c6675ba
 
         manager.swap(
             key,
@@ -409,22 +342,13 @@
 
         uint128 liquidity = LiquidityAmounts.getLiquidityForAmounts(
             newSqrtPriceX96,
-<<<<<<< HEAD
-            TickMath.getSqrtRatioAtTick(MIN_TICK),
-            TickMath.getSqrtRatioAtTick(MAX_TICK),
-=======
             TickMath.getSqrtPriceAtTick(MIN_TICK),
             TickMath.getSqrtPriceAtTick(MAX_TICK),
->>>>>>> 7c6675ba
             uint256(uint128(balanceDelta.amount0())),
             uint256(uint128(balanceDelta.amount1()))
         );
 
-<<<<<<< HEAD
-        BalanceDelta balanceDeltaAfter = poolManager.modifyLiquidity(
-=======
         (BalanceDelta balanceDeltaAfter,) = manager.modifyLiquidity(
->>>>>>> 7c6675ba
             key,
             IPoolManager.ModifyLiquidityParams({
                 tickLower: MIN_TICK,
