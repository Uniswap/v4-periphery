--- conflicted
+++ resolved
@@ -1,9 +1,5 @@
 // SPDX-License-Identifier: UNLICENSED
-<<<<<<< HEAD
-pragma solidity ^0.8.20;
-=======
 pragma solidity ^0.8.24;
->>>>>>> 6616b12d
 
 import {Hooks} from "@uniswap/v4-core/src/libraries/Hooks.sol";
 import {IPoolManager} from "@uniswap/v4-core/src/interfaces/IPoolManager.sol";
@@ -53,16 +49,7 @@
         Hooks.validateHookPermissions(_this, getHookPermissions());
     }
 
-<<<<<<< HEAD
-    function unlockCallback(bytes calldata data)
-        external
-        virtual
-        poolManagerOnly
-        returns (bytes memory)
-    {
-=======
-    function lockAcquired(bytes calldata data) external virtual poolManagerOnly returns (bytes memory) {
->>>>>>> 6616b12d
+    function unlockCallback(bytes calldata data) external virtual poolManagerOnly returns (bytes memory) {
         (bool success, bytes memory returnData) = address(this).call(data);
         if (success) return returnData;
         if (returnData.length == 0) revert LockFailure();
@@ -93,20 +80,12 @@
         revert HookNotImplemented();
     }
 
-<<<<<<< HEAD
-    function beforeRemoveLiquidity(address, PoolKey calldata, IPoolManager.ModifyLiquidityParams calldata, bytes calldata)
-        external
-        virtual
-        returns (bytes4)
-    {
-=======
     function beforeRemoveLiquidity(
         address,
         PoolKey calldata,
         IPoolManager.ModifyLiquidityParams calldata,
         bytes calldata
     ) external virtual returns (bytes4) {
->>>>>>> 6616b12d
         revert HookNotImplemented();
     }
 
