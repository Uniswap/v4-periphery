// SPDX-License-Identifier: UNLICENSED
pragma solidity ^0.8.24;

import {ERC721Permit} from "./base/ERC721Permit.sol";
import {INonfungiblePositionManager, Actions} from "./interfaces/INonfungiblePositionManager.sol";
import {BaseLiquidityManagement} from "./base/BaseLiquidityManagement.sol";

import {IPoolManager} from "@uniswap/v4-core/src/interfaces/IPoolManager.sol";
import {PoolKey} from "@uniswap/v4-core/src/types/PoolKey.sol";
import {PoolIdLibrary} from "@uniswap/v4-core/src/types/PoolId.sol";
import {Currency, CurrencyLibrary} from "@uniswap/v4-core/src/types/Currency.sol";
import {CurrencySettleTake} from "./libraries/CurrencySettleTake.sol";
import {LiquidityRange, LiquidityRangeId, LiquidityRangeIdLibrary} from "./types/LiquidityRange.sol";
import {BalanceDelta, toBalanceDelta} from "@uniswap/v4-core/src/types/BalanceDelta.sol";

import {LiquidityAmounts} from "./libraries/LiquidityAmounts.sol";
import {TickMath} from "@uniswap/v4-core/src/libraries/TickMath.sol";
import {StateLibrary} from "@uniswap/v4-core/src/libraries/StateLibrary.sol";
import {TransientStateLibrary} from "@uniswap/v4-core/src/libraries/TransientStateLibrary.sol";
import {SafeCast} from "@uniswap/v4-core/src/libraries/SafeCast.sol";

contract NonfungiblePositionManager is INonfungiblePositionManager, BaseLiquidityManagement, ERC721Permit {
    using CurrencyLibrary for Currency;
    using CurrencySettleTake for Currency;
    using PoolIdLibrary for PoolKey;
    using LiquidityRangeIdLibrary for LiquidityRange;
    using StateLibrary for IPoolManager;
    using TransientStateLibrary for IPoolManager;
    using SafeCast for uint256;

    /// @dev The ID of the next token that will be minted. Skips 0
    uint256 public nextTokenId = 1;

    // maps the ERC721 tokenId to the keys that uniquely identify a liquidity position (owner, range)
    mapping(uint256 tokenId => TokenPosition position) public tokenPositions;

    constructor(IPoolManager _manager)
        BaseLiquidityManagement(_manager)
        ERC721Permit("Uniswap V4 Positions NFT-V1", "UNI-V4-POS", "1")
    {}

    /// @param unlockData is an encoding of actions, params, and currencies
    /// @return returnData is the endocing of each actions return information
    function modifyLiquidities(bytes calldata unlockData) public returns (bytes[] memory) {
        // TODO: Edit the encoding/decoding.
        return abi.decode(manager.unlock(abi.encode(unlockData, msg.sender)), (bytes[]));
    }

    function _unlockCallback(bytes calldata payload) internal override returns (bytes memory) {
        // TODO: Fix double encode/decode
        (bytes memory unlockData, address sender) = abi.decode(payload, (bytes, address));

        (Actions[] memory actions, bytes[] memory params) = abi.decode(unlockData, (Actions[], bytes[]));

        bytes[] memory returnData = _dispatch(actions, params, sender);

        return abi.encode(returnData);
    }

    function _dispatch(Actions[] memory actions, bytes[] memory params, address sender)
        internal
        returns (bytes[] memory returnData)
    {
        if (actions.length != params.length) revert MismatchedLengths();

        returnData = new bytes[](actions.length);
        for (uint256 i; i < actions.length; i++) {
            if (actions[i] == Actions.INCREASE) {
                (uint256 tokenId, uint256 liquidity, bytes memory hookData) =
                    abi.decode(params[i], (uint256, uint256, bytes));
                returnData[i] = abi.encode(increaseLiquidity(tokenId, liquidity, hookData, sender));
            } else if (actions[i] == Actions.DECREASE) {
                (uint256 tokenId, uint256 liquidity, bytes memory hookData) =
                    abi.decode(params[i], (uint256, uint256, bytes));
                returnData[i] = abi.encode(decreaseLiquidity(tokenId, liquidity, hookData, sender));
            } else if (actions[i] == Actions.MINT) {
                (LiquidityRange memory range, uint256 liquidity, uint256 deadline, address owner, bytes memory hookData)
                = abi.decode(params[i], (LiquidityRange, uint256, uint256, address, bytes));
                returnData[i] = abi.encode(mint(range, liquidity, deadline, owner, hookData));
            } else if (actions[i] == Actions.CLOSE_CURRENCY) {
                (Currency currency) = abi.decode(params[i], (Currency));
                returnData[i] = abi.encode(close(currency, sender));
            } else if (actions[i] == Actions.BURN) {
                (uint256 tokenId) = abi.decode(params[i], (uint256));
                burn(tokenId, sender);
            } else {
                revert UnsupportedAction();
            }
        }
    }

    function mint(
        LiquidityRange memory range,
        uint256 liquidity,
        uint256 deadline,
        address owner,
        bytes memory hookData
    ) internal checkDeadline(deadline) returns (BalanceDelta delta) {
        // mint receipt token
<<<<<<< HEAD
        _mint(owner, (tokenId = nextTokenId++));
        tokenPositions[tokenId] = TokenPosition({owner: owner, range: range, operator: address(0x0)});
=======
        uint256 tokenId;
        unchecked {
            tokenId = nextTokenId++;
        }
        _mint(owner, tokenId);

        (delta,) = _modifyLiquidity(range, liquidity.toInt256(), bytes32(tokenId), hookData);

        tokenPositions[tokenId] = TokenPosition({owner: owner, range: range});
>>>>>>> 8a47cb26
    }

    // Note: Calling increase with 0 will accrue any underlying fees.
    function increaseLiquidity(uint256 tokenId, uint256 liquidity, bytes memory hookData, address sender)
        internal
        isAuthorizedForToken(tokenId, sender)
        returns (BalanceDelta delta)
    {
        TokenPosition memory tokenPos = tokenPositions[tokenId];
        // Note: The tokenId is used as the salt for this position, so every minted liquidity has unique storage in the pool manager.
        (delta,) = _modifyLiquidity(tokenPos.range, liquidity.toInt256(), bytes32(tokenId), hookData);
    }

    // Note: Calling decrease with 0 will accrue any underlying fees.
    function decreaseLiquidity(uint256 tokenId, uint256 liquidity, bytes memory hookData, address sender)
        internal
        isAuthorizedForToken(tokenId, sender)
        returns (BalanceDelta delta)
    {
        TokenPosition memory tokenPos = tokenPositions[tokenId];
        (delta,) = _modifyLiquidity(tokenPos.range, -(liquidity.toInt256()), bytes32(tokenId), hookData);
    }

    // there is no authorization scheme because the payer/recipient is always the sender
    // TODO: Add more advanced functionality for other payers/recipients, needs auth scheme.
    function close(Currency currency, address sender) internal returns (int256 currencyDelta) {
        // this address has applied all deltas on behalf of the user/owner
        // it is safe to close this entire delta because of slippage checks throughout the batched calls.
        currencyDelta = manager.currencyDelta(address(this), currency);

        // the sender is the payer or receiver
        if (currencyDelta < 0) {
            currency.settle(manager, sender, uint256(-int256(currencyDelta)), false);
        } else {
            currency.take(manager, sender, uint256(int256(currencyDelta)), false);
        }
    }

    function burn(uint256 tokenId, address sender) internal isAuthorizedForToken(tokenId, sender) {
        // We do not need to enforce the pool manager to be unlocked bc this function is purely clearing storage for the minted tokenId.
        TokenPosition memory tokenPos = tokenPositions[tokenId];
        // Checks that the full position's liquidity has been removed and all tokens have been collected from tokensOwed.
        _validateBurn(tokenPos.owner, tokenPos.range);
        delete tokenPositions[tokenId];
        // Burn the token.
        _burn(tokenId);
    }

    // TODO: Bug - Positions are overrideable unless we can allow two of the same users to have distinct positions.
    function _beforeTokenTransfer(address from, address to, uint256 tokenId) internal override {
        TokenPosition storage tokenPosition = tokenPositions[tokenId];
        LiquidityRangeId rangeId = tokenPosition.range.toId();
        Position storage position = positions[from][rangeId];

        // transfer position data to destination
        positions[to][rangeId] = position;
        delete positions[from][rangeId];

        // update token position
        tokenPositions[tokenId] = TokenPosition({owner: to, range: tokenPosition.range, operator: address(0x0)});
    }

    // override ERC721 approval by setting operator
    function _approve(address spender, uint256 tokenId) internal override {
        tokenPositions[tokenId].operator = spender;
    }

    function getApproved(uint256 tokenId) public view override returns (address) {
        require(_exists(tokenId), "ERC721: approved query for nonexistent token");

        return tokenPositions[tokenId].operator;
    }

    modifier isAuthorizedForToken(uint256 tokenId, address sender) {
        require(_isApprovedOrOwner(sender, tokenId), "Not approved");
        _;
    }

    modifier checkDeadline(uint256 deadline) {
        if (block.timestamp > deadline) revert DeadlinePassed();
        _;
    }
}<|MERGE_RESOLUTION|>--- conflicted
+++ resolved
@@ -97,10 +97,6 @@
         bytes memory hookData
     ) internal checkDeadline(deadline) returns (BalanceDelta delta) {
         // mint receipt token
-<<<<<<< HEAD
-        _mint(owner, (tokenId = nextTokenId++));
-        tokenPositions[tokenId] = TokenPosition({owner: owner, range: range, operator: address(0x0)});
-=======
         uint256 tokenId;
         unchecked {
             tokenId = nextTokenId++;
@@ -109,8 +105,7 @@
 
         (delta,) = _modifyLiquidity(range, liquidity.toInt256(), bytes32(tokenId), hookData);
 
-        tokenPositions[tokenId] = TokenPosition({owner: owner, range: range});
->>>>>>> 8a47cb26
+        tokenPositions[tokenId] = TokenPosition({owner: owner, range: range, operator: address(0x0)});
     }
 
     // Note: Calling increase with 0 will accrue any underlying fees.
