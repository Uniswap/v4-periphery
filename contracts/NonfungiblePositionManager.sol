// SPDX-License-Identifier: UNLICENSED
pragma solidity ^0.8.24;

import {ERC721Permit} from "./base/ERC721Permit.sol";
import {INonfungiblePositionManager} from "./interfaces/INonfungiblePositionManager.sol";
import {BaseLiquidityManagement} from "./base/BaseLiquidityManagement.sol";

import {IPoolManager} from "@uniswap/v4-core/src/interfaces/IPoolManager.sol";
import {PoolKey} from "@uniswap/v4-core/src/types/PoolKey.sol";
import {PoolIdLibrary} from "@uniswap/v4-core/src/types/PoolId.sol";
import {Currency, CurrencyLibrary} from "@uniswap/v4-core/src/types/Currency.sol";
import {CurrencySettleTake} from "./libraries/CurrencySettleTake.sol";
import {LiquidityRange, LiquidityRangeId, LiquidityRangeIdLibrary} from "./types/LiquidityRange.sol";
import {BalanceDelta, toBalanceDelta} from "@uniswap/v4-core/src/types/BalanceDelta.sol";

import {LiquidityAmounts} from "./libraries/LiquidityAmounts.sol";
import {TickMath} from "@uniswap/v4-core/src/libraries/TickMath.sol";
import {StateLibrary} from "@uniswap/v4-core/src/libraries/StateLibrary.sol";
import {TransientStateLibrary} from "@uniswap/v4-core/src/libraries/TransientStateLibrary.sol";
import {SafeCast} from "@uniswap/v4-core/src/libraries/SafeCast.sol";
import {TransientLiquidityDelta} from "./libraries/TransientLiquidityDelta.sol";
<<<<<<< HEAD

import "forge-std/console2.sol";
=======
>>>>>>> 7db4e142

contract NonfungiblePositionManager is INonfungiblePositionManager, BaseLiquidityManagement, ERC721Permit {
    using CurrencyLibrary for Currency;
    using CurrencySettleTake for Currency;
    using PoolIdLibrary for PoolKey;
    using LiquidityRangeIdLibrary for LiquidityRange;
    using StateLibrary for IPoolManager;
    using TransientStateLibrary for IPoolManager;
    using SafeCast for uint256;
    using TransientLiquidityDelta for Currency;

    /// @dev The ID of the next token that will be minted. Skips 0
    uint256 public nextTokenId = 1;

    // maps the ERC721 tokenId to the keys that uniquely identify a liquidity position (owner, range)
    mapping(uint256 tokenId => TokenPosition position) public tokenPositions;

<<<<<<< HEAD
    // TODO: TSTORE these jawns
    address internal msgSender;
    bool internal unlockedByThis;

    // TODO: Context is inherited through ERC721 and will be not useful to use _msgSender() which will be address(this) with our current mutlicall.
    function _msgSenderInternal() internal override returns (address) {
=======
    // TODO: We won't need this once we move to internal calls.
    address internal msgSender;

    function _msgSenderInternal() internal view override returns (address) {
>>>>>>> 7db4e142
        return msgSender;
    }

    constructor(IPoolManager _manager)
        BaseLiquidityManagement(_manager)
        ERC721Permit("Uniswap V4 Positions NFT-V1", "UNI-V4-POS", "1")
    {}

<<<<<<< HEAD
    function unlockAndExecute(bytes[] memory data, Currency[] memory currencies) public returns (int128[] memory) {
        msgSender = msg.sender;
        unlockedByThis = true;
        return abi.decode(manager.unlock(abi.encode(data, currencies)), (int128[]));
=======
    function modifyLiquidities(bytes[] memory data, Currency[] memory currencies)
        public
        returns (int128[] memory returnData)
    {
        // TODO: This will be removed when we use internal calls. Otherwise we need to prevent calls to other code paths and prevent reentrancy or add a queue.
        msgSender = msg.sender;
        returnData = abi.decode(manager.unlock(abi.encode(data, currencies)), (int128[]));
        msgSender = address(0);
>>>>>>> 7db4e142
    }

    function _unlockCallback(bytes calldata payload) internal override returns (bytes memory) {
        (bytes[] memory data, Currency[] memory currencies) = abi.decode(payload, (bytes[], Currency[]));

        bool success;

        for (uint256 i; i < data.length; i++) {
<<<<<<< HEAD
            // TODO: bubble up the return
=======
            // TODO: Move to internal call and bubble up all call return data.
>>>>>>> 7db4e142
            (success,) = address(this).call(data[i]);
            if (!success) revert("EXECUTE_FAILED");
        }

<<<<<<< HEAD
        // close the deltas
        int128[] memory returnData = new int128[](currencies.length);
        for (uint256 i; i < currencies.length; i++) {
            returnData[i] = currencies[i].close(manager, msgSender, false); // TODO: support claims
            currencies[i].close(manager, address(this), true); // position manager always takes 6909
        }

        // Should just be returning the netted amount that was settled on behalf of the caller (msgSender)
        // TODO: any recipient deltas settled earlier.
        // @comment sauce: i dont think we can return recipient deltas since we cant parse the payload
=======
        // close the final deltas
        int128[] memory returnData = new int128[](currencies.length);
        for (uint256 i; i < currencies.length; i++) {
            returnData[i] = currencies[i].close(manager, _msgSenderInternal(), false); // TODO: support claims
            currencies[i].close(manager, address(this), true); // position manager always takes 6909
        }

>>>>>>> 7db4e142
        return abi.encode(returnData);
    }

    function mint(
        LiquidityRange calldata range,
        uint256 liquidity,
        uint256 deadline,
        address owner,
        bytes calldata hookData
<<<<<<< HEAD
    ) external payable onlyIfUnlocked {
        _increaseLiquidity(owner, range, liquidity, hookData);

        // mint receipt token
        uint256 tokenId;
        _mint(owner, (tokenId = nextTokenId++));
        tokenPositions[tokenId] = TokenPosition({owner: owner, range: range, operator: address(0x0)});
    }
=======
    ) external payable checkDeadline(deadline) {
        _increaseLiquidity(owner, range, liquidity, hookData);
>>>>>>> 7db4e142

        // mint receipt token
        uint256 tokenId;
        _mint(owner, (tokenId = nextTokenId++));
        tokenPositions[tokenId] = TokenPosition({owner: owner, range: range});
    }

    function increaseLiquidity(uint256 tokenId, uint256 liquidity, bytes calldata hookData, bool claims)
        external
        isAuthorizedForToken(tokenId)
<<<<<<< HEAD
        onlyIfUnlocked
=======
>>>>>>> 7db4e142
    {
        TokenPosition memory tokenPos = tokenPositions[tokenId];

        _increaseLiquidity(tokenPos.owner, tokenPos.range, liquidity, hookData);
    }

    function decreaseLiquidity(uint256 tokenId, uint256 liquidity, bytes calldata hookData, bool claims)
        external
        isAuthorizedForToken(tokenId)
<<<<<<< HEAD
        onlyIfUnlocked
=======
>>>>>>> 7db4e142
    {
        TokenPosition memory tokenPos = tokenPositions[tokenId];

        _decreaseLiquidity(tokenPos.owner, tokenPos.range, liquidity, hookData);
    }

<<<<<<< HEAD
    // TODO return type?
    function burn(uint256 tokenId) public isAuthorizedForToken(tokenId) returns (BalanceDelta delta) {
        // TODO: Burn currently requires a decrease and collect call before the token can be deleted. Possible to combine.
=======
    function burn(uint256 tokenId) public isAuthorizedForToken(tokenId) {
>>>>>>> 7db4e142
        // We do not need to enforce the pool manager to be unlocked bc this function is purely clearing storage for the minted tokenId.
        TokenPosition memory tokenPos = tokenPositions[tokenId];
        // Checks that the full position's liquidity has been removed and all tokens have been collected from tokensOwed.
        _validateBurn(tokenPos.owner, tokenPos.range);
        delete tokenPositions[tokenId];
        // Burn the token.
        _burn(tokenId);
    }

    // TODO: in v3, we can partially collect fees, but what was the usecase here?
<<<<<<< HEAD
    function collect(uint256 tokenId, address recipient, bytes calldata hookData, bool claims)
        external
        onlyIfUnlocked
    {
=======
    function collect(uint256 tokenId, address recipient, bytes calldata hookData, bool claims) external {
>>>>>>> 7db4e142
        TokenPosition memory tokenPos = tokenPositions[tokenId];

        _collect(recipient, tokenPos.owner, tokenPos.range, hookData);
    }

    function feesOwed(uint256 tokenId) external view returns (uint256 token0Owed, uint256 token1Owed) {
        TokenPosition memory tokenPosition = tokenPositions[tokenId];
        return feesOwed(tokenPosition.owner, tokenPosition.range);
    }

    // TODO: Bug - Positions are overrideable unless we can allow two of the same users to have distinct positions.
    function _beforeTokenTransfer(address from, address to, uint256 tokenId) internal override {
        TokenPosition storage tokenPosition = tokenPositions[tokenId];
        LiquidityRangeId rangeId = tokenPosition.range.toId();
        Position storage position = positions[from][rangeId];

        // transfer position data to destination
        positions[to][rangeId] = position;
        delete positions[from][rangeId];

        // update token position
        tokenPositions[tokenId] = TokenPosition({owner: to, range: tokenPosition.range, operator: address(0x0)});
    }

    // override ERC721 approval by setting operator
    function _approve(address spender, uint256 tokenId) internal override {
        tokenPositions[tokenId].operator = spender;
    }

    function getApproved(uint256 tokenId) public view override returns (address) {
        require(_exists(tokenId), "ERC721: approved query for nonexistent token");

        return tokenPositions[tokenId].operator;
    }

    modifier isAuthorizedForToken(uint256 tokenId) {
        require(_isApprovedOrOwner(_msgSenderInternal(), tokenId), "Not approved");
        _;
    }

    modifier checkDeadline(uint256 deadline) {
        if (block.timestamp > deadline) revert DeadlinePassed();
        _;
    }

    modifier onlyIfUnlocked() {
        if (!unlockedByThis) revert MustBeUnlockedByThisContract();
        _;
    }
}<|MERGE_RESOLUTION|>--- conflicted
+++ resolved
@@ -19,11 +19,6 @@
 import {TransientStateLibrary} from "@uniswap/v4-core/src/libraries/TransientStateLibrary.sol";
 import {SafeCast} from "@uniswap/v4-core/src/libraries/SafeCast.sol";
 import {TransientLiquidityDelta} from "./libraries/TransientLiquidityDelta.sol";
-<<<<<<< HEAD
-
-import "forge-std/console2.sol";
-=======
->>>>>>> 7db4e142
 
 contract NonfungiblePositionManager is INonfungiblePositionManager, BaseLiquidityManagement, ERC721Permit {
     using CurrencyLibrary for Currency;
@@ -41,19 +36,10 @@
     // maps the ERC721 tokenId to the keys that uniquely identify a liquidity position (owner, range)
     mapping(uint256 tokenId => TokenPosition position) public tokenPositions;
 
-<<<<<<< HEAD
-    // TODO: TSTORE these jawns
-    address internal msgSender;
-    bool internal unlockedByThis;
-
-    // TODO: Context is inherited through ERC721 and will be not useful to use _msgSender() which will be address(this) with our current mutlicall.
-    function _msgSenderInternal() internal override returns (address) {
-=======
     // TODO: We won't need this once we move to internal calls.
     address internal msgSender;
 
     function _msgSenderInternal() internal view override returns (address) {
->>>>>>> 7db4e142
         return msgSender;
     }
 
@@ -62,12 +48,6 @@
         ERC721Permit("Uniswap V4 Positions NFT-V1", "UNI-V4-POS", "1")
     {}
 
-<<<<<<< HEAD
-    function unlockAndExecute(bytes[] memory data, Currency[] memory currencies) public returns (int128[] memory) {
-        msgSender = msg.sender;
-        unlockedByThis = true;
-        return abi.decode(manager.unlock(abi.encode(data, currencies)), (int128[]));
-=======
     function modifyLiquidities(bytes[] memory data, Currency[] memory currencies)
         public
         returns (int128[] memory returnData)
@@ -76,7 +56,6 @@
         msgSender = msg.sender;
         returnData = abi.decode(manager.unlock(abi.encode(data, currencies)), (int128[]));
         msgSender = address(0);
->>>>>>> 7db4e142
     }
 
     function _unlockCallback(bytes calldata payload) internal override returns (bytes memory) {
@@ -85,27 +64,11 @@
         bool success;
 
         for (uint256 i; i < data.length; i++) {
-<<<<<<< HEAD
-            // TODO: bubble up the return
-=======
             // TODO: Move to internal call and bubble up all call return data.
->>>>>>> 7db4e142
             (success,) = address(this).call(data[i]);
             if (!success) revert("EXECUTE_FAILED");
         }
 
-<<<<<<< HEAD
-        // close the deltas
-        int128[] memory returnData = new int128[](currencies.length);
-        for (uint256 i; i < currencies.length; i++) {
-            returnData[i] = currencies[i].close(manager, msgSender, false); // TODO: support claims
-            currencies[i].close(manager, address(this), true); // position manager always takes 6909
-        }
-
-        // Should just be returning the netted amount that was settled on behalf of the caller (msgSender)
-        // TODO: any recipient deltas settled earlier.
-        // @comment sauce: i dont think we can return recipient deltas since we cant parse the payload
-=======
         // close the final deltas
         int128[] memory returnData = new int128[](currencies.length);
         for (uint256 i; i < currencies.length; i++) {
@@ -113,7 +76,6 @@
             currencies[i].close(manager, address(this), true); // position manager always takes 6909
         }
 
->>>>>>> 7db4e142
         return abi.encode(returnData);
     }
 
@@ -123,8 +85,7 @@
         uint256 deadline,
         address owner,
         bytes calldata hookData
-<<<<<<< HEAD
-    ) external payable onlyIfUnlocked {
+    ) external payable checkDeadline(deadline) {
         _increaseLiquidity(owner, range, liquidity, hookData);
 
         // mint receipt token
@@ -132,24 +93,10 @@
         _mint(owner, (tokenId = nextTokenId++));
         tokenPositions[tokenId] = TokenPosition({owner: owner, range: range, operator: address(0x0)});
     }
-=======
-    ) external payable checkDeadline(deadline) {
-        _increaseLiquidity(owner, range, liquidity, hookData);
->>>>>>> 7db4e142
-
-        // mint receipt token
-        uint256 tokenId;
-        _mint(owner, (tokenId = nextTokenId++));
-        tokenPositions[tokenId] = TokenPosition({owner: owner, range: range});
-    }
 
     function increaseLiquidity(uint256 tokenId, uint256 liquidity, bytes calldata hookData, bool claims)
         external
         isAuthorizedForToken(tokenId)
-<<<<<<< HEAD
-        onlyIfUnlocked
-=======
->>>>>>> 7db4e142
     {
         TokenPosition memory tokenPos = tokenPositions[tokenId];
 
@@ -159,23 +106,13 @@
     function decreaseLiquidity(uint256 tokenId, uint256 liquidity, bytes calldata hookData, bool claims)
         external
         isAuthorizedForToken(tokenId)
-<<<<<<< HEAD
-        onlyIfUnlocked
-=======
->>>>>>> 7db4e142
     {
         TokenPosition memory tokenPos = tokenPositions[tokenId];
 
         _decreaseLiquidity(tokenPos.owner, tokenPos.range, liquidity, hookData);
     }
 
-<<<<<<< HEAD
-    // TODO return type?
-    function burn(uint256 tokenId) public isAuthorizedForToken(tokenId) returns (BalanceDelta delta) {
-        // TODO: Burn currently requires a decrease and collect call before the token can be deleted. Possible to combine.
-=======
     function burn(uint256 tokenId) public isAuthorizedForToken(tokenId) {
->>>>>>> 7db4e142
         // We do not need to enforce the pool manager to be unlocked bc this function is purely clearing storage for the minted tokenId.
         TokenPosition memory tokenPos = tokenPositions[tokenId];
         // Checks that the full position's liquidity has been removed and all tokens have been collected from tokensOwed.
@@ -186,14 +123,7 @@
     }
 
     // TODO: in v3, we can partially collect fees, but what was the usecase here?
-<<<<<<< HEAD
-    function collect(uint256 tokenId, address recipient, bytes calldata hookData, bool claims)
-        external
-        onlyIfUnlocked
-    {
-=======
     function collect(uint256 tokenId, address recipient, bytes calldata hookData, bool claims) external {
->>>>>>> 7db4e142
         TokenPosition memory tokenPos = tokenPositions[tokenId];
 
         _collect(recipient, tokenPos.owner, tokenPos.range, hookData);
@@ -238,9 +168,4 @@
         if (block.timestamp > deadline) revert DeadlinePassed();
         _;
     }
-
-    modifier onlyIfUnlocked() {
-        if (!unlockedByThis) revert MustBeUnlockedByThisContract();
-        _;
-    }
 }