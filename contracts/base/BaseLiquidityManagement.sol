--- conflicted
+++ resolved
@@ -64,32 +64,6 @@
         else if (callerDelta1 > 0) currency1.take(manager, owner, uint128(callerDelta1), claims);
     }
 
-<<<<<<< HEAD
-=======
-    function _unlockCallback(bytes calldata data) internal override returns (bytes memory) {
-        (
-            LiquidityOperation op,
-            address owner,
-            LiquidityRange memory range,
-            uint256 liquidityChange,
-            bytes memory hookData,
-            bool claims
-        ) = abi.decode(data, (LiquidityOperation, address, LiquidityRange, uint256, bytes, bool));
-
-        if (op == LiquidityOperation.INCREASE) {
-            return abi.encode(_increaseLiquidityAndZeroOut(owner, range, liquidityChange, hookData, claims));
-        } else if (op == LiquidityOperation.DECREASE) {
-            (BalanceDelta callerDelta, BalanceDelta thisDelta) =
-                _decreaseLiquidityAndZeroOut(owner, range, liquidityChange, hookData, claims);
-            return abi.encode(callerDelta, thisDelta);
-        } else if (op == LiquidityOperation.COLLECT) {
-            return abi.encode(_collectAndZeroOut(owner, range, 0, hookData, claims));
-        } else {
-            return new bytes(0);
-        }
-    }
-
->>>>>>> 0d6ab0b8
     function _modifyLiquidity(address owner, LiquidityRange memory range, int256 liquidityChange, bytes memory hookData)
         internal
         returns (BalanceDelta liquidityDelta, BalanceDelta totalFeesAccrued)
@@ -178,24 +152,8 @@
 
         return (tokensOwed, callerDelta, thisDelta);
     }
-
-<<<<<<< HEAD
-=======
-    function _lockAndIncreaseLiquidity(
-        address owner,
-        LiquidityRange memory range,
-        uint256 liquidityToAdd,
-        bytes memory hookData,
-        bool claims
-    ) internal returns (BalanceDelta) {
-        return abi.decode(
-            manager.unlock(abi.encode(LiquidityOperation.INCREASE, owner, range, liquidityToAdd, hookData, claims)),
-            (BalanceDelta)
-        );
-    }
-
+    
     /// Any outstanding amounts owed to the caller from the underlying modify call must be collected explicitly with `collect`.
->>>>>>> 0d6ab0b8
     function _decreaseLiquidity(
         address owner,
         LiquidityRange memory range,
@@ -231,34 +189,6 @@
         position.subtractLiquidity(liquidityToRemove);
     }
 
-<<<<<<< HEAD
-=======
-    function _decreaseLiquidityAndZeroOut(
-        address owner,
-        LiquidityRange memory range,
-        uint256 liquidityToRemove,
-        bytes memory hookData,
-        bool claims
-    ) internal returns (BalanceDelta callerDelta, BalanceDelta thisDelta) {
-        (callerDelta, thisDelta) = _decreaseLiquidity(owner, range, liquidityToRemove, hookData);
-        _closeCallerDeltas(callerDelta, range.poolKey.currency0, range.poolKey.currency1, owner, claims);
-        _closeThisDeltas(thisDelta, range.poolKey.currency0, range.poolKey.currency1);
-    }
-
-    function _lockAndDecreaseLiquidity(
-        address owner,
-        LiquidityRange memory range,
-        uint256 liquidityToRemove,
-        bytes memory hookData,
-        bool claims
-    ) internal returns (BalanceDelta, BalanceDelta) {
-        return abi.decode(
-            manager.unlock(abi.encode(LiquidityOperation.DECREASE, owner, range, liquidityToRemove, hookData, claims)),
-            (BalanceDelta, BalanceDelta)
-        );
-    }
-
->>>>>>> 0d6ab0b8
     function _collect(address owner, LiquidityRange memory range, bytes memory hookData)
         internal
         returns (BalanceDelta callerDelta, BalanceDelta thisDelta)
@@ -290,30 +220,6 @@
         position.clearTokensOwed();
     }
 
-<<<<<<< HEAD
-    // TODO: I deprecated this bc I liked to see the accounting in line in the top level function... and I like to do all the position updates at once.
-    //  can keep but should at at least use the position library in here.
-=======
-    function _collectAndZeroOut(address owner, LiquidityRange memory range, uint256, bytes memory hookData, bool claims)
-        internal
-        returns (BalanceDelta callerDelta)
-    {
-        BalanceDelta thisDelta;
-        (callerDelta, thisDelta) = _collect(owner, range, hookData);
-        _closeCallerDeltas(callerDelta, range.poolKey.currency0, range.poolKey.currency1, owner, claims);
-        _closeThisDeltas(thisDelta, range.poolKey.currency0, range.poolKey.currency1);
-    }
-
-    function _lockAndCollect(address owner, LiquidityRange memory range, bytes memory hookData, bool claims)
-        internal
-        returns (BalanceDelta)
-    {
-        return abi.decode(
-            manager.unlock(abi.encode(LiquidityOperation.COLLECT, owner, range, 0, hookData, claims)), (BalanceDelta)
-        );
-    }
-
->>>>>>> 0d6ab0b8
     function _updateFeeGrowth(LiquidityRange memory range, Position storage position)
         internal
         returns (BalanceDelta callerFeesAccrued)
