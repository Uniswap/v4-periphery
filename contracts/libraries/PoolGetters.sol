--- conflicted
+++ resolved
@@ -5,10 +5,7 @@
 import {Pool} from "@uniswap/v4-core/src/libraries/Pool.sol";
 import {PoolId, PoolIdLibrary} from "@uniswap/v4-core/src/types/PoolId.sol";
 import {BitMath} from "@uniswap/v4-core/src/libraries/BitMath.sol";
-<<<<<<< HEAD
-=======
 import {StateLibrary} from "@uniswap/v4-core/src/libraries/StateLibrary.sol";
->>>>>>> 7c6675ba
 
 /// @title Helper functions to access pool information
 /// TODO: Expose other getters on core with extsload. Only use when extsload is available and storage layout is frozen.
@@ -69,12 +66,8 @@
                 // all the 1s at or to the right of the current bitPos
                 uint256 mask = (1 << bitPos) - 1 + (1 << bitPos);
                 // uint256 masked = self[wordPos] & mask;
-<<<<<<< HEAD
-                uint256 masked = poolManager.getPoolBitmapInfo(poolId, wordPos) & mask;
-=======
                 uint256 tickBitmap = poolManager.getTickBitmap(poolId, wordPos);
                 uint256 masked = tickBitmap & mask;
->>>>>>> 7c6675ba
 
                 // if there are no initialized ticks to the right of or at the current tick, return rightmost in the word
                 initialized = masked != 0;
@@ -87,12 +80,8 @@
                 (int16 wordPos, uint8 bitPos) = position(compressed + 1);
                 // all the 1s at or to the left of the bitPos
                 uint256 mask = ~((1 << bitPos) - 1);
-<<<<<<< HEAD
-                uint256 masked = poolManager.getPoolBitmapInfo(poolId, wordPos) & mask;
-=======
                 uint256 tickBitmap = poolManager.getTickBitmap(poolId, wordPos);
                 uint256 masked = tickBitmap & mask;
->>>>>>> 7c6675ba
 
                 // if there are no initialized ticks to the left of the current tick, return leftmost in the word
                 initialized = masked != 0;
