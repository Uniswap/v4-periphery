--- conflicted
+++ resolved
@@ -13,10 +13,7 @@
     }
 
     error MustBeUnlockedByThisContract();
-<<<<<<< HEAD
-=======
     error DeadlinePassed();
->>>>>>> 7db4e142
 
     // NOTE: more gas efficient as LiquidityAmounts is used offchain
     function mint(
@@ -48,12 +45,7 @@
     /// @notice Burn a position and delete the tokenId
     /// @dev It enforces that there is no open liquidity or tokens to be collected
     /// @param tokenId The ID of the position
-<<<<<<< HEAD
-    /// @return delta Corresponding balance changes as a result of burning the position
-    function burn(uint256 tokenId) external returns (BalanceDelta delta);
-=======
     function burn(uint256 tokenId) external;
->>>>>>> 7db4e142
 
     // TODO: in v3, we can partially collect fees, but what was the usecase here?
     /// @notice Collect fees for a position
@@ -66,11 +58,7 @@
     /// @notice Execute a batch of external calls by unlocking the PoolManager
     /// @param data an array of abi.encodeWithSelector(<selector>, <args>) for each call
     /// @return delta The final delta changes of the caller
-<<<<<<< HEAD
-    function unlockAndExecute(bytes[] memory data, Currency[] memory currencies) external returns (int128[] memory);
-=======
     function modifyLiquidities(bytes[] memory data, Currency[] memory currencies) external returns (int128[] memory);
->>>>>>> 7db4e142
 
     /// @notice Returns the fees owed for a position. Includes unclaimed fees + custodied fees + claimable fees
     /// @param tokenId The ID of the position
