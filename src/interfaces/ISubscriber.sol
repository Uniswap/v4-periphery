--- conflicted
+++ resolved
@@ -9,13 +9,8 @@
     /// @param data additional data passed in by the caller
     function notifySubscribe(uint256 tokenId, bytes memory data) external;
     /// @param tokenId the token ID of the position
-<<<<<<< HEAD
-    /// @param config details about the position
-    function notifyUnsubscribe(uint256 tokenId, PositionConfig memory config) external;
-=======
     /// @param data additional data passed in by the caller
     function notifyUnsubscribe(uint256 tokenId, bytes memory data) external;
->>>>>>> b29c5fe3
     /// @param tokenId the token ID of the position
     /// @param liquidityChange the change in liquidity on the underlying position
     /// @param feesAccrued the fees to be collected from the position as a result of the modifyLiquidity call
