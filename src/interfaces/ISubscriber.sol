--- conflicted
+++ resolved
@@ -7,20 +7,12 @@
 interface ISubscriber {
     /// @param tokenId the token ID of the position
     /// @param data additional data passed in by the caller
-<<<<<<< HEAD
     function notifySubscribe(uint256 tokenId, bytes memory data) external;
-    /// @param tokenId the token ID of the position
-    /// @param data additional data passed in by the caller
-    function notifyUnsubscribe(uint256 tokenId, bytes memory data) external;
-=======
-    function notifySubscribe(uint256 tokenId, PositionConfig memory config, bytes memory data) external;
     /// @notice Called when a position unsubscribes from the subscriber
     /// @dev This call's gas is capped at `unsubscribeGasLimit` (set at deployment)
     /// @dev Because of EIP-150, solidity may only allocate 63/64 of gasleft()
     /// @param tokenId the token ID of the position
-    /// @param config details about the position
-    function notifyUnsubscribe(uint256 tokenId, PositionConfig memory config) external;
->>>>>>> a0ef70d8
+    function notifyUnsubscribe(uint256 tokenId) external;
     /// @param tokenId the token ID of the position
     /// @param liquidityChange the change in liquidity on the underlying position
     /// @param feesAccrued the fees to be collected from the position as a result of the modifyLiquidity call
