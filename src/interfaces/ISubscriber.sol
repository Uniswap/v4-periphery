// SPDX-License-Identifier: MIT
pragma solidity ^0.8.0;

import {BalanceDelta} from "@uniswap/v4-core/src/types/BalanceDelta.sol";
import {PositionInfo} from "../libraries/PositionInfoLibrary.sol";

/// @notice Interface that a Subscriber contract should implement to receive updates from the v4 position manager
interface ISubscriber {
    /// @notice Called when a position subscribes to this subscriber contract
    /// @param tokenId the token ID of the position
    /// @param data additional data passed in by the caller
    function notifySubscribe(uint256 tokenId, bytes memory data) external;

    /// @notice Called when a position unsubscribes from the subscriber
    /// @dev This call's gas is capped at `unsubscribeGasLimit` (set at deployment)
    /// @dev Because of EIP-150, solidity may only allocate 63/64 of gasleft()
    /// @param tokenId the token ID of the position
    function notifyUnsubscribe(uint256 tokenId) external;
<<<<<<< HEAD

    /// @notice Called when a position modifies its liquidity or collects fees
=======
    /// @notice Called when a position is burned
    /// @param tokenId the token ID of the position
    /// @param owner the current owner of the tokenId
    /// @param info information about the position
    /// @param liquidity the amount of liquidity decreased in the position, may be 0
    /// @param feesAccrued the fees accrued by the position if liquidity was decreased
    function notifyBurn(uint256 tokenId, address owner, PositionInfo info, uint256 liquidity, BalanceDelta feesAccrued)
        external;
>>>>>>> b8dcc0ab
    /// @param tokenId the token ID of the position
    /// @param liquidityChange the change in liquidity on the underlying position
    /// @param feesAccrued the fees to be collected from the position as a result of the modifyLiquidity call
    /// @dev Note that feesAccrued can be artificially inflated by a malicious user
    /// Pools with a single liquidity position can inflate feeGrowthGlobal (and consequently feesAccrued) by donating to themselves;
    /// atomically donating and collecting fees within the same unlockCallback may further inflate feeGrowthGlobal/feesAccrued
    function notifyModifyLiquidity(uint256 tokenId, int256 liquidityChange, BalanceDelta feesAccrued) external;
<<<<<<< HEAD

    /// @notice Called when a position transfers ownership
    /// @param tokenId the token ID of the position
    /// @param previousOwner address of the old owner
    /// @param newOwner address of the new owner
    function notifyTransfer(uint256 tokenId, address previousOwner, address newOwner) external;
=======
>>>>>>> b8dcc0ab
}<|MERGE_RESOLUTION|>--- conflicted
+++ resolved
@@ -16,10 +16,7 @@
     /// @dev Because of EIP-150, solidity may only allocate 63/64 of gasleft()
     /// @param tokenId the token ID of the position
     function notifyUnsubscribe(uint256 tokenId) external;
-<<<<<<< HEAD
 
-    /// @notice Called when a position modifies its liquidity or collects fees
-=======
     /// @notice Called when a position is burned
     /// @param tokenId the token ID of the position
     /// @param owner the current owner of the tokenId
@@ -28,7 +25,8 @@
     /// @param feesAccrued the fees accrued by the position if liquidity was decreased
     function notifyBurn(uint256 tokenId, address owner, PositionInfo info, uint256 liquidity, BalanceDelta feesAccrued)
         external;
->>>>>>> b8dcc0ab
+
+    /// @notice Called when a position modifies its liquidity or collects fees
     /// @param tokenId the token ID of the position
     /// @param liquidityChange the change in liquidity on the underlying position
     /// @param feesAccrued the fees to be collected from the position as a result of the modifyLiquidity call
@@ -36,13 +34,4 @@
     /// Pools with a single liquidity position can inflate feeGrowthGlobal (and consequently feesAccrued) by donating to themselves;
     /// atomically donating and collecting fees within the same unlockCallback may further inflate feeGrowthGlobal/feesAccrued
     function notifyModifyLiquidity(uint256 tokenId, int256 liquidityChange, BalanceDelta feesAccrued) external;
-<<<<<<< HEAD
-
-    /// @notice Called when a position transfers ownership
-    /// @param tokenId the token ID of the position
-    /// @param previousOwner address of the old owner
-    /// @param newOwner address of the new owner
-    function notifyTransfer(uint256 tokenId, address previousOwner, address newOwner) external;
-=======
->>>>>>> b8dcc0ab
 }