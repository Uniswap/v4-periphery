// SPDX-License-Identifier: UNLICENSED
pragma solidity ^0.8.0;

import {PoolKey} from "@uniswap/v4-core/src/types/PoolKey.sol";
import {PositionInfo} from "../libraries/PositionInfoLibrary.sol";

import {INotifier} from "./INotifier.sol";

/// @title IPositionManager
/// @notice Interface for the PositionManager contract
interface IPositionManager is INotifier {
    /// @notice Thrown when the caller is not approved to modify a position
    error NotApproved(address caller);
<<<<<<< HEAD
    error DeadlinePassed();
=======
    /// @notice Thrown when the block.timestamp exceeds the user-provided deadline
    error DeadlinePassed(uint256 deadline);
>>>>>>> 35e00119

    /// @notice Unlocks Uniswap v4 PoolManager and batches actions for modifying liquidity
    /// @dev This is the standard entrypoint for the PositionManager
    /// @param unlockData is an encoding of actions, and parameters for those actions
    /// @param deadline is the deadline for the batched actions to be executed
    function modifyLiquidities(bytes calldata unlockData, uint256 deadline) external payable;

    /// @notice Batches actions for modifying liquidity without unlocking v4 PoolManager
    /// @dev This must be called by a contract that has already unlocked the v4 PoolManager
    /// @param actions the actions to perform
    /// @param params the parameters to provide for the actions
    function modifyLiquiditiesWithoutUnlock(bytes calldata actions, bytes[] calldata params) external payable;

    /// @notice Used to get the ID that will be used for the next minted liquidity position
    /// @return uint256 The next token ID
    function nextTokenId() external view returns (uint256);

    /// @param tokenId the ERC721 tokenId
    /// @return liquidity the position's liquidity, as a liquidityAmount
    /// @dev this value can be processed as an amount0 and amount1 by using the LiquidityAmounts library
    function getPositionLiquidity(uint256 tokenId) external view returns (uint128 liquidity);

    /// @param tokenId the ERC721 tokenId
    /// @return PositionInfo a uint256 packed value holding information about the position including the range (tickLower, tickUpper)
    /// @return poolKey the pool key of the position
    function getPoolAndPositionInfo(uint256 tokenId) external view returns (PoolKey memory, PositionInfo);
}<|MERGE_RESOLUTION|>--- conflicted
+++ resolved
@@ -11,12 +11,8 @@
 interface IPositionManager is INotifier {
     /// @notice Thrown when the caller is not approved to modify a position
     error NotApproved(address caller);
-<<<<<<< HEAD
-    error DeadlinePassed();
-=======
     /// @notice Thrown when the block.timestamp exceeds the user-provided deadline
     error DeadlinePassed(uint256 deadline);
->>>>>>> 35e00119
 
     /// @notice Unlocks Uniswap v4 PoolManager and batches actions for modifying liquidity
     /// @dev This is the standard entrypoint for the PositionManager
