--- conflicted
+++ resolved
@@ -24,10 +24,7 @@
 
     error InvalidHook();
     error SafeTransferDisabled();
-<<<<<<< HEAD
     error NotWrappedAdmin();
-=======
->>>>>>> 8affcc9f
 
     /// @dev as this contract must know the hooks address in advance, it must be passed in as a constructor argument
     constructor(
@@ -41,7 +38,6 @@
         WRAPPED_TOKEN_FACTORY = _wrappedTokenFactory;
     }
 
-<<<<<<< HEAD
     /// @notice Sets the allowed hook for a given wrapped permissioned token
     /// @dev Sets which hooks are allowed to be used with a wrapped permissioned token. Only callable by the owner of the wrapped permissioned token
     /// @param currency The currency of the wrapped permissioned token
@@ -55,8 +51,6 @@
     }
 
     /// @inheritdoc PositionManager
-=======
->>>>>>> 8affcc9f
     /// @dev Only allow admins of permissioned tokens to transfer positions that contain their tokens
     function transferFrom(address from, address to, uint256 id) public override onlyIfPoolManagerLocked {
         (PoolKey memory poolKey,) = getPoolAndPositionInfo(id);
@@ -66,10 +60,6 @@
             revert Unauthorized();
         }
         getApproved[id] = msg.sender;
-<<<<<<< HEAD
-        emit Approval(from, msg.sender, id);
-=======
->>>>>>> 8affcc9f
         super.transferFrom(from, to, id);
     }
 
