// SPDX-License-Identifier: MIT
pragma solidity 0.8.26;

import {IHooks} from "@uniswap/v4-core/src/interfaces/IHooks.sol";
import {Ownable2Step, Ownable} from "@openzeppelin/contracts/access/Ownable2Step.sol";
import {ERC20, IERC20} from "@openzeppelin/contracts/token/ERC20/ERC20.sol";
import {IWrappedPermissionedToken} from "./interfaces/IWrappedPermissionedToken.sol";
import {IAllowlistChecker} from "./interfaces/IAllowlistChecker.sol";
import {PermissionFlag} from "./libraries/PermissionFlags.sol";

contract WrappedPermissionedToken is ERC20, Ownable2Step, IWrappedPermissionedToken {
    /// @inheritdoc IWrappedPermissionedToken
    address public immutable POOL_MANAGER;

    /// @inheritdoc IWrappedPermissionedToken
    IERC20 public immutable PERMISSIONED_TOKEN;

    /// @inheritdoc IWrappedPermissionedToken
    IAllowlistChecker public allowListChecker;

    /// @inheritdoc IWrappedPermissionedToken
    bool public swappingEnabled;

    /// @inheritdoc IWrappedPermissionedToken
    mapping(address wrapper => bool) public allowedWrappers;

    constructor(
        IERC20 permissionedToken,
        address poolManager,
        address initialOwner,
        IAllowlistChecker allowListChecker_
    ) ERC20(_getName(permissionedToken), _getSymbol(permissionedToken)) Ownable(initialOwner) {
        PERMISSIONED_TOKEN = permissionedToken;
        POOL_MANAGER = poolManager;
        _updateAllowListChecker(allowListChecker_);
    }

    /// @inheritdoc IWrappedPermissionedToken
    function wrapToPoolManager(uint256 amount) external {
        if (!allowedWrappers[msg.sender]) revert UnauthorizedWrapper(msg.sender);
        uint256 availableBalance = PERMISSIONED_TOKEN.balanceOf(address(this)) - totalSupply();
        if (amount > availableBalance) revert InsufficientBalance(amount, availableBalance);
        _mint(POOL_MANAGER, amount);
    }

    /// @inheritdoc IWrappedPermissionedToken
    function updateAllowListChecker(IAllowlistChecker newAllowListChecker) external onlyOwner {
        _updateAllowListChecker(newAllowListChecker);
    }

    /// @inheritdoc IWrappedPermissionedToken
    function updateAllowedWrapper(address wrapper, bool allowed) external onlyOwner {
        _updateAllowedWrapper(wrapper, allowed);
    }

    /// @inheritdoc IWrappedPermissionedToken
<<<<<<< HEAD
    function updateSwappingEnabled(bool enabled) external onlyOwner {
        _updateSwappingEnabled(enabled);
    }

    /// @inheritdoc IWrappedPermissionedToken
    function isAllowed(address account) public view returns (bool) {
        return allowListChecker.checkAllowlist(account);
=======
    function isAllowed(address account, PermissionFlag permission) public view returns (bool) {
        return ((allowListChecker.checkAllowlist(account)) & (permission)) == (permission);
>>>>>>> a8ae2052
    }

    function _updateAllowListChecker(IAllowlistChecker newAllowListChecker) internal {
        if (!newAllowListChecker.supportsInterface(type(IAllowlistChecker).interfaceId)) {
            revert InvalidAllowListChecker(newAllowListChecker);
        }
        allowListChecker = newAllowListChecker;
        emit AllowListCheckerUpdated(newAllowListChecker);
    }

    function _updateAllowedWrapper(address wrapper, bool allowed) internal {
        allowedWrappers[wrapper] = allowed;
        emit AllowedWrapperUpdated(wrapper, allowed);
    }

    function _updateSwappingEnabled(bool enabled) internal {
        swappingEnabled = enabled;
        emit SwappingEnabledUpdated(enabled);
    }

    /// @dev Overrides the ERC20._update function to add the following checks and logic:
    /// - Before `settle` is called on the pool manager, the token is wrapped and minted to the pool manager
    /// - When `take` is called on the pool manager, the token is automatically unwrapped when the pool manager transfers the token to the recipient
    /// - Enforces that the pool manager is the only holder of the wrapped token
    function _update(address from, address to, uint256 amount) internal override {
        if (to == address(0)) {
            // prevents infinite loop when burning
            super._update(from, to, amount);
            return;
        }
        if (from == address(0)) {
            assert(to == POOL_MANAGER);
            // token is being wrapped
            super._update(from, to, amount);
            return;
        } else if (from != POOL_MANAGER) {
            // if the pool manager is the sender, the token is automatically unwrapped, skip the checks
            revert InvalidTransfer(from, to);
        }
        super._update(from, to, amount);
        if (from == POOL_MANAGER) {
            _unwrap(to, amount);
        }
        // the pool manager must always be the only holder of the wrapped token
        assert(balanceOf(POOL_MANAGER) == totalSupply());
    }

    function _unwrap(address account, uint256 amount) internal {
        _burn(account, amount);
        PERMISSIONED_TOKEN.transfer(account, amount);
    }

    function _getName(IERC20 permissionedToken) private view returns (string memory) {
        return string.concat("Uniswap v4 Wrapped ", ERC20(address(permissionedToken)).name());
    }

    function _getSymbol(IERC20 permissionedToken) private view returns (string memory) {
        return string.concat("uw", ERC20(address(permissionedToken)).symbol());
    }

    function decimals() public view override returns (uint8) {
        return ERC20(address(PERMISSIONED_TOKEN)).decimals();
    }

    function owner() public view override(Ownable, IWrappedPermissionedToken) returns (address) {
        return super.owner();
    }
}<|MERGE_RESOLUTION|>--- conflicted
+++ resolved
@@ -54,18 +54,13 @@
     }
 
     /// @inheritdoc IWrappedPermissionedToken
-<<<<<<< HEAD
     function updateSwappingEnabled(bool enabled) external onlyOwner {
         _updateSwappingEnabled(enabled);
     }
 
     /// @inheritdoc IWrappedPermissionedToken
-    function isAllowed(address account) public view returns (bool) {
-        return allowListChecker.checkAllowlist(account);
-=======
     function isAllowed(address account, PermissionFlag permission) public view returns (bool) {
         return ((allowListChecker.checkAllowlist(account)) & (permission)) == (permission);
->>>>>>> a8ae2052
     }
 
     function _updateAllowListChecker(IAllowlistChecker newAllowListChecker) internal {
