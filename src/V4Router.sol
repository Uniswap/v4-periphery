--- conflicted
+++ resolved
@@ -68,14 +68,10 @@
         }
     }
 
-<<<<<<< HEAD
-    function _swapExactInputSingle(IV4Router.ExactInputSingleParams memory params) private {
+    function _swapExactInputSingle(IV4Router.ExactInputSingleParams calldata params) private {
         uint128 amountIn = (params.amountIn == OPEN_DELTA)
             ? _getFullTakeAmount(params.zeroForOne ? params.poolKey.currency0 : params.poolKey.currency1).toUint128()
             : params.amountIn;
-=======
-    function _swapExactInputSingle(IV4Router.ExactInputSingleParams calldata params) private {
->>>>>>> 1bbeef51
         uint128 amountOut = _swap(
             params.poolKey, params.zeroForOne, int256(-int128(amountIn)), params.sqrtPriceLimitX96, params.hookData
         ).toUint128();
@@ -88,13 +84,9 @@
             uint256 pathLength = params.path.length;
             uint128 amountOut;
             Currency currencyIn = params.currencyIn;
-<<<<<<< HEAD
             uint128 amountIn =
                 (params.amountIn == OPEN_DELTA) ? _getFullTakeAmount(currencyIn).toUint128() : params.amountIn;
-            PathKey memory pathKey;
-=======
             PathKey calldata pathKey;
->>>>>>> 1bbeef51
 
             for (uint256 i = 0; i < pathLength; i++) {
                 pathKey = params.path[i];
