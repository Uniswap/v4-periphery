--- conflicted
+++ resolved
@@ -60,15 +60,10 @@
                 uint256 amount = _getFullTakeAmount(currency);
 
                 // TODO should _take have a minAmountOut added slippage check?
-<<<<<<< HEAD
-                // TODO recipient mapping
-                _take(currency, recipient, amount);
+                _take(currency, _map(recipient), amount);
             } else if (action == Actions.TAKE_PORTION) {
                 (Currency currency, address recipient, uint256 bips) = params.decodeCurrencyAddressAndUint256();
-                _take(currency, recipient, _getFullTakeAmount(currency).calculatePortion(bips));
-=======
-                _take(currency, _map(recipient), amount);
->>>>>>> daf74cee
+                _take(currency, _map(recipient), _getFullTakeAmount(currency).calculatePortion(bips));
             } else {
                 revert UnsupportedAction(action);
             }
