// SPDX-License-Identifier: GPL-2.0-or-later
pragma solidity ^0.8.20;

import {Hooks} from "@uniswap/v4-core/src/libraries/Hooks.sol";
import {TickMath} from "@uniswap/v4-core/src/libraries/TickMath.sol";
import {IHooks} from "@uniswap/v4-core/src/interfaces/IHooks.sol";
import {IUnlockCallback} from "@uniswap/v4-core/src/interfaces/callback/IUnlockCallback.sol";
import {IPoolManager} from "@uniswap/v4-core/src/interfaces/IPoolManager.sol";
import {BalanceDelta} from "@uniswap/v4-core/src/types/BalanceDelta.sol";
import {Currency} from "@uniswap/v4-core/src/types/Currency.sol";
import {PoolKey} from "@uniswap/v4-core/src/types/PoolKey.sol";
import {PoolIdLibrary} from "@uniswap/v4-core/src/types/PoolId.sol";
import {IQuoter} from "../interfaces/IQuoter.sol";
import {PoolTicksCounter} from "../libraries/PoolTicksCounter.sol";
import {PathKey, PathKeyLib} from "../libraries/PathKey.sol";
import {StateLibrary} from "@uniswap/v4-core/src/libraries/StateLibrary.sol";
import {SafeCallback} from "../base/SafeCallback.sol";

contract Quoter is IQuoter, SafeCallback {
    using Hooks for IHooks;
    using PoolIdLibrary for PoolKey;
    using PathKeyLib for PathKey;
    using StateLibrary for IPoolManager;

    /// @dev cache used to check a safety condition in exact output swaps.
    uint128 private amountOutCached;

    /// @dev min valid reason is 3-words long
    /// @dev int128[2] + sqrtPriceX96After padded to 32bytes + intializeTicksLoaded padded to 32bytes
    uint256 internal constant MINIMUM_VALID_RESPONSE_LENGTH = 96;

    struct QuoteResult {
        int128[] deltaAmounts;
        uint160[] sqrtPriceX96AfterList;
        uint32[] initializedTicksLoadedList;
    }

    struct QuoteCache {
        BalanceDelta curDeltas;
        uint128 prevAmount;
        int128 deltaIn;
        int128 deltaOut;
        int24 tickBefore;
        int24 tickAfter;
        Currency prevCurrency;
        uint160 sqrtPriceX96After;
    }

    /// @dev Only this address may call this function
    modifier selfOnly() {
        if (msg.sender != address(this)) revert NotSelf();
        _;
    }

<<<<<<< HEAD
    constructor(address _manager) {
        manager = IPoolManager(_manager);
    }
=======
    constructor(IPoolManager _poolManager) SafeCallback(_poolManager) {}
>>>>>>> 1abe26da

    /// @inheritdoc IQuoter
    function quoteExactInputSingle(QuoteExactSingleParams memory params)
        public
        override
        returns (int128[] memory deltaAmounts, uint160 sqrtPriceX96After, uint32 initializedTicksLoaded)
    {
        try poolManager.unlock(abi.encodeWithSelector(this._quoteExactInputSingle.selector, params)) {}
        catch (bytes memory reason) {
            return _handleRevertSingle(reason);
        }
    }

    /// @inheritdoc IQuoter
    function quoteExactInput(QuoteExactParams memory params)
        external
        returns (
            int128[] memory deltaAmounts,
            uint160[] memory sqrtPriceX96AfterList,
            uint32[] memory initializedTicksLoadedList
        )
    {
        try poolManager.unlock(abi.encodeWithSelector(this._quoteExactInput.selector, params)) {}
        catch (bytes memory reason) {
            return _handleRevert(reason);
        }
    }

    /// @inheritdoc IQuoter
    function quoteExactOutputSingle(QuoteExactSingleParams memory params)
        public
        override
        returns (int128[] memory deltaAmounts, uint160 sqrtPriceX96After, uint32 initializedTicksLoaded)
    {
        try poolManager.unlock(abi.encodeWithSelector(this._quoteExactOutputSingle.selector, params)) {}
        catch (bytes memory reason) {
            if (params.sqrtPriceLimitX96 == 0) delete amountOutCached;
            return _handleRevertSingle(reason);
        }
    }

    /// @inheritdoc IQuoter
    function quoteExactOutput(QuoteExactParams memory params)
        public
        override
        returns (
            int128[] memory deltaAmounts,
            uint160[] memory sqrtPriceX96AfterList,
            uint32[] memory initializedTicksLoadedList
        )
    {
        try poolManager.unlock(abi.encodeWithSelector(this._quoteExactOutput.selector, params)) {}
        catch (bytes memory reason) {
            return _handleRevert(reason);
        }
    }

    function _unlockCallback(bytes calldata data) internal override returns (bytes memory) {
        (bool success, bytes memory returnData) = address(this).call(data);
        if (success) return returnData;
        if (returnData.length == 0) revert LockFailure();
        // if the call failed, bubble up the reason
        /// @solidity memory-safe-assembly
        assembly {
            revert(add(returnData, 32), mload(returnData))
        }
    }

    /// @dev check revert bytes and pass through if considered valid; otherwise revert with different message
    function validateRevertReason(bytes memory reason) private pure returns (bytes memory) {
        if (reason.length < MINIMUM_VALID_RESPONSE_LENGTH) {
            revert UnexpectedRevertBytes(reason);
        }
        return reason;
    }

    /// @dev parse revert bytes from a single-pool quote
    function _handleRevertSingle(bytes memory reason)
        private
        pure
        returns (int128[] memory deltaAmounts, uint160 sqrtPriceX96After, uint32 initializedTicksLoaded)
    {
        reason = validateRevertReason(reason);
        (deltaAmounts, sqrtPriceX96After, initializedTicksLoaded) = abi.decode(reason, (int128[], uint160, uint32));
    }

    /// @dev parse revert bytes from a potentially multi-hop quote and return the delta amounts, sqrtPriceX96After, and initializedTicksLoaded
    function _handleRevert(bytes memory reason)
        private
        pure
        returns (
            int128[] memory deltaAmounts,
            uint160[] memory sqrtPriceX96AfterList,
            uint32[] memory initializedTicksLoadedList
        )
    {
        reason = validateRevertReason(reason);
        (deltaAmounts, sqrtPriceX96AfterList, initializedTicksLoadedList) =
            abi.decode(reason, (int128[], uint160[], uint32[]));
    }

    /// @dev quote an ExactInput swap along a path of tokens, then revert with the result
    function _quoteExactInput(QuoteExactParams memory params) public selfOnly returns (bytes memory) {
        uint256 pathLength = params.path.length;

        QuoteResult memory result = QuoteResult({
            deltaAmounts: new int128[](pathLength + 1),
            sqrtPriceX96AfterList: new uint160[](pathLength),
            initializedTicksLoadedList: new uint32[](pathLength)
        });
        QuoteCache memory cache;

        for (uint256 i = 0; i < pathLength; i++) {
            (PoolKey memory poolKey, bool zeroForOne) =
                params.path[i].getPoolAndSwapDirection(i == 0 ? params.exactCurrency : cache.prevCurrency);
            (, cache.tickBefore,,) = poolManager.getSlot0(poolKey.toId());

            (cache.curDeltas, cache.sqrtPriceX96After, cache.tickAfter) = _swap(
                poolKey,
                zeroForOne,
                -int256(int128(i == 0 ? params.exactAmount : cache.prevAmount)),
                0,
                params.path[i].hookData
            );

            (cache.deltaIn, cache.deltaOut) = zeroForOne
                ? (-cache.curDeltas.amount0(), -cache.curDeltas.amount1())
                : (-cache.curDeltas.amount1(), -cache.curDeltas.amount0());
            result.deltaAmounts[i] += cache.deltaIn;
            result.deltaAmounts[i + 1] += cache.deltaOut;

            cache.prevAmount = zeroForOne ? uint128(cache.curDeltas.amount1()) : uint128(cache.curDeltas.amount0());
            cache.prevCurrency = params.path[i].intermediateCurrency;
            result.sqrtPriceX96AfterList[i] = cache.sqrtPriceX96After;
            result.initializedTicksLoadedList[i] =
                PoolTicksCounter.countInitializedTicksLoaded(poolManager, poolKey, cache.tickBefore, cache.tickAfter);
        }
        bytes memory r =
            abi.encode(result.deltaAmounts, result.sqrtPriceX96AfterList, result.initializedTicksLoadedList);
        assembly {
            revert(add(0x20, r), mload(r))
        }
    }

    /// @dev quote an ExactInput swap on a pool, then revert with the result
    function _quoteExactInputSingle(QuoteExactSingleParams memory params) public selfOnly returns (bytes memory) {
        (, int24 tickBefore,,) = poolManager.getSlot0(params.poolKey.toId());

        (BalanceDelta deltas, uint160 sqrtPriceX96After, int24 tickAfter) = _swap(
            params.poolKey,
            params.zeroForOne,
            -int256(int128(params.exactAmount)),
            params.sqrtPriceLimitX96,
            params.hookData
        );

        int128[] memory deltaAmounts = new int128[](2);

        deltaAmounts[0] = -deltas.amount0();
        deltaAmounts[1] = -deltas.amount1();

        uint32 initializedTicksLoaded =
            PoolTicksCounter.countInitializedTicksLoaded(poolManager, params.poolKey, tickBefore, tickAfter);
        bytes memory result = abi.encode(deltaAmounts, sqrtPriceX96After, initializedTicksLoaded);
        assembly {
            revert(add(0x20, result), mload(result))
        }
    }

    /// @dev quote an ExactOutput swap along a path of tokens, then revert with the result
    function _quoteExactOutput(QuoteExactParams memory params) public selfOnly returns (bytes memory) {
        uint256 pathLength = params.path.length;

        QuoteResult memory result = QuoteResult({
            deltaAmounts: new int128[](pathLength + 1),
            sqrtPriceX96AfterList: new uint160[](pathLength),
            initializedTicksLoadedList: new uint32[](pathLength)
        });
        QuoteCache memory cache;
        uint128 curAmountOut;

        for (uint256 i = pathLength; i > 0; i--) {
            curAmountOut = i == pathLength ? params.exactAmount : cache.prevAmount;
            amountOutCached = curAmountOut;

            (PoolKey memory poolKey, bool oneForZero) = PathKeyLib.getPoolAndSwapDirection(
                params.path[i - 1], i == pathLength ? params.exactCurrency : cache.prevCurrency
            );

            (, cache.tickBefore,,) = poolManager.getSlot0(poolKey.toId());

            (cache.curDeltas, cache.sqrtPriceX96After, cache.tickAfter) =
                _swap(poolKey, !oneForZero, int256(uint256(curAmountOut)), 0, params.path[i - 1].hookData);

            // always clear because sqrtPriceLimitX96 is set to 0 always
            delete amountOutCached;
            (cache.deltaIn, cache.deltaOut) = !oneForZero
                ? (-cache.curDeltas.amount0(), -cache.curDeltas.amount1())
                : (-cache.curDeltas.amount1(), -cache.curDeltas.amount0());
            result.deltaAmounts[i - 1] += cache.deltaIn;
            result.deltaAmounts[i] += cache.deltaOut;

            cache.prevAmount = !oneForZero ? uint128(-cache.curDeltas.amount0()) : uint128(-cache.curDeltas.amount1());
            cache.prevCurrency = params.path[i - 1].intermediateCurrency;
            result.sqrtPriceX96AfterList[i - 1] = cache.sqrtPriceX96After;
            result.initializedTicksLoadedList[i - 1] =
                PoolTicksCounter.countInitializedTicksLoaded(poolManager, poolKey, cache.tickBefore, cache.tickAfter);
        }
        bytes memory r =
            abi.encode(result.deltaAmounts, result.sqrtPriceX96AfterList, result.initializedTicksLoadedList);
        assembly {
            revert(add(0x20, r), mload(r))
        }
    }

    /// @dev quote an ExactOutput swap on a pool, then revert with the result
    function _quoteExactOutputSingle(QuoteExactSingleParams memory params) public selfOnly returns (bytes memory) {
        // if no price limit has been specified, cache the output amount for comparison in the swap callback
        if (params.sqrtPriceLimitX96 == 0) amountOutCached = params.exactAmount;

        (, int24 tickBefore,,) = poolManager.getSlot0(params.poolKey.toId());
        (BalanceDelta deltas, uint160 sqrtPriceX96After, int24 tickAfter) = _swap(
            params.poolKey,
            params.zeroForOne,
            int256(uint256(params.exactAmount)),
            params.sqrtPriceLimitX96,
            params.hookData
        );

        if (amountOutCached != 0) delete amountOutCached;
        int128[] memory deltaAmounts = new int128[](2);

        deltaAmounts[0] = -deltas.amount0();
        deltaAmounts[1] = -deltas.amount1();

        uint32 initializedTicksLoaded =
            PoolTicksCounter.countInitializedTicksLoaded(poolManager, params.poolKey, tickBefore, tickAfter);
        bytes memory result = abi.encode(deltaAmounts, sqrtPriceX96After, initializedTicksLoaded);
        assembly {
            revert(add(0x20, result), mload(result))
        }
    }

    /// @dev Execute a swap and return the amounts delta, as well as relevant pool state
    /// @notice if amountSpecified > 0, the swap is exactInput, otherwise exactOutput
    function _swap(
        PoolKey memory poolKey,
        bool zeroForOne,
        int256 amountSpecified,
        uint160 sqrtPriceLimitX96,
        bytes memory hookData
    ) private returns (BalanceDelta deltas, uint160 sqrtPriceX96After, int24 tickAfter) {
        deltas = poolManager.swap(
            poolKey,
            IPoolManager.SwapParams({
                zeroForOne: zeroForOne,
                amountSpecified: amountSpecified,
                sqrtPriceLimitX96: _sqrtPriceLimitOrDefault(sqrtPriceLimitX96, zeroForOne)
            }),
            hookData
        );
        // only exactOut case
        if (amountOutCached != 0 && amountOutCached != uint128(zeroForOne ? deltas.amount1() : deltas.amount0())) {
            revert InsufficientAmountOut();
        }
        (sqrtPriceX96After, tickAfter,,) = poolManager.getSlot0(poolKey.toId());
    }

    /// @dev return either the sqrtPriceLimit from user input, or the max/min value possible depending on trade direction
    function _sqrtPriceLimitOrDefault(uint160 sqrtPriceLimitX96, bool zeroForOne) private pure returns (uint160) {
        return sqrtPriceLimitX96 == 0
            ? zeroForOne ? TickMath.MIN_SQRT_PRICE + 1 : TickMath.MAX_SQRT_PRICE - 1
            : sqrtPriceLimitX96;
    }
}<|MERGE_RESOLUTION|>--- conflicted
+++ resolved
@@ -52,13 +52,7 @@
         _;
     }
 
-<<<<<<< HEAD
-    constructor(address _manager) {
-        manager = IPoolManager(_manager);
-    }
-=======
     constructor(IPoolManager _poolManager) SafeCallback(_poolManager) {}
->>>>>>> 1abe26da
 
     /// @inheritdoc IQuoter
     function quoteExactInputSingle(QuoteExactSingleParams memory params)
