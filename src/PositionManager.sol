// SPDX-License-Identifier: UNLICENSED
pragma solidity ^0.8.24;

import {IPoolManager} from "@uniswap/v4-core/src/interfaces/IPoolManager.sol";
import {PoolKey} from "@uniswap/v4-core/src/types/PoolKey.sol";
import {PoolIdLibrary} from "@uniswap/v4-core/src/types/PoolId.sol";
import {Currency, CurrencyLibrary} from "@uniswap/v4-core/src/types/Currency.sol";
import {BalanceDelta} from "@uniswap/v4-core/src/types/BalanceDelta.sol";
import {SafeCast} from "@uniswap/v4-core/src/libraries/SafeCast.sol";
import {StateLibrary} from "@uniswap/v4-core/src/libraries/StateLibrary.sol";
import {TransientStateLibrary} from "@uniswap/v4-core/src/libraries/TransientStateLibrary.sol";
import {SafeTransferLib} from "solmate/src/utils/SafeTransferLib.sol";
import {ERC20} from "solmate/src/tokens/ERC20.sol";
import {IAllowanceTransfer} from "permit2/src/interfaces/IAllowanceTransfer.sol";

import {ERC721Permit} from "./base/ERC721Permit.sol";
import {ReentrancyLock} from "./base/ReentrancyLock.sol";
import {IPositionManager} from "./interfaces/IPositionManager.sol";
import {SafeCallback} from "./base/SafeCallback.sol";
import {Multicall} from "./base/Multicall.sol";
import {PoolInitializer} from "./base/PoolInitializer.sol";
import {DeltaResolver} from "./base/DeltaResolver.sol";
import {PositionConfig, PositionConfigLibrary} from "./libraries/PositionConfig.sol";
import {BaseActionsRouter} from "./base/BaseActionsRouter.sol";
import {Actions} from "./libraries/Actions.sol";

contract PositionManager is
    IPositionManager,
    ERC721Permit,
    PoolInitializer,
    Multicall,
    SafeCallback,
    DeltaResolver,
    ReentrancyLock,
    BaseActionsRouter
{
    using SafeTransferLib for *;
    using CurrencyLibrary for Currency;
    using PoolIdLibrary for PoolKey;
    using PositionConfigLibrary for PositionConfig;
    using StateLibrary for IPoolManager;
    using TransientStateLibrary for IPoolManager;
    using SafeCast for uint256;

    /// @dev The ID of the next token that will be minted. Skips 0
    uint256 public nextTokenId = 1;

    /// @inheritdoc IPositionManager
    mapping(uint256 tokenId => bytes32 configId) public positionConfigs;

<<<<<<< HEAD
    uint256 public constant FULL_DELTA = type(uint256).max;

    constructor(IPoolManager _poolManager)
        BaseActionsRouterReturns(_poolManager)
=======
    IAllowanceTransfer public immutable permit2;

    constructor(IPoolManager _poolManager, IAllowanceTransfer _permit2)
        BaseActionsRouter(_poolManager)
>>>>>>> 03cf4537
        ERC721Permit("Uniswap V4 Positions NFT", "UNI-V4-POSM", "1")
    {
        permit2 = _permit2;
    }

    modifier checkDeadline(uint256 deadline) {
        if (block.timestamp > deadline) revert DeadlinePassed();
        _;
    }

    /// @param unlockData is an encoding of actions, params, and currencies
    function modifyLiquidities(bytes calldata unlockData, uint256 deadline)
        external
        payable
        isNotLocked
        checkDeadline(deadline)
    {
        _executeActions(unlockData);
    }

    function _handleAction(uint256 action, bytes calldata params) internal override {
        if (action == Actions.INCREASE_LIQUIDITY) {
            _increase(params);
        } else if (action == Actions.DECREASE_LIQUIDITY) {
            _decrease(params);
        } else if (action == Actions.MINT_POSITION) {
            _mint(params);
        } else if (action == Actions.CLOSE_CURRENCY) {
            _close(params);
        } else if (action == Actions.BURN_POSITION) {
<<<<<<< HEAD
            return _burn(params);
        } else if (action == Actions.SETTLE_WITH_BALANCE) {
            return _settleWithBalance(params);
        } else if (action == Actions.SWEEP) {
            _sweep(params);
=======
            // Will automatically decrease liquidity to 0 if the position is not already empty.
            _burn(params);
>>>>>>> 03cf4537
        } else {
            revert UnsupportedAction(action);
        }
    }

    function _msgSender() internal view override returns (address) {
        return _getLocker();
    }

    /// @param params is an encoding of uint256 tokenId, PositionConfig memory config, uint256 liquidity, bytes hookData
    /// @dev Calling increase with 0 liquidity will credit the caller with any underlying fees of the position
    function _increase(bytes memory params) internal {
        (uint256 tokenId, PositionConfig memory config, uint256 liquidity, bytes memory hookData) =
            abi.decode(params, (uint256, PositionConfig, uint256, bytes));

        if (positionConfigs[tokenId] != config.toId()) revert IncorrectPositionConfigForTokenId(tokenId);
        // Note: The tokenId is used as the salt for this position, so every minted position has unique storage in the pool manager.
        _modifyLiquidity(config, liquidity.toInt256(), bytes32(tokenId), hookData);
    }

    /// @param params is an encoding of uint256 tokenId, PositionConfig memory config, uint256 liquidity, bytes hookData
    /// @dev Calling decrease with 0 liquidity will credit the caller with any underlying fees of the position
    function _decrease(bytes memory params) internal {
        (uint256 tokenId, PositionConfig memory config, uint256 liquidity, bytes memory hookData) =
            abi.decode(params, (uint256, PositionConfig, uint256, bytes));

        if (!_isApprovedOrOwner(_msgSender(), tokenId)) revert NotApproved(_msgSender());
        if (positionConfigs[tokenId] != config.toId()) revert IncorrectPositionConfigForTokenId(tokenId);

        // Note: the tokenId is used as the salt.
        _modifyLiquidity(config, -(liquidity.toInt256()), bytes32(tokenId), hookData);
    }

    /// @param params is an encoding of PositionConfig memory config, uint256 liquidity, address recipient, bytes hookData where recipient is the receiver / owner of the ERC721
    function _mint(bytes memory params) internal {
        (PositionConfig memory config, uint256 liquidity, address owner, bytes memory hookData) =
            abi.decode(params, (PositionConfig, uint256, address, bytes));

        // mint receipt token
        uint256 tokenId;
        // tokenId is assigned to current nextTokenId before incrementing it
        unchecked {
            tokenId = nextTokenId++;
        }
        _mint(owner, tokenId);

        // _beforeModify is not called here because the tokenId is newly minted
        _modifyLiquidity(config, liquidity.toInt256(), bytes32(tokenId), hookData);

        positionConfigs[tokenId] = config.toId();
    }

    /// @param params is an encoding of the Currency to close
    function _close(bytes memory params) internal {
        (Currency currency) = abi.decode(params, (Currency));
        // this address has applied all deltas on behalf of the user/owner
        // it is safe to close this entire delta because of slippage checks throughout the batched calls.
        int256 currencyDelta = poolManager.currencyDelta(address(this), currency);

        // the locker is the payer or receiver
        address caller = _msgSender();
        if (currencyDelta < 0) {
            _settle(currency, caller, uint256(-currencyDelta));
        } else if (currencyDelta > 0) {
            _take(currency, caller, uint256(currencyDelta));
        }
    }

    /// @param params is an encoding of Currency, uint256 amount
    /// @dev if amount == FULL_DELTA, it settles the full negative delta
    /// @dev uses this addresses balance to settle a negative delta
    function _settleWithBalance(bytes memory params) internal returns (bytes memory) {
        (Currency currency, uint256 amount) = abi.decode(params, (Currency, uint256));

        amount = amount == FULL_DELTA ? _getFullSettleAmount(currency) : amount;

        // set the payer to this address, performs a transfer.
        _settle(currency, address(this), amount);
        return abi.encode(amount);
    }

    /// @param params is an encoding of uint256 tokenId, PositionConfig memory config, bytes hookData
    /// @dev this is overloaded with ERC721Permit._burn
    function _burn(bytes memory params) internal {
        (uint256 tokenId, PositionConfig memory config, bytes memory hookData) =
            abi.decode(params, (uint256, PositionConfig, bytes));

        if (!_isApprovedOrOwner(_msgSender(), tokenId)) revert NotApproved(_msgSender());
        if (positionConfigs[tokenId] != config.toId()) revert IncorrectPositionConfigForTokenId(tokenId);
        uint256 liquidity = uint256(_getPositionLiquidity(config, tokenId));

        // Can only call modify if there is non zero liquidity.
        if (liquidity > 0) _modifyLiquidity(config, -(liquidity.toInt256()), bytes32(tokenId), hookData);

        delete positionConfigs[tokenId];
        // Burn the token.
        _burn(tokenId);
    }

    function _modifyLiquidity(PositionConfig memory config, int256 liquidityChange, bytes32 salt, bytes memory hookData)
        internal
    {
        poolManager.modifyLiquidity(
            config.poolKey,
            IPoolManager.ModifyLiquidityParams({
                tickLower: config.tickLower,
                tickUpper: config.tickUpper,
                liquidityDelta: liquidityChange,
                salt: salt
            }),
            hookData
        );
    }

    function _getPositionLiquidity(PositionConfig memory config, uint256 tokenId)
        internal
        view
        returns (uint128 liquidity)
    {
        // TODO: Calculate positionId with Position.calculatePositionKey in v4-core.
        bytes32 positionId =
            keccak256(abi.encodePacked(address(this), config.tickLower, config.tickUpper, bytes32(tokenId)));
        liquidity = poolManager.getPositionLiquidity(config.poolKey.toId(), positionId);
    }

    /// @notice Sweeps the entire contract balance of specified currency to the recipient
    /// @param params an encoding of Currency, address
    function _sweep(bytes calldata params) internal {
        (Currency currency, address to) = abi.decode(params, (Currency, address));
        uint256 balance = currency.balanceOfSelf();
        if (balance > 0) currency.transfer(to, balance);
    }

    // implementation of abstract function DeltaResolver._pay
<<<<<<< HEAD
    function _pay(Currency currency, address payer, uint256 amount) internal override {
        if (payer == address(this)) {
            // TODO: This transfer no eth check. This is guaranteed to not be eth.
            currency.transfer(address(poolManager), amount);
        } else {
            // TODO this should use Permit2
            ERC20(Currency.unwrap(currency)).safeTransferFrom(payer, address(poolManager), amount);
        }
    }

    function _getFullSettleAmount(Currency currency) private view returns (uint256 amount) {
        int256 _amount = poolManager.currencyDelta(address(this), currency);
        // If the amount is positive, it should be taken not settled for.
        if (_amount > 0) revert IncorrectUseOfSettle();
        amount = uint256(-_amount);
    }

    function _getFullTakeAmount(Currency currency) private view returns (uint256 amount) {
        int256 _amount = poolManager.currencyDelta(address(this), currency);
        // If the amount is negative, it should be settled not taken.
        if (_amount < 0) revert IncorrectUseOfTake();
        amount = uint256(_amount);
=======
    function _pay(Currency token, address payer, uint256 amount) internal override {
        // TODO: Should we also support direct transfer?
        permit2.transferFrom(payer, address(poolManager), uint160(amount), Currency.unwrap(token));
>>>>>>> 03cf4537
    }
}<|MERGE_RESOLUTION|>--- conflicted
+++ resolved
@@ -48,17 +48,12 @@
     /// @inheritdoc IPositionManager
     mapping(uint256 tokenId => bytes32 configId) public positionConfigs;
 
-<<<<<<< HEAD
+    IAllowanceTransfer public immutable permit2;
+
     uint256 public constant FULL_DELTA = type(uint256).max;
-
-    constructor(IPoolManager _poolManager)
-        BaseActionsRouterReturns(_poolManager)
-=======
-    IAllowanceTransfer public immutable permit2;
 
     constructor(IPoolManager _poolManager, IAllowanceTransfer _permit2)
         BaseActionsRouter(_poolManager)
->>>>>>> 03cf4537
         ERC721Permit("Uniswap V4 Positions NFT", "UNI-V4-POSM", "1")
     {
         permit2 = _permit2;
@@ -89,16 +84,12 @@
         } else if (action == Actions.CLOSE_CURRENCY) {
             _close(params);
         } else if (action == Actions.BURN_POSITION) {
-<<<<<<< HEAD
-            return _burn(params);
+            // Will automatically decrease liquidity to 0 if the position is not already empty.
+            _burn(params);
         } else if (action == Actions.SETTLE_WITH_BALANCE) {
-            return _settleWithBalance(params);
+            _settleWithBalance(params);
         } else if (action == Actions.SWEEP) {
             _sweep(params);
-=======
-            // Will automatically decrease liquidity to 0 if the position is not already empty.
-            _burn(params);
->>>>>>> 03cf4537
         } else {
             revert UnsupportedAction(action);
         }
@@ -170,14 +161,13 @@
     /// @param params is an encoding of Currency, uint256 amount
     /// @dev if amount == FULL_DELTA, it settles the full negative delta
     /// @dev uses this addresses balance to settle a negative delta
-    function _settleWithBalance(bytes memory params) internal returns (bytes memory) {
+    function _settleWithBalance(bytes memory params) internal {
         (Currency currency, uint256 amount) = abi.decode(params, (Currency, uint256));
 
         amount = amount == FULL_DELTA ? _getFullSettleAmount(currency) : amount;
 
         // set the payer to this address, performs a transfer.
         _settle(currency, address(this), amount);
-        return abi.encode(amount);
     }
 
     /// @param params is an encoding of uint256 tokenId, PositionConfig memory config, bytes hookData
@@ -233,14 +223,12 @@
     }
 
     // implementation of abstract function DeltaResolver._pay
-<<<<<<< HEAD
     function _pay(Currency currency, address payer, uint256 amount) internal override {
         if (payer == address(this)) {
-            // TODO: This transfer no eth check. This is guaranteed to not be eth.
+            // TODO: currency is guaranteed to not be eth so the native check in transfer is not optimal.
             currency.transfer(address(poolManager), amount);
         } else {
-            // TODO this should use Permit2
-            ERC20(Currency.unwrap(currency)).safeTransferFrom(payer, address(poolManager), amount);
+            permit2.transferFrom(payer, address(poolManager), uint160(amount), Currency.unwrap(currency));
         }
     }
 
@@ -256,10 +244,5 @@
         // If the amount is negative, it should be settled not taken.
         if (_amount < 0) revert IncorrectUseOfTake();
         amount = uint256(_amount);
-=======
-    function _pay(Currency token, address payer, uint256 amount) internal override {
-        // TODO: Should we also support direct transfer?
-        permit2.transferFrom(payer, address(poolManager), uint160(amount), Currency.unwrap(token));
->>>>>>> 03cf4537
     }
 }