// SPDX-License-Identifier: UNLICENSED
pragma solidity ^0.8.24;

import {IPoolManager} from "@uniswap/v4-core/src/interfaces/IPoolManager.sol";
import {PoolKey} from "@uniswap/v4-core/src/types/PoolKey.sol";
import {PoolIdLibrary} from "@uniswap/v4-core/src/types/PoolId.sol";
import {Currency, CurrencyLibrary} from "@uniswap/v4-core/src/types/Currency.sol";
import {BalanceDelta} from "@uniswap/v4-core/src/types/BalanceDelta.sol";
import {SafeCast} from "@uniswap/v4-core/src/libraries/SafeCast.sol";
import {Position} from "@uniswap/v4-core/src/libraries/Position.sol";
import {StateLibrary} from "@uniswap/v4-core/src/libraries/StateLibrary.sol";
import {TransientStateLibrary} from "@uniswap/v4-core/src/libraries/TransientStateLibrary.sol";
import {Position} from "@uniswap/v4-core/src/libraries/Position.sol";
import {SafeTransferLib} from "solmate/src/utils/SafeTransferLib.sol";
import {ERC20} from "solmate/src/tokens/ERC20.sol";
import {IAllowanceTransfer} from "permit2/src/interfaces/IAllowanceTransfer.sol";

import {ERC721Permit} from "./base/ERC721Permit.sol";
import {ReentrancyLock} from "./base/ReentrancyLock.sol";
import {IPositionManager} from "./interfaces/IPositionManager.sol";
import {Multicall} from "./base/Multicall.sol";
import {PoolInitializer} from "./base/PoolInitializer.sol";
import {DeltaResolver} from "./base/DeltaResolver.sol";
import {PositionConfig, PositionConfigLibrary} from "./libraries/PositionConfig.sol";
import {BaseActionsRouter} from "./base/BaseActionsRouter.sol";
import {Actions} from "./libraries/Actions.sol";
import {Notifier} from "./base/Notifier.sol";
import {CalldataDecoder} from "./libraries/CalldataDecoder.sol";
import {INotifier} from "./interfaces/INotifier.sol";
import {Permit2Forwarder} from "./base/Permit2Forwarder.sol";
import {SlippageCheckLibrary} from "./libraries/SlippageCheck.sol";

contract PositionManager is
    IPositionManager,
    ERC721Permit,
    PoolInitializer,
    Multicall,
    DeltaResolver,
    ReentrancyLock,
    BaseActionsRouter,
    Notifier,
    Permit2Forwarder
{
    using SafeTransferLib for *;
    using CurrencyLibrary for Currency;
    using PoolIdLibrary for PoolKey;
    using PositionConfigLibrary for *;
    using StateLibrary for IPoolManager;
    using TransientStateLibrary for IPoolManager;
    using SafeCast for uint256;
    using CalldataDecoder for bytes;
    using SlippageCheckLibrary for BalanceDelta;

    /// @dev The ID of the next token that will be minted. Skips 0
    uint256 public nextTokenId = 1;

    mapping(uint256 tokenId => bytes32 config) private positionConfigs;

    constructor(IPoolManager _poolManager, IAllowanceTransfer _permit2)
        BaseActionsRouter(_poolManager)
        Permit2Forwarder(_permit2)
        ERC721Permit("Uniswap V4 Positions NFT", "UNI-V4-POSM", "1")
    {}

    /// @notice Reverts if the deadline has passed
    /// @param deadline The timestamp at which the call is no longer valid, passed in by the caller
    modifier checkDeadline(uint256 deadline) {
        if (block.timestamp > deadline) revert DeadlinePassed();
        _;
    }

<<<<<<< HEAD
    // TODO: to be implemented after audits
    function tokenURI(uint256) public pure override returns (string memory) {
        return "https://example.com";
=======
    /// @notice Reverts if the caller is not the owner or approved for the ERC721 token
    /// @param caller The address of the caller
    /// @param tokenId the unique identifier of the ERC721 token
    /// @dev either msg.sender or _msgSender() is passed in as the caller
    /// _msgSender() should ONLY be used if this is being called from within the unlockCallback
    modifier onlyIfApproved(address caller, uint256 tokenId) {
        if (!_isApprovedOrOwner(caller, tokenId)) revert NotApproved(caller);
        _;
    }

    /// @notice Reverts if the hash of the config does not equal the saved hash
    /// @param tokenId the unique identifier of the ERC721 token
    /// @param config the PositionConfig to check against
    modifier onlyValidConfig(uint256 tokenId, PositionConfig calldata config) {
        if (positionConfigs.getConfigId(tokenId) != config.toId()) revert IncorrectPositionConfigForTokenId(tokenId);
        _;
>>>>>>> 912536c6
    }

    /// @param unlockData is an encoding of actions, params, and currencies
    /// @param deadline is the timestamp at which the unlockData will no longer be valid
    function modifyLiquidities(bytes calldata unlockData, uint256 deadline)
        external
        payable
        isNotLocked
        checkDeadline(deadline)
    {
        _executeActions(unlockData);
    }

    /// @inheritdoc INotifier
    function subscribe(uint256 tokenId, PositionConfig calldata config, address subscriber)
        external
        payable
        onlyIfApproved(msg.sender, tokenId)
        onlyValidConfig(tokenId, config)
    {
        // call to _subscribe will revert if the user already has a sub
        positionConfigs.setSubscribe(tokenId);
        _subscribe(tokenId, config, subscriber);
    }

    /// @inheritdoc INotifier
    function unsubscribe(uint256 tokenId, PositionConfig calldata config)
        external
        payable
        onlyIfApproved(msg.sender, tokenId)
        onlyValidConfig(tokenId, config)
    {
        positionConfigs.setUnsubscribe(tokenId);
        _unsubscribe(tokenId, config);
    }

    function _handleAction(uint256 action, bytes calldata params) internal virtual override {
        if (action == Actions.INCREASE_LIQUIDITY) {
            (
                uint256 tokenId,
                PositionConfig calldata config,
                uint256 liquidity,
                uint128 amount0Max,
                uint128 amount1Max,
                bytes calldata hookData
            ) = params.decodeModifyLiquidityParams();
            _increase(tokenId, config, liquidity, amount0Max, amount1Max, hookData);
        } else if (action == Actions.DECREASE_LIQUIDITY) {
            (
                uint256 tokenId,
                PositionConfig calldata config,
                uint256 liquidity,
                uint128 amount0Min,
                uint128 amount1Min,
                bytes calldata hookData
            ) = params.decodeModifyLiquidityParams();
            _decrease(tokenId, config, liquidity, amount0Min, amount1Min, hookData);
        } else if (action == Actions.MINT_POSITION) {
            (
                PositionConfig calldata config,
                uint256 liquidity,
                uint128 amount0Max,
                uint128 amount1Max,
                address owner,
                bytes calldata hookData
            ) = params.decodeMintParams();
            _mint(config, liquidity, amount0Max, amount1Max, _mapRecipient(owner), hookData);
        } else if (action == Actions.CLOSE_CURRENCY) {
            Currency currency = params.decodeCurrency();
            _close(currency);
        } else if (action == Actions.CLEAR) {
            (Currency currency, uint256 amountMax) = params.decodeCurrencyAndUint256();
            _clear(currency, amountMax);
        } else if (action == Actions.BURN_POSITION) {
            // Will automatically decrease liquidity to 0 if the position is not already empty.
            (
                uint256 tokenId,
                PositionConfig calldata config,
                uint128 amount0Min,
                uint128 amount1Min,
                bytes calldata hookData
            ) = params.decodeBurnParams();
            _burn(tokenId, config, amount0Min, amount1Min, hookData);
        } else if (action == Actions.SETTLE) {
            (Currency currency, uint256 amount, bool payerIsUser) = params.decodeCurrencyUint256AndBool();
            _settle(currency, _mapPayer(payerIsUser), _mapSettleAmount(amount, currency));
        } else if (action == Actions.SETTLE_PAIR) {
            (Currency currency0, Currency currency1) = params.decodeCurrencyPair();
            _settlePair(currency0, currency1);
        } else if (action == Actions.SWEEP) {
            (Currency currency, address to) = params.decodeCurrencyAndAddress();
            _sweep(currency, _mapRecipient(to));
        } else {
            revert UnsupportedAction(action);
        }
    }

    function msgSender() public view override returns (address) {
        return _getLocker();
    }

    /// @dev Calling increase with 0 liquidity will credit the caller with any underlying fees of the position
    function _increase(
        uint256 tokenId,
        PositionConfig calldata config,
        uint256 liquidity,
        uint128 amount0Max,
        uint128 amount1Max,
        bytes calldata hookData
    ) internal onlyValidConfig(tokenId, config) {
        // Note: The tokenId is used as the salt for this position, so every minted position has unique storage in the pool manager.
        BalanceDelta liquidityDelta = _modifyLiquidity(config, liquidity.toInt256(), bytes32(tokenId), hookData);
        liquidityDelta.validateMaxInNegative(amount0Max, amount1Max);
    }

    /// @dev Calling decrease with 0 liquidity will credit the caller with any underlying fees of the position
    function _decrease(
        uint256 tokenId,
        PositionConfig calldata config,
        uint256 liquidity,
        uint128 amount0Min,
        uint128 amount1Min,
        bytes calldata hookData
    ) internal onlyIfApproved(msgSender(), tokenId) onlyValidConfig(tokenId, config) {
        // Note: the tokenId is used as the salt.
        BalanceDelta liquidityDelta = _modifyLiquidity(config, -(liquidity.toInt256()), bytes32(tokenId), hookData);
        liquidityDelta.validateMinOut(amount0Min, amount1Min);
    }

    function _mint(
        PositionConfig calldata config,
        uint256 liquidity,
        uint128 amount0Max,
        uint128 amount1Max,
        address owner,
        bytes calldata hookData
    ) internal {
        // mint receipt token
        uint256 tokenId;
        // tokenId is assigned to current nextTokenId before incrementing it
        unchecked {
            tokenId = nextTokenId++;
        }
        _mint(owner, tokenId);

        // _beforeModify is not called here because the tokenId is newly minted
        BalanceDelta liquidityDelta = _modifyLiquidity(config, liquidity.toInt256(), bytes32(tokenId), hookData);
        liquidityDelta.validateMaxIn(amount0Max, amount1Max);
        positionConfigs.setConfigId(tokenId, config);
    }

    function _close(Currency currency) internal {
        // this address has applied all deltas on behalf of the user/owner
        // it is safe to close this entire delta because of slippage checks throughout the batched calls.
        int256 currencyDelta = poolManager.currencyDelta(address(this), currency);

        // the locker is the payer or receiver
        address caller = msgSender();
        if (currencyDelta < 0) {
            _settle(currency, caller, uint256(-currencyDelta));
        } else if (currencyDelta > 0) {
            _take(currency, caller, uint256(currencyDelta));
        }
    }

    /// @dev integrators may elect to forfeit positive deltas with clear
    /// provides a safety check that amount-to-clear is less than a user-provided maximum
    function _clear(Currency currency, uint256 amountMax) internal {
        int256 currencyDelta = poolManager.currencyDelta(address(this), currency);
        if (uint256(currencyDelta) > amountMax) revert ClearExceedsMaxAmount(currency, currencyDelta, amountMax);
        poolManager.clear(currency, uint256(currencyDelta));
    }

    function _settlePair(Currency currency0, Currency currency1) internal {
        // the locker is the payer when settling
        address caller = msgSender();
        _settle(currency0, caller, _getFullSettleAmount(currency0));
        _settle(currency1, caller, _getFullSettleAmount(currency1));
    }

    /// @dev this is overloaded with ERC721Permit._burn
    function _burn(
        uint256 tokenId,
        PositionConfig calldata config,
        uint128 amount0Min,
        uint128 amount1Min,
        bytes calldata hookData
    ) internal onlyIfApproved(msgSender(), tokenId) onlyValidConfig(tokenId, config) {
        uint256 liquidity = uint256(_getPositionLiquidity(config, tokenId));

        BalanceDelta liquidityDelta;
        // Can only call modify if there is non zero liquidity.
        if (liquidity > 0) {
            liquidityDelta = _modifyLiquidity(config, -(liquidity.toInt256()), bytes32(tokenId), hookData);
            liquidityDelta.validateMinOut(amount0Min, amount1Min);
        }

        delete positionConfigs[tokenId];
        // Burn the token.
        _burn(tokenId);
    }

    function _modifyLiquidity(
        PositionConfig calldata config,
        int256 liquidityChange,
        bytes32 salt,
        bytes calldata hookData
    ) internal returns (BalanceDelta liquidityDelta) {
        (liquidityDelta,) = poolManager.modifyLiquidity(
            config.poolKey,
            IPoolManager.ModifyLiquidityParams({
                tickLower: config.tickLower,
                tickUpper: config.tickUpper,
                liquidityDelta: liquidityChange,
                salt: salt
            }),
            hookData
        );

        if (positionConfigs.hasSubscriber(uint256(salt))) {
            _notifyModifyLiquidity(uint256(salt), config, liquidityChange);
        }
    }

    function _getPositionLiquidity(PositionConfig calldata config, uint256 tokenId)
        internal
        view
        returns (uint128 liquidity)
    {
        bytes32 positionId =
            Position.calculatePositionKey(address(this), config.tickLower, config.tickUpper, bytes32(tokenId));
        liquidity = poolManager.getPositionLiquidity(config.poolKey.toId(), positionId);
    }

    /// @notice Sweeps the entire contract balance of specified currency to the recipient
    function _sweep(Currency currency, address to) internal {
        uint256 balance = currency.balanceOfSelf();
        if (balance > 0) currency.transfer(to, balance);
    }

    // implementation of abstract function DeltaResolver._pay
    function _pay(Currency currency, address payer, uint256 amount) internal override {
        if (payer == address(this)) {
            // TODO: currency is guaranteed to not be eth so the native check in transfer is not optimal.
            currency.transfer(address(poolManager), amount);
        } else {
            permit2.transferFrom(payer, address(poolManager), uint160(amount), Currency.unwrap(currency));
        }
    }

    /// @dev overrides solmate transferFrom in case a notification to subscribers is needed
    function transferFrom(address from, address to, uint256 id) public override {
        super.transferFrom(from, to, id);
        if (positionConfigs.hasSubscriber(id)) _notifyTransfer(id, from, to);
    }

    /// @inheritdoc IPositionManager
    function getPositionConfigId(uint256 tokenId) external view returns (bytes32) {
        return positionConfigs.getConfigId(tokenId);
    }

    /// @inheritdoc INotifier
    function hasSubscriber(uint256 tokenId) external view returns (bool) {
        return positionConfigs.hasSubscriber(tokenId);
    }
}<|MERGE_RESOLUTION|>--- conflicted
+++ resolved
@@ -69,11 +69,11 @@
         _;
     }
 
-<<<<<<< HEAD
     // TODO: to be implemented after audits
     function tokenURI(uint256) public pure override returns (string memory) {
         return "https://example.com";
-=======
+    }
+
     /// @notice Reverts if the caller is not the owner or approved for the ERC721 token
     /// @param caller The address of the caller
     /// @param tokenId the unique identifier of the ERC721 token
@@ -90,7 +90,6 @@
     modifier onlyValidConfig(uint256 tokenId, PositionConfig calldata config) {
         if (positionConfigs.getConfigId(tokenId) != config.toId()) revert IncorrectPositionConfigForTokenId(tokenId);
         _;
->>>>>>> 912536c6
     }
 
     /// @param unlockData is an encoding of actions, params, and currencies
