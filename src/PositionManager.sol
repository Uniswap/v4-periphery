// SPDX-License-Identifier: UNLICENSED
pragma solidity ^0.8.24;

import {IPoolManager} from "@uniswap/v4-core/src/interfaces/IPoolManager.sol";
import {PoolKey} from "@uniswap/v4-core/src/types/PoolKey.sol";
import {PoolIdLibrary} from "@uniswap/v4-core/src/types/PoolId.sol";
import {Currency, CurrencyLibrary} from "@uniswap/v4-core/src/types/Currency.sol";
import {BalanceDelta} from "@uniswap/v4-core/src/types/BalanceDelta.sol";
import {SafeCast} from "@uniswap/v4-core/src/libraries/SafeCast.sol";
import {Position} from "@uniswap/v4-core/src/libraries/Position.sol";
import {StateLibrary} from "@uniswap/v4-core/src/libraries/StateLibrary.sol";
import {TransientStateLibrary} from "@uniswap/v4-core/src/libraries/TransientStateLibrary.sol";
import {SafeTransferLib} from "solmate/src/utils/SafeTransferLib.sol";
import {ERC20} from "solmate/src/tokens/ERC20.sol";
import {IAllowanceTransfer} from "permit2/src/interfaces/IAllowanceTransfer.sol";

import {ERC721Permit} from "./base/ERC721Permit.sol";
import {ReentrancyLock} from "./base/ReentrancyLock.sol";
import {IPositionManager} from "./interfaces/IPositionManager.sol";
import {Multicall} from "./base/Multicall.sol";
import {PoolInitializer} from "./base/PoolInitializer.sol";
import {DeltaResolver} from "./base/DeltaResolver.sol";
import {PositionConfig, PositionConfigLibrary} from "./libraries/PositionConfig.sol";
import {BaseActionsRouter} from "./base/BaseActionsRouter.sol";
import {Actions} from "./libraries/Actions.sol";
import {CalldataDecoder} from "./libraries/CalldataDecoder.sol";

contract PositionManager is
    IPositionManager,
    ERC721Permit,
    PoolInitializer,
    Multicall,
    DeltaResolver,
    ReentrancyLock,
    BaseActionsRouter
{
    using SafeTransferLib for *;
    using CurrencyLibrary for Currency;
    using PoolIdLibrary for PoolKey;
    using PositionConfigLibrary for PositionConfig;
    using StateLibrary for IPoolManager;
    using TransientStateLibrary for IPoolManager;
    using SafeCast for uint256;
    using CalldataDecoder for bytes;

    /// @dev The ID of the next token that will be minted. Skips 0
    uint256 public nextTokenId = 1;

    /// @inheritdoc IPositionManager
    mapping(uint256 tokenId => bytes32 configId) public positionConfigs;

    IAllowanceTransfer public immutable permit2;

    constructor(IPoolManager _poolManager, IAllowanceTransfer _permit2)
        BaseActionsRouter(_poolManager)
        ERC721Permit("Uniswap V4 Positions NFT", "UNI-V4-POSM", "1")
    {
        permit2 = _permit2;
    }

    modifier checkDeadline(uint256 deadline) {
        if (block.timestamp > deadline) revert DeadlinePassed();
        _;
    }

    /// @param unlockData is an encoding of actions, params, and currencies
    /// @param deadline is the timestamp at which the unlockData will no longer be valid
    function modifyLiquidities(bytes calldata unlockData, uint256 deadline)
        external
        payable
        isNotLocked
        checkDeadline(deadline)
    {
        _executeActions(unlockData);
    }

    function _handleAction(uint256 action, bytes calldata params) internal override {
        if (action == Actions.INCREASE_LIQUIDITY) {
            _increase(params);
        } else if (action == Actions.DECREASE_LIQUIDITY) {
            _decrease(params);
        } else if (action == Actions.MINT_POSITION) {
            _mint(params);
        } else if (action == Actions.CLOSE_CURRENCY) {
            _close(params);
        } else if (action == Actions.BURN_POSITION) {
            // Will automatically decrease liquidity to 0 if the position is not already empty.
            _burn(params);
        } else if (action == Actions.SETTLE_WITH_BALANCE) {
            _settleWithBalance(params);
        } else if (action == Actions.SWEEP) {
            _sweep(params);
        } else {
            revert UnsupportedAction(action);
        }
    }

    function _msgSender() internal view override returns (address) {
        return _getLocker();
    }

    /// @param params is an encoding of uint256 tokenId, PositionConfig calldata config, uint256 liquidity, bytes hookData
    /// @dev Calling increase with 0 liquidity will credit the caller with any underlying fees of the position
    function _increase(bytes calldata params) internal {
        (uint256 tokenId, PositionConfig calldata config, uint256 liquidity, bytes calldata hookData) =
            params.decodeModifyLiquidityParams();

        if (positionConfigs[tokenId] != config.toId()) revert IncorrectPositionConfigForTokenId(tokenId);
        // Note: The tokenId is used as the salt for this position, so every minted position has unique storage in the pool manager.
        BalanceDelta liquidityDelta = _modifyLiquidity(config, liquidity.toInt256(), bytes32(tokenId), hookData);
    }

    /// @param params is an encoding of uint256 tokenId, PositionConfig calldata config, uint256 liquidity, bytes hookData
    /// @dev Calling decrease with 0 liquidity will credit the caller with any underlying fees of the position
    function _decrease(bytes calldata params) internal {
        (uint256 tokenId, PositionConfig calldata config, uint256 liquidity, bytes calldata hookData) =
            params.decodeModifyLiquidityParams();

        if (!_isApprovedOrOwner(_msgSender(), tokenId)) revert NotApproved(_msgSender());
        if (positionConfigs[tokenId] != config.toId()) revert IncorrectPositionConfigForTokenId(tokenId);

        // Note: the tokenId is used as the salt.
        BalanceDelta liquidityDelta = _modifyLiquidity(config, -(liquidity.toInt256()), bytes32(tokenId), hookData);
    }

    /// @param params is an encoding of PositionConfig calldata config, uint256 liquidity, address recipient, bytes hookData where recipient is the receiver / owner of the ERC721
    function _mint(bytes calldata params) internal {
        (PositionConfig calldata config, uint256 liquidity, address owner, bytes calldata hookData) =
            params.decodeMintParams();

        // mint receipt token
        uint256 tokenId;
        // tokenId is assigned to current nextTokenId before incrementing it
        unchecked {
            tokenId = nextTokenId++;
        }
        _mint(owner, tokenId);

        // _beforeModify is not called here because the tokenId is newly minted
        BalanceDelta liquidityDelta = _modifyLiquidity(config, liquidity.toInt256(), bytes32(tokenId), hookData);

        positionConfigs[tokenId] = config.toId();
    }

    /// @param params is an encoding of the Currency to close
    function _close(bytes calldata params) internal {
        Currency currency;
        assembly ("memory-safe") {
            currency := calldataload(params.offset)
        }
        // this address has applied all deltas on behalf of the user/owner
        // it is safe to close this entire delta because of slippage checks throughout the batched calls.
        int256 currencyDelta = poolManager.currencyDelta(address(this), currency);

        // the locker is the payer or receiver
        address caller = _msgSender();
        if (currencyDelta < 0) {
            _settle(currency, caller, uint256(-currencyDelta));
        } else if (currencyDelta > 0) {
            _take(currency, caller, uint256(currencyDelta));
        }
    }

<<<<<<< HEAD
    /// @param params is an encoding of uint256 tokenId, PositionConfig calldata config, bytes hookData
=======
    /// @param params is an encoding of Currency
    /// @dev uses this addresses balance to settle a negative delta
    function _settleWithBalance(bytes memory params) internal {
        Currency currency = abi.decode(params, (Currency));

        // set the payer to this address, performs a transfer.
        _settle(currency, address(this), _getFullSettleAmount(currency));
    }

    /// @param params is an encoding of uint256 tokenId, PositionConfig memory config, bytes hookData
>>>>>>> b065dcd4
    /// @dev this is overloaded with ERC721Permit._burn
    function _burn(bytes calldata params) internal {
        (uint256 tokenId, PositionConfig calldata config, bytes calldata hookData) = params.decodeBurnParams();

        if (!_isApprovedOrOwner(_msgSender(), tokenId)) revert NotApproved(_msgSender());
        if (positionConfigs[tokenId] != config.toId()) revert IncorrectPositionConfigForTokenId(tokenId);
        uint256 liquidity = uint256(_getPositionLiquidity(config, tokenId));

        BalanceDelta liquidityDelta;
        // Can only call modify if there is non zero liquidity.
        if (liquidity > 0) {
            liquidityDelta = _modifyLiquidity(config, -(liquidity.toInt256()), bytes32(tokenId), hookData);
        }

        delete positionConfigs[tokenId];
        // Burn the token.
        _burn(tokenId);
    }

    function _modifyLiquidity(
        PositionConfig calldata config,
        int256 liquidityChange,
        bytes32 salt,
        bytes calldata hookData
    ) internal returns (BalanceDelta liquidityDelta) {
        (liquidityDelta,) = poolManager.modifyLiquidity(
            config.poolKey,
            IPoolManager.ModifyLiquidityParams({
                tickLower: config.tickLower,
                tickUpper: config.tickUpper,
                liquidityDelta: liquidityChange,
                salt: salt
            }),
            hookData
        );
    }

    function _getPositionLiquidity(PositionConfig calldata config, uint256 tokenId)
        internal
        view
        returns (uint128 liquidity)
    {
        bytes32 positionId =
            Position.calculatePositionKey(address(this), config.tickLower, config.tickUpper, bytes32(tokenId));
        liquidity = poolManager.getPositionLiquidity(config.poolKey.toId(), positionId);
    }

    /// @notice Sweeps the entire contract balance of specified currency to the recipient
    /// @param params an encoding of Currency, address
    function _sweep(bytes calldata params) internal {
        (Currency currency, address to) = abi.decode(params, (Currency, address));
        uint256 balance = currency.balanceOfSelf();
        if (balance > 0) currency.transfer(to, balance);
    }

    // implementation of abstract function DeltaResolver._pay
    function _pay(Currency currency, address payer, uint256 amount) internal override {
        if (payer == address(this)) {
            // TODO: currency is guaranteed to not be eth so the native check in transfer is not optimal.
            currency.transfer(address(poolManager), amount);
        } else {
            permit2.transferFrom(payer, address(poolManager), uint160(amount), Currency.unwrap(currency));
        }
    }
}<|MERGE_RESOLUTION|>--- conflicted
+++ resolved
@@ -161,20 +161,19 @@
         }
     }
 
-<<<<<<< HEAD
-    /// @param params is an encoding of uint256 tokenId, PositionConfig calldata config, bytes hookData
-=======
     /// @param params is an encoding of Currency
     /// @dev uses this addresses balance to settle a negative delta
-    function _settleWithBalance(bytes memory params) internal {
-        Currency currency = abi.decode(params, (Currency));
+    function _settleWithBalance(bytes calldata params) internal {
+        Currency currency;
+        assembly ("memory-safe") {
+            currency := calldataload(params.offset)
+        }
 
         // set the payer to this address, performs a transfer.
         _settle(currency, address(this), _getFullSettleAmount(currency));
     }
 
-    /// @param params is an encoding of uint256 tokenId, PositionConfig memory config, bytes hookData
->>>>>>> b065dcd4
+    /// @param params is an encoding of uint256 tokenId, PositionConfig calldata config, bytes hookData
     /// @dev this is overloaded with ERC721Permit._burn
     function _burn(bytes calldata params) internal {
         (uint256 tokenId, PositionConfig calldata config, bytes calldata hookData) = params.decodeBurnParams();
@@ -225,7 +224,12 @@
     /// @notice Sweeps the entire contract balance of specified currency to the recipient
     /// @param params an encoding of Currency, address
     function _sweep(bytes calldata params) internal {
-        (Currency currency, address to) = abi.decode(params, (Currency, address));
+        Currency currency;
+        address to;
+        assembly ("memory-safe") {
+            currency := calldataload(params.offset)
+            to := calldataload(add(params.offset, 0x20))
+        }
         uint256 balance = currency.balanceOfSelf();
         if (balance > 0) currency.transfer(to, balance);
     }
