--- conflicted
+++ resolved
@@ -26,11 +26,8 @@
 import {Actions} from "./libraries/Actions.sol";
 import {Notifier} from "./base/Notifier.sol";
 import {CalldataDecoder} from "./libraries/CalldataDecoder.sol";
-<<<<<<< HEAD
 import {INotifier} from "./interfaces/INotifier.sol";
-=======
 import {SlippageCheckLibrary} from "./libraries/SlippageCheck.sol";
->>>>>>> 83ca8295
 
 contract PositionManager is
     IPositionManager,
@@ -185,12 +182,6 @@
     }
 
     /// @dev Calling increase with 0 liquidity will credit the caller with any underlying fees of the position
-<<<<<<< HEAD
-    function _increase(uint256 tokenId, PositionConfig calldata config, uint256 liquidity, bytes calldata hookData)
-        internal
-        onlyValidConfig(tokenId, config)
-    {
-=======
     function _increase(
         uint256 tokenId,
         PositionConfig calldata config,
@@ -198,22 +189,13 @@
         uint128 amount0Max,
         uint128 amount1Max,
         bytes calldata hookData
-    ) internal {
-        if (positionConfigs[tokenId] != config.toId()) revert IncorrectPositionConfigForTokenId(tokenId);
->>>>>>> 83ca8295
+    ) internal onlyValidConfig(tokenId, config) {
         // Note: The tokenId is used as the salt for this position, so every minted position has unique storage in the pool manager.
         BalanceDelta liquidityDelta = _modifyLiquidity(config, liquidity.toInt256(), bytes32(tokenId), hookData);
         liquidityDelta.validateMaxInNegative(amount0Max, amount1Max);
     }
 
     /// @dev Calling decrease with 0 liquidity will credit the caller with any underlying fees of the position
-<<<<<<< HEAD
-    function _decrease(uint256 tokenId, PositionConfig calldata config, uint256 liquidity, bytes calldata hookData)
-        internal
-        onlyIfApproved(_msgSender(), tokenId)
-        onlyValidConfig(tokenId, config)
-    {
-=======
     function _decrease(
         uint256 tokenId,
         PositionConfig calldata config,
@@ -221,11 +203,7 @@
         uint128 amount0Min,
         uint128 amount1Min,
         bytes calldata hookData
-    ) internal {
-        if (!_isApprovedOrOwner(_msgSender(), tokenId)) revert NotApproved(_msgSender());
-        if (positionConfigs[tokenId] != config.toId()) revert IncorrectPositionConfigForTokenId(tokenId);
-
->>>>>>> 83ca8295
+    ) internal onlyIfApproved(_msgSender(), tokenId) onlyValidConfig(tokenId, config) {
         // Note: the tokenId is used as the salt.
         BalanceDelta liquidityDelta = _modifyLiquidity(config, -(liquidity.toInt256()), bytes32(tokenId), hookData);
         liquidityDelta.validateMinOut(amount0Min, amount1Min);
@@ -274,23 +252,13 @@
     }
 
     /// @dev this is overloaded with ERC721Permit._burn
-<<<<<<< HEAD
-    function _burn(uint256 tokenId, PositionConfig calldata config, bytes calldata hookData)
-        internal
-        onlyIfApproved(_msgSender(), tokenId)
-        onlyValidConfig(tokenId, config)
-    {
-=======
     function _burn(
         uint256 tokenId,
         PositionConfig calldata config,
         uint128 amount0Min,
         uint128 amount1Min,
         bytes calldata hookData
-    ) internal {
-        if (!_isApprovedOrOwner(_msgSender(), tokenId)) revert NotApproved(_msgSender());
-        if (positionConfigs[tokenId] != config.toId()) revert IncorrectPositionConfigForTokenId(tokenId);
->>>>>>> 83ca8295
+    ) internal onlyIfApproved(_msgSender(), tokenId) onlyValidConfig(tokenId, config) {
         uint256 liquidity = uint256(_getPositionLiquidity(config, tokenId));
 
         BalanceDelta liquidityDelta;
