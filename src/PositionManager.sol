--- conflicted
+++ resolved
@@ -213,7 +213,7 @@
     /// @dev integrators may elect to forfeit positive deltas with clear
     /// if the forfeit amount exceeds the user-specified max, the amount is taken instead
     function _clearOrTake(Currency currency, uint256 amountMax) internal {
-        uint256 delta = _getFullNegativeDelta(currency);
+        uint256 delta = _getFullCredit(currency);
 
         // forfeit the delta if its less than or equal to the user-specified limit
         if (delta <= amountMax) {
@@ -223,18 +223,17 @@
         }
     }
 
-<<<<<<< HEAD
     /// @dev uses this addresses balance to settle a negative delta
     function _settleWithBalance(Currency currency) internal {
         // set the payer to this address, performs a transfer.
-        _settle(currency, address(this), _getFullPositiveDelta(currency));
-=======
+        _settle(currency, address(this), _getFullDebit(currency));
+    }
+
     function _settlePair(Currency currency0, Currency currency1) internal {
         // the locker is the payer when settling
         address caller = _msgSender();
-        _settle(currency0, caller, _getFullSettleAmount(currency0));
-        _settle(currency1, caller, _getFullSettleAmount(currency1));
->>>>>>> a9e463d6
+        _settle(currency0, caller, _getFullDebit(currency0));
+        _settle(currency1, caller, _getFullDebit(currency1));
     }
 
     /// @dev this is overloaded with ERC721Permit._burn
