// SPDX-License-Identifier: UNLICENSED
pragma solidity ^0.8.24;

import {IPoolManager} from "@uniswap/v4-core/src/interfaces/IPoolManager.sol";
import {PoolKey} from "@uniswap/v4-core/src/types/PoolKey.sol";
import {PoolIdLibrary} from "@uniswap/v4-core/src/types/PoolId.sol";
import {Currency, CurrencyLibrary} from "@uniswap/v4-core/src/types/Currency.sol";
import {BalanceDelta} from "@uniswap/v4-core/src/types/BalanceDelta.sol";
import {SafeCast} from "@uniswap/v4-core/src/libraries/SafeCast.sol";
import {StateLibrary} from "@uniswap/v4-core/src/libraries/StateLibrary.sol";
import {TransientStateLibrary} from "@uniswap/v4-core/src/libraries/TransientStateLibrary.sol";
import {SafeTransferLib} from "solmate/utils/SafeTransferLib.sol";
import {ERC20} from "solmate/tokens/ERC20.sol";

import {ERC721Permit} from "./base/ERC721Permit.sol";
import {IPositionManager, Actions} from "./interfaces/IPositionManager.sol";
import {SafeCallback} from "./base/SafeCallback.sol";
import {Multicall} from "./base/Multicall.sol";
import {PoolInitializer} from "./base/PoolInitializer.sol";
<<<<<<< HEAD
import {CurrencySettleTake} from "./libraries/CurrencySettleTake.sol";
import {PositionConfig, PositionConfigLibrary} from "./libraries/PositionConfig.sol";
import {LiquidityNegation} from "./libraries/LiquidityNegation.sol";
=======
import {DeltaResolver} from "./base/DeltaResolver.sol";
import {LiquidityRange} from "./types/LiquidityRange.sol";
>>>>>>> 1c1d1535

contract PositionManager is IPositionManager, ERC721Permit, PoolInitializer, Multicall, SafeCallback, DeltaResolver {
    using SafeTransferLib for *;
    using CurrencyLibrary for Currency;
    using PoolIdLibrary for PoolKey;
    using PositionConfigLibrary for PositionConfig;
    using StateLibrary for IPoolManager;
    using TransientStateLibrary for IPoolManager;
    using SafeCast for uint256;
    using LiquidityNegation for uint256;

    /// @dev The ID of the next token that will be minted. Skips 0
    uint256 public nextTokenId = 1;

    /// @inheritdoc IPositionManager
    mapping(uint256 tokenId => bytes32 configId) public positionConfigs;

    constructor(IPoolManager _poolManager)
        SafeCallback(_poolManager)
        ERC721Permit("Uniswap V4 Positions NFT", "UNI-V4-POSM", "1")
    {}

    modifier checkDeadline(uint256 deadline) {
        if (block.timestamp > deadline) revert DeadlinePassed();
        _;
    }

    /// @param unlockData is an encoding of actions, params, and currencies
    /// @return returnData is the endocing of each actions return information
    function modifyLiquidities(bytes calldata unlockData, uint256 deadline)
        external
        payable
        checkDeadline(deadline)
        returns (bytes[] memory)
    {
        // TODO: Edit the encoding/decoding.
        return abi.decode(poolManager.unlock(abi.encode(unlockData, msg.sender)), (bytes[]));
    }

    function _unlockCallback(bytes calldata payload) internal override returns (bytes memory) {
        // TODO: Fix double encode/decode
        (bytes memory unlockData, address sender) = abi.decode(payload, (bytes, address));

        (Actions[] memory actions, bytes[] memory params) = abi.decode(unlockData, (Actions[], bytes[]));

        bytes[] memory returnData = _dispatch(actions, params, sender);

        return abi.encode(returnData);
    }

    function _dispatch(Actions[] memory actions, bytes[] memory params, address sender)
        internal
        returns (bytes[] memory returnData)
    {
        uint256 length = actions.length;
        if (length != params.length) revert MismatchedLengths();
        returnData = new bytes[](length);
        for (uint256 i; i < length; i++) {
            if (actions[i] == Actions.INCREASE) {
                returnData[i] = _increase(params[i], sender);
            } else if (actions[i] == Actions.DECREASE) {
                returnData[i] = _decrease(params[i], sender);
            } else if (actions[i] == Actions.MINT) {
                // TODO: Mint will be coupled with increase.
                returnData[i] = _mint(params[i]);
            } else if (actions[i] == Actions.CLOSE_CURRENCY) {
                returnData[i] = _close(params[i], sender);
            } else if (actions[i] == Actions.BURN) {
                // Will automatically decrease liquidity to 0 if the position is not already empty.
                returnData[i] = _burn(params[i], sender);
            } else {
                revert UnsupportedAction();
            }
        }
    }

    /// @param params is an encoding of uint256 tokenId, PositionConfig memory config, uint256 liquidity, bytes hookData
    /// @param sender the msg.sender, set by the `modifyLiquidities` function before the `unlockCallback`. Using msg.sender directly inside
    /// the _unlockCallback will be the pool manager.
    /// @return returns an encoding of the BalanceDelta applied by this increase call, including credited fees.
    /// @dev Calling increase with 0 liquidity will credit the caller with any underlying fees of the position
    function _increase(bytes memory params, address sender) internal returns (bytes memory) {
        (uint256 tokenId, PositionConfig memory config, uint256 liquidity, bytes memory hookData) =
            abi.decode(params, (uint256, PositionConfig, uint256, bytes));

        _validateModify(config, tokenId, sender);
        // Note: The tokenId is used as the salt for this position, so every minted position has unique storage in the pool manager.
        BalanceDelta delta = _modifyLiquidity(config, liquidity.toInt256(), bytes32(tokenId), hookData);
        return abi.encode(delta);
    }

    /// @param params is an encoding of uint256 tokenId, PositionConfig memory config, uint256 liquidity, bytes hookData
    /// @param sender the msg.sender, set by the `modifyLiquidities` function before the `unlockCallback`. Using msg.sender directly inside
    /// the _unlockCallback will be the pool manager.
    /// @return returns an encoding of the BalanceDelta applied by this increase call, including credited fees.
    /// @dev Calling decrease with 0 liquidity will credit the caller with any underlying fees of the position
    function _decrease(bytes memory params, address sender) internal returns (bytes memory) {
        (uint256 tokenId, PositionConfig memory config, uint256 liquidity, bytes memory hookData) =
            abi.decode(params, (uint256, PositionConfig, uint256, bytes));

        _validateModify(config, tokenId, sender);

        int256 liquidityDelta = liquidity.toNegativeInt256();
        // Note: the tokenId is used as the salt.
        BalanceDelta delta = _modifyLiquidity(config, liquidityDelta, bytes32(tokenId), hookData);
        return abi.encode(delta);
    }

    /// @param params is an encoding of PositionConfig memory config, uint256 liquidity, address recipient, bytes hookData where recipient is the receiver / owner of the ERC721
    /// @return returns an encoding of the BalanceDelta from the initial increase
    function _mint(bytes memory params) internal returns (bytes memory) {
        (PositionConfig memory config, uint256 liquidity, address owner, bytes memory hookData) =
            abi.decode(params, (PositionConfig, uint256, address, bytes));

        // mint receipt token
        uint256 tokenId;
        // tokenId is assigned to current nextTokenId before incrementing it
        unchecked {
            tokenId = nextTokenId++;
        }
        _mint(owner, tokenId);

        // _beforeModify is not called here because the tokenId is newly minted
        BalanceDelta delta = _modifyLiquidity(config, liquidity.toInt256(), bytes32(tokenId), hookData);

        positionConfigs[tokenId] = config.toId();

        return abi.encode(delta);
    }

    /// @param params is an encoding of the Currency to close
    /// @param sender is the msg.sender encoded by the `modifyLiquidities` function before the `unlockCallback`.
    /// @return an encoding of int256 the balance of the currency being settled by this call
    function _close(bytes memory params, address sender) internal returns (bytes memory) {
        (Currency currency) = abi.decode(params, (Currency));
        // this address has applied all deltas on behalf of the user/owner
        // it is safe to close this entire delta because of slippage checks throughout the batched calls.
        int256 currencyDelta = poolManager.currencyDelta(address(this), currency);

        // the sender is the payer or receiver
        if (currencyDelta < 0) {
            _settle(currency, sender, uint256(-currencyDelta));

            // if there are native tokens left over after settling, return to sender
            if (currency.isNative()) _sweepNativeToken(sender);
        } else if (currencyDelta > 0) {
            _take(currency, sender, uint256(currencyDelta));
        }

        return abi.encode(currencyDelta);
    }

    /// note: this is overloaded with ERC721Permit._burn
    /// @param params is an encoding of uint256 tokenId, PositionConfig memory config, bytes hookData
    /// @param sender the msg.sender, set by the `modifyLiquidities` function before the `unlockCallback`. Using msg.sender directly inside
    /// the _unlockCallback will be the pool manager.
    function _burn(bytes memory params, address sender) internal returns (bytes memory) {
        (uint256 tokenId, PositionConfig memory config, bytes memory hookData) =
            abi.decode(params, (uint256, PositionConfig, bytes));

        _validateModify(config, tokenId, sender);
        uint256 liquidity = uint256(_getPositionLiquidity(config, tokenId));

        // Can only call modify if there is non zero liquidity.
        BalanceDelta delta;

        int256 liquidityDelta = liquidity.toNegativeInt256();
        if (liquidity > 0) delta = _modifyLiquidity(config, liquidityDelta, bytes32(tokenId), hookData);

        delete positionConfigs[tokenId];
        // Burn the token.
        _burn(tokenId);
        return abi.encode(delta);
    }

    function _validateModify(PositionConfig memory config, uint256 tokenId, address sender) private view {
        if (!_isApprovedOrOwner(sender, tokenId)) revert NotApproved(sender);
        if (positionConfigs[tokenId] != config.toId()) revert IncorrectPositionConfigForTokenId(tokenId);
    }

    function _modifyLiquidity(PositionConfig memory config, int256 liquidityChange, bytes32 salt, bytes memory hookData)
        internal
        returns (BalanceDelta liquidityDelta)
    {
        (liquidityDelta,) = poolManager.modifyLiquidity(
            config.poolKey,
            IPoolManager.ModifyLiquidityParams({
                tickLower: config.tickLower,
                tickUpper: config.tickUpper,
                liquidityDelta: liquidityChange,
                salt: salt
            }),
            hookData
        );
    }

    function _getPositionLiquidity(PositionConfig memory config, uint256 tokenId)
        internal
        view
        returns (uint128 liquidity)
    {
        // TODO: Calculate positionId with Position.calculatePositionKey in v4-core.
        bytes32 positionId =
            keccak256(abi.encodePacked(address(this), config.tickLower, config.tickUpper, bytes32(tokenId)));
        liquidity = poolManager.getPositionLiquidity(config.poolKey.toId(), positionId);
    }

    /// @dev Send excess native tokens back to the recipient (sender)
    /// @param recipient the receiver of the excess native tokens. Should be the caller, the one that sent the native tokens
    function _sweepNativeToken(address recipient) internal {
        uint256 nativeBalance = address(this).balance;
        if (nativeBalance > 0) recipient.safeTransferETH(nativeBalance);
    }
<<<<<<< HEAD
=======

    // ensures liquidity of the position is empty before burning the token.
    function _validateBurn(uint256 tokenId) internal view {
        bytes32 positionId = getPositionIdFromTokenId(tokenId);
        uint128 liquidity = poolManager.getPositionLiquidity(tokenRange[tokenId].poolKey.toId(), positionId);
        if (liquidity > 0) revert PositionMustBeEmpty();
    }

    // implementation of abstract function DeltaResolver._pay
    function _pay(Currency token, address payer, uint256 amount) internal override {
        // TODO this should use Permit2
        ERC20(Currency.unwrap(token)).safeTransferFrom(payer, address(poolManager), amount);
    }

    // TODO: Move this to a posm state-view library.
    function getPositionIdFromTokenId(uint256 tokenId) public view returns (bytes32 positionId) {
        LiquidityRange memory range = tokenRange[tokenId];
        bytes32 salt = bytes32(tokenId);
        int24 tickLower = range.tickLower;
        int24 tickUpper = range.tickUpper;
        address owner = address(this);

        // positionId = keccak256(abi.encodePacked(owner, tickLower, tickUpper, salt))
        assembly {
            mstore(0x26, salt) // [0x26, 0x46)
            mstore(0x06, tickUpper) // [0x23, 0x26)
            mstore(0x03, tickLower) // [0x20, 0x23)
            mstore(0, owner) // [0x0c, 0x20)
            positionId := keccak256(0x0c, 0x3a) // len is 58 bytes
            mstore(0x26, 0) // rewrite 0x26 to 0
        }
    }

    function _requireApprovedOrOwner(uint256 tokenId, address sender) internal view {
        if (!_isApprovedOrOwner(sender, tokenId)) revert NotApproved(sender);
    }
>>>>>>> 1c1d1535
}<|MERGE_RESOLUTION|>--- conflicted
+++ resolved
@@ -17,14 +17,9 @@
 import {SafeCallback} from "./base/SafeCallback.sol";
 import {Multicall} from "./base/Multicall.sol";
 import {PoolInitializer} from "./base/PoolInitializer.sol";
-<<<<<<< HEAD
-import {CurrencySettleTake} from "./libraries/CurrencySettleTake.sol";
+import {DeltaResolver} from "./base/DeltaResolver.sol";
 import {PositionConfig, PositionConfigLibrary} from "./libraries/PositionConfig.sol";
 import {LiquidityNegation} from "./libraries/LiquidityNegation.sol";
-=======
-import {DeltaResolver} from "./base/DeltaResolver.sol";
-import {LiquidityRange} from "./types/LiquidityRange.sol";
->>>>>>> 1c1d1535
 
 contract PositionManager is IPositionManager, ERC721Permit, PoolInitializer, Multicall, SafeCallback, DeltaResolver {
     using SafeTransferLib for *;
@@ -238,43 +233,10 @@
         uint256 nativeBalance = address(this).balance;
         if (nativeBalance > 0) recipient.safeTransferETH(nativeBalance);
     }
-<<<<<<< HEAD
-=======
-
-    // ensures liquidity of the position is empty before burning the token.
-    function _validateBurn(uint256 tokenId) internal view {
-        bytes32 positionId = getPositionIdFromTokenId(tokenId);
-        uint128 liquidity = poolManager.getPositionLiquidity(tokenRange[tokenId].poolKey.toId(), positionId);
-        if (liquidity > 0) revert PositionMustBeEmpty();
-    }
 
     // implementation of abstract function DeltaResolver._pay
     function _pay(Currency token, address payer, uint256 amount) internal override {
         // TODO this should use Permit2
         ERC20(Currency.unwrap(token)).safeTransferFrom(payer, address(poolManager), amount);
     }
-
-    // TODO: Move this to a posm state-view library.
-    function getPositionIdFromTokenId(uint256 tokenId) public view returns (bytes32 positionId) {
-        LiquidityRange memory range = tokenRange[tokenId];
-        bytes32 salt = bytes32(tokenId);
-        int24 tickLower = range.tickLower;
-        int24 tickUpper = range.tickUpper;
-        address owner = address(this);
-
-        // positionId = keccak256(abi.encodePacked(owner, tickLower, tickUpper, salt))
-        assembly {
-            mstore(0x26, salt) // [0x26, 0x46)
-            mstore(0x06, tickUpper) // [0x23, 0x26)
-            mstore(0x03, tickLower) // [0x20, 0x23)
-            mstore(0, owner) // [0x0c, 0x20)
-            positionId := keccak256(0x0c, 0x3a) // len is 58 bytes
-            mstore(0x26, 0) // rewrite 0x26 to 0
-        }
-    }
-
-    function _requireApprovedOrOwner(uint256 tokenId, address sender) internal view {
-        if (!_isApprovedOrOwner(sender, tokenId)) revert NotApproved(sender);
-    }
->>>>>>> 1c1d1535
 }