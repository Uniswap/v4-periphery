// SPDX-License-Identifier: UNLICENSED
pragma solidity ^0.8.24;

import {IPoolManager} from "@uniswap/v4-core/src/interfaces/IPoolManager.sol";
import {PoolKey} from "@uniswap/v4-core/src/types/PoolKey.sol";
import {PoolIdLibrary} from "@uniswap/v4-core/src/types/PoolId.sol";
import {Currency, CurrencyLibrary} from "@uniswap/v4-core/src/types/Currency.sol";
import {BalanceDelta} from "@uniswap/v4-core/src/types/BalanceDelta.sol";
import {SafeCast} from "@uniswap/v4-core/src/libraries/SafeCast.sol";
import {Position} from "@uniswap/v4-core/src/libraries/Position.sol";
import {StateLibrary} from "@uniswap/v4-core/src/libraries/StateLibrary.sol";
import {TransientStateLibrary} from "@uniswap/v4-core/src/libraries/TransientStateLibrary.sol";
import {Position} from "@uniswap/v4-core/src/libraries/Position.sol";
import {SafeTransferLib} from "solmate/src/utils/SafeTransferLib.sol";
import {ERC20} from "solmate/src/tokens/ERC20.sol";
import {IAllowanceTransfer} from "permit2/src/interfaces/IAllowanceTransfer.sol";

import {ERC721Permit_v4} from "./base/ERC721Permit_v4.sol";
import {ReentrancyLock} from "./base/ReentrancyLock.sol";
import {IPositionManager} from "./interfaces/IPositionManager.sol";
import {Multicall_v4} from "./base/Multicall_v4.sol";
import {PoolInitializer} from "./base/PoolInitializer.sol";
import {DeltaResolver} from "./base/DeltaResolver.sol";
import {PositionConfig, PositionConfigLibrary} from "./libraries/PositionConfig.sol";
import {BaseActionsRouter} from "./base/BaseActionsRouter.sol";
import {Actions} from "./libraries/Actions.sol";
import {Notifier} from "./base/Notifier.sol";
import {CalldataDecoder} from "./libraries/CalldataDecoder.sol";
import {INotifier} from "./interfaces/INotifier.sol";
import {Permit2Forwarder} from "./base/Permit2Forwarder.sol";
import {SlippageCheckLibrary} from "./libraries/SlippageCheck.sol";

contract PositionManager is
    IPositionManager,
    ERC721Permit_v4,
    PoolInitializer,
    Multicall_v4,
    DeltaResolver,
    ReentrancyLock,
    BaseActionsRouter,
    Notifier,
    Permit2Forwarder
{
    using SafeTransferLib for *;
    using CurrencyLibrary for Currency;
    using PoolIdLibrary for PoolKey;
    using PositionConfigLibrary for *;
    using StateLibrary for IPoolManager;
    using TransientStateLibrary for IPoolManager;
    using SafeCast for uint256;
    using SafeCast for int256;
    using CalldataDecoder for bytes;
    using SlippageCheckLibrary for BalanceDelta;

    /// @dev The ID of the next token that will be minted. Skips 0
    uint256 public nextTokenId = 1;

    mapping(uint256 tokenId => bytes32 config) private _positionConfigs;

    function positionConfigs() internal view override returns (mapping(uint256 tokenId => bytes32 config) storage) {
        return _positionConfigs;
    }

    constructor(IPoolManager _poolManager, IAllowanceTransfer _permit2)
        BaseActionsRouter(_poolManager)
        Permit2Forwarder(_permit2)
        ERC721Permit_v4("Uniswap V4 Positions NFT", "UNI-V4-POSM")
    {}

    /// @notice Reverts if the deadline has passed
    /// @param deadline The timestamp at which the call is no longer valid, passed in by the caller
    modifier checkDeadline(uint256 deadline) {
        if (block.timestamp > deadline) revert DeadlinePassed();
        _;
    }

    /// @notice Reverts if the caller is not the owner or approved for the ERC721 token
    /// @param caller The address of the caller
    /// @param tokenId the unique identifier of the ERC721 token
    /// @dev either msg.sender or _msgSender() is passed in as the caller
    /// _msgSender() should ONLY be used if this is being called from within the unlockCallback
    modifier onlyIfApproved(address caller, uint256 tokenId) override {
        if (!_isApprovedOrOwner(caller, tokenId)) revert NotApproved(caller);
        _;
    }

    /// @notice Reverts if the hash of the config does not equal the saved hash
    /// @param tokenId the unique identifier of the ERC721 token
    /// @param config the PositionConfig to check against
    modifier onlyValidConfig(uint256 tokenId, PositionConfig calldata config) override {
        if (_positionConfigs.getConfigId(tokenId) != config.toId()) revert IncorrectPositionConfigForTokenId(tokenId);
        _;
    }

    /// @inheritdoc IPositionManager
    function modifyLiquidities(bytes calldata unlockData, uint256 deadline)
        external
        payable
        isNotLocked
        checkDeadline(deadline)
    {
        _executeActions(unlockData);
    }

    /// @inheritdoc IPositionManager
    function modifyLiquiditiesWithoutUnlock(bytes calldata actions, bytes[] calldata params)
        external
        payable
        isNotLocked
    {
        _executeActionsWithoutUnlock(actions, params);
    }

    function msgSender() public view override returns (address) {
        return _getLocker();
    }

    function _handleAction(uint256 action, bytes calldata params) internal virtual override {
        if (action < Actions.SETTLE) {
            if (action == Actions.INCREASE_LIQUIDITY) {
                (
                    uint256 tokenId,
                    PositionConfig calldata config,
                    uint256 liquidity,
                    uint128 amount0Max,
                    uint128 amount1Max,
                    bytes calldata hookData
                ) = params.decodeModifyLiquidityParams();
                _increase(tokenId, config, liquidity, amount0Max, amount1Max, hookData);
            } else if (action == Actions.DECREASE_LIQUIDITY) {
                (
                    uint256 tokenId,
                    PositionConfig calldata config,
                    uint256 liquidity,
                    uint128 amount0Min,
                    uint128 amount1Min,
                    bytes calldata hookData
                ) = params.decodeModifyLiquidityParams();
                _decrease(tokenId, config, liquidity, amount0Min, amount1Min, hookData);
            } else if (action == Actions.MINT_POSITION) {
                (
                    PositionConfig calldata config,
                    uint256 liquidity,
                    uint128 amount0Max,
                    uint128 amount1Max,
                    address owner,
                    bytes calldata hookData
                ) = params.decodeMintParams();
                _mint(config, liquidity, amount0Max, amount1Max, _mapRecipient(owner), hookData);
            } else if (action == Actions.BURN_POSITION) {
                // Will automatically decrease liquidity to 0 if the position is not already empty.
                (
                    uint256 tokenId,
                    PositionConfig calldata config,
                    uint128 amount0Min,
                    uint128 amount1Min,
                    bytes calldata hookData
                ) = params.decodeBurnParams();
                _burn(tokenId, config, amount0Min, amount1Min, hookData);
            } else {
                revert UnsupportedAction(action);
            }
        } else {
            if (action == Actions.SETTLE_PAIR) {
                (Currency currency0, Currency currency1) = params.decodeCurrencyPair();
                _settlePair(currency0, currency1);
            } else if (action == Actions.TAKE_PAIR) {
                (Currency currency0, Currency currency1, address to) = params.decodeCurrencyPairAndAddress();
                _takePair(currency0, currency1, to);
            } else if (action == Actions.SETTLE) {
                (Currency currency, uint256 amount, bool payerIsUser) = params.decodeCurrencyUint256AndBool();
                _settle(currency, _mapPayer(payerIsUser), _mapSettleAmount(amount, currency));
            } else if (action == Actions.TAKE) {
                (Currency currency, address recipient, uint256 amount) = params.decodeCurrencyAddressAndUint256();
                _take(currency, _mapRecipient(recipient), _mapTakeAmount(amount, currency));
            } else if (action == Actions.CLOSE_CURRENCY) {
                Currency currency = params.decodeCurrency();
                _close(currency);
            } else if (action == Actions.CLEAR_OR_TAKE) {
                (Currency currency, uint256 amountMax) = params.decodeCurrencyAndUint256();
                _clearOrTake(currency, amountMax);
            } else if (action == Actions.SWEEP) {
                (Currency currency, address to) = params.decodeCurrencyAndAddress();
                _sweep(currency, _mapRecipient(to));
            } else {
                revert UnsupportedAction(action);
            }
        }
    }

    /// @dev Calling increase with 0 liquidity will credit the caller with any underlying fees of the position
    function _increase(
        uint256 tokenId,
        PositionConfig calldata config,
        uint256 liquidity,
        uint128 amount0Max,
        uint128 amount1Max,
        bytes calldata hookData
    ) internal onlyIfApproved(msgSender(), tokenId) onlyValidConfig(tokenId, config) {
        // Note: The tokenId is used as the salt for this position, so every minted position has unique storage in the pool manager.
        BalanceDelta liquidityDelta = _modifyLiquidity(config, liquidity.toInt256(), bytes32(tokenId), hookData);
        liquidityDelta.validateMaxInNegative(amount0Max, amount1Max);
    }

    /// @dev Calling decrease with 0 liquidity will credit the caller with any underlying fees of the position
    function _decrease(
        uint256 tokenId,
        PositionConfig calldata config,
        uint256 liquidity,
        uint128 amount0Min,
        uint128 amount1Min,
        bytes calldata hookData
    ) internal onlyIfApproved(msgSender(), tokenId) onlyValidConfig(tokenId, config) {
        // Note: the tokenId is used as the salt.
        BalanceDelta liquidityDelta = _modifyLiquidity(config, -(liquidity.toInt256()), bytes32(tokenId), hookData);
        liquidityDelta.validateMinOut(amount0Min, amount1Min);
    }

    function _mint(
        PositionConfig calldata config,
        uint256 liquidity,
        uint128 amount0Max,
        uint128 amount1Max,
        address owner,
        bytes calldata hookData
    ) internal {
        // mint receipt token
        uint256 tokenId;
        // tokenId is assigned to current nextTokenId before incrementing it
        unchecked {
            tokenId = nextTokenId++;
        }
        _mint(owner, tokenId);

        // _beforeModify is not called here because the tokenId is newly minted
        BalanceDelta liquidityDelta = _modifyLiquidity(config, liquidity.toInt256(), bytes32(tokenId), hookData);
        liquidityDelta.validateMaxIn(amount0Max, amount1Max);
        _positionConfigs.setConfigId(tokenId, config);

        emit MintPosition(tokenId, config);
    }

    /// @dev this is overloaded with ERC721Permit_v4._burn
    function _burn(
        uint256 tokenId,
        PositionConfig calldata config,
        uint128 amount0Min,
        uint128 amount1Min,
        bytes calldata hookData
    ) internal onlyIfApproved(msgSender(), tokenId) onlyValidConfig(tokenId, config) {
        uint256 liquidity = uint256(getPositionLiquidity(tokenId, config));

        BalanceDelta liquidityDelta;
        // Can only call modify if there is non zero liquidity.
        if (liquidity > 0) {
            liquidityDelta = _modifyLiquidity(config, -(liquidity.toInt256()), bytes32(tokenId), hookData);
            liquidityDelta.validateMinOut(amount0Min, amount1Min);
        }

        delete _positionConfigs[tokenId];
        // Burn the token.
        _burn(tokenId);
    }

    function _settlePair(Currency currency0, Currency currency1) internal {
        // the locker is the payer when settling
        address caller = msgSender();
        _settle(currency0, caller, _getFullDebt(currency0));
        _settle(currency1, caller, _getFullDebt(currency1));
    }

    function _takePair(Currency currency0, Currency currency1, address to) internal {
        address recipient = _mapRecipient(to);
        _take(currency0, recipient, _getFullCredit(currency0));
        _take(currency1, recipient, _getFullCredit(currency1));
    }

    function _close(Currency currency) internal {
        // this address has applied all deltas on behalf of the user/owner
        // it is safe to close this entire delta because of slippage checks throughout the batched calls.
        int256 currencyDelta = poolManager.currencyDelta(address(this), currency);

        // the locker is the payer or receiver
        address caller = msgSender();
        if (currencyDelta < 0) {
            _settle(currency, caller, uint256(-currencyDelta));
        } else if (currencyDelta > 0) {
            _take(currency, caller, uint256(currencyDelta));
        }
    }

    /// @dev integrators may elect to forfeit positive deltas with clear
    /// if the forfeit amount exceeds the user-specified max, the amount is taken instead
    function _clearOrTake(Currency currency, uint256 amountMax) internal {
        uint256 delta = _getFullCredit(currency);

        // forfeit the delta if its less than or equal to the user-specified limit
        if (delta <= amountMax) {
            poolManager.clear(currency, delta);
        } else {
            _take(currency, msgSender(), delta);
        }
    }

    /// @notice Sweeps the entire contract balance of specified currency to the recipient
    function _sweep(Currency currency, address to) internal {
        uint256 balance = currency.balanceOfSelf();
        if (balance > 0) currency.transfer(to, balance);
    }

    function _modifyLiquidity(
        PositionConfig calldata config,
        int256 liquidityChange,
        bytes32 salt,
        bytes calldata hookData
    ) internal returns (BalanceDelta liquidityDelta) {
        BalanceDelta feesAccrued;
        (liquidityDelta, feesAccrued) = poolManager.modifyLiquidity(
            config.poolKey,
            IPoolManager.ModifyLiquidityParams({
                tickLower: config.tickLower,
                tickUpper: config.tickUpper,
                liquidityDelta: liquidityChange,
                salt: salt
            }),
            hookData
        );

<<<<<<< HEAD
        if (_positionConfigs.hasSubscriber(uint256(salt))) {
            _notifyModifyLiquidity(uint256(salt), config, liquidityChange);
=======
        if (positionConfigs.hasSubscriber(uint256(salt))) {
            _notifyModifyLiquidity(uint256(salt), config, liquidityChange, feesAccrued);
>>>>>>> 17f1a49e
        }
    }

    // implementation of abstract function DeltaResolver._pay
    function _pay(Currency currency, address payer, uint256 amount) internal override {
        if (payer == address(this)) {
            // TODO: currency is guaranteed to not be eth so the native check in transfer is not optimal.
            currency.transfer(address(poolManager), amount);
        } else {
            permit2.transferFrom(payer, address(poolManager), uint160(amount), Currency.unwrap(currency));
        }
    }

    /// @dev overrides solmate transferFrom in case a notification to subscribers is needed
    function transferFrom(address from, address to, uint256 id) public virtual override {
        super.transferFrom(from, to, id);
        if (_positionConfigs.hasSubscriber(id)) _notifyTransfer(id, from, to);
    }

    /// @inheritdoc IPositionManager
    function getPositionLiquidity(uint256 tokenId, PositionConfig calldata config)
        public
        view
        returns (uint128 liquidity)
    {
        bytes32 positionId =
            Position.calculatePositionKey(address(this), config.tickLower, config.tickUpper, bytes32(tokenId));
        liquidity = poolManager.getPositionLiquidity(config.poolKey.toId(), positionId);
    }

    /// @inheritdoc IPositionManager
    function getPositionConfigId(uint256 tokenId) external view returns (bytes32) {
        return _positionConfigs.getConfigId(tokenId);
    }
}<|MERGE_RESOLUTION|>--- conflicted
+++ resolved
@@ -326,13 +326,8 @@
             hookData
         );
 
-<<<<<<< HEAD
         if (_positionConfigs.hasSubscriber(uint256(salt))) {
-            _notifyModifyLiquidity(uint256(salt), config, liquidityChange);
-=======
-        if (positionConfigs.hasSubscriber(uint256(salt))) {
             _notifyModifyLiquidity(uint256(salt), config, liquidityChange, feesAccrued);
->>>>>>> 17f1a49e
         }
     }
 
