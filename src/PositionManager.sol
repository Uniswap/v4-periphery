--- conflicted
+++ resolved
@@ -23,13 +23,8 @@
 import {Notifier} from "./base/Notifier.sol";
 import {CalldataDecoder} from "./libraries/CalldataDecoder.sol";
 import {Permit2Forwarder} from "./base/Permit2Forwarder.sol";
-<<<<<<< HEAD
-import {SlippageCheckLibrary} from "./libraries/SlippageCheck.sol";
+import {SlippageCheck} from "./libraries/SlippageCheck.sol";
 import {PositionInfo, PositionInfoLibrary} from "./libraries/PositionInfoLibrary.sol";
-=======
-import {SlippageCheck} from "./libraries/SlippageCheck.sol";
-import {PositionConfigId, PositionConfigIdLibrary} from "./libraries/PositionConfigId.sol";
->>>>>>> a0ef70d8
 
 //                                           444444444
 //                                444444444444      444444
@@ -114,13 +109,8 @@
     using SafeCast for uint256;
     using SafeCast for int256;
     using CalldataDecoder for bytes;
-<<<<<<< HEAD
-    using SlippageCheckLibrary for BalanceDelta;
+    using SlippageCheck for BalanceDelta;
     using PositionInfoLibrary for PositionInfo;
-=======
-    using SlippageCheck for BalanceDelta;
-    using PositionConfigIdLibrary for PositionConfigId;
->>>>>>> a0ef70d8
 
     /// @inheritdoc IPositionManager
     /// @dev The ID of the next token that will be minted. Skips 0
@@ -180,37 +170,15 @@
     function _handleAction(uint256 action, bytes calldata params) internal virtual override {
         if (action < Actions.SETTLE) {
             if (action == Actions.INCREASE_LIQUIDITY) {
-<<<<<<< HEAD
                 (uint256 tokenId, uint256 liquidity, uint128 amount0Max, uint128 amount1Max, bytes calldata hookData) =
                     params.decodeModifyLiquidityParams();
                 _increase(tokenId, liquidity, amount0Max, amount1Max, hookData);
+                return;
             } else if (action == Actions.DECREASE_LIQUIDITY) {
                 (uint256 tokenId, uint256 liquidity, uint128 amount0Min, uint128 amount1Min, bytes calldata hookData) =
                     params.decodeModifyLiquidityParams();
                 _decrease(tokenId, liquidity, amount0Min, amount1Min, hookData);
-=======
-                (
-                    uint256 tokenId,
-                    PositionConfig calldata config,
-                    uint256 liquidity,
-                    uint128 amount0Max,
-                    uint128 amount1Max,
-                    bytes calldata hookData
-                ) = params.decodeModifyLiquidityParams();
-                _increase(tokenId, config, liquidity, amount0Max, amount1Max, hookData);
-                return;
-            } else if (action == Actions.DECREASE_LIQUIDITY) {
-                (
-                    uint256 tokenId,
-                    PositionConfig calldata config,
-                    uint256 liquidity,
-                    uint128 amount0Min,
-                    uint128 amount1Min,
-                    bytes calldata hookData
-                ) = params.decodeModifyLiquidityParams();
-                _decrease(tokenId, config, liquidity, amount0Min, amount1Min, hookData);
-                return;
->>>>>>> a0ef70d8
+                return;
             } else if (action == Actions.MINT_POSITION) {
                 (
                     PoolKey calldata poolKey,
@@ -222,30 +190,14 @@
                     address owner,
                     bytes calldata hookData
                 ) = params.decodeMintParams();
-<<<<<<< HEAD
                 _mint(poolKey, tickLower, tickUpper, liquidity, amount0Max, amount1Max, _mapRecipient(owner), hookData);
+                return;
             } else if (action == Actions.BURN_POSITION) {
                 // Will automatically decrease liquidity to 0 if the position is not already empty.
                 (uint256 tokenId, uint128 amount0Min, uint128 amount1Min, bytes calldata hookData) =
                     params.decodeBurnParams();
                 _burn(tokenId, amount0Min, amount1Min, hookData);
-            } else {
-                revert UnsupportedAction(action);
-=======
-                _mint(config, liquidity, amount0Max, amount1Max, _mapRecipient(owner), hookData);
-                return;
-            } else if (action == Actions.BURN_POSITION) {
-                // Will automatically decrease liquidity to 0 if the position is not already empty.
-                (
-                    uint256 tokenId,
-                    PositionConfig calldata config,
-                    uint128 amount0Min,
-                    uint128 amount1Min,
-                    bytes calldata hookData
-                ) = params.decodeBurnParams();
-                _burn(tokenId, config, amount0Min, amount1Min, hookData);
-                return;
->>>>>>> a0ef70d8
+                return;
             }
         } else {
             if (action == Actions.SETTLE_PAIR) {
@@ -333,21 +285,14 @@
         }
         _mint(owner, tokenId);
 
-<<<<<<< HEAD
         // Initialize the position info
         PositionInfo info = PositionInfoLibrary.initialize(poolKey, tickLower, tickUpper);
         positionInfo[tokenId] = info;
 
-        (BalanceDelta liquidityDelta, BalanceDelta feesAccrued) =
+        // fee delta can be ignored as this is a new position
+        (BalanceDelta liquidityDelta,) =
             _modifyLiquidity(info, poolKey, liquidity.toInt256(), bytes32(tokenId), hookData);
-        // Slippage checks should be done on the principal liquidityDelta which is the liquidityDelta - feesAccrued
-        (liquidityDelta - feesAccrued).validateMaxIn(amount0Max, amount1Max);
-=======
-        // fee delta can be ignored as this is a new position
-        (BalanceDelta liquidityDelta,) = _modifyLiquidity(config, liquidity.toInt256(), bytes32(tokenId), hookData);
-        liquidityDelta.validateMaxIn(amount0Max, amount1Max);
-        positionConfigs[tokenId].setConfigId(config.toId());
->>>>>>> a0ef70d8
+        (liquidityDelta).validateMaxIn(amount0Max, amount1Max);
 
         bytes25 poolId = info.poolId();
         // Store the poolKey if it is not already stored.
@@ -358,7 +303,6 @@
     }
 
     /// @dev this is overloaded with ERC721Permit_v4._burn
-<<<<<<< HEAD
     function _burn(uint256 tokenId, uint128 amount0Min, uint128 amount1Min, bytes calldata hookData)
         internal
         onlyIfApproved(msgSender(), tokenId)
@@ -366,16 +310,13 @@
         (PoolKey memory poolKey, PositionInfo info) = getPoolAndPositionInfo(tokenId);
 
         uint256 liquidity = uint256(_getLiquidity(tokenId, poolKey, info.tickLower(), info.tickUpper()));
-=======
-    function _burn(
-        uint256 tokenId,
-        PositionConfig calldata config,
-        uint128 amount0Min,
-        uint128 amount1Min,
-        bytes calldata hookData
-    ) internal onlyIfApproved(msgSender(), tokenId) onlyValidConfig(tokenId, config) {
-        uint256 liquidity = getPositionLiquidity(tokenId, config);
->>>>>>> a0ef70d8
+
+        bool hasSubscriber = info.hasSubscriber();
+
+        // Clear the position info.
+        positionInfo[tokenId] = PositionInfoLibrary.EMPTY_POSITION_INFO;
+        // Burn the token.
+        _burn(tokenId);
 
         // Can only call modify if there is non zero liquidity.
         if (liquidity > 0) {
@@ -385,17 +326,7 @@
             (liquidityDelta - feesAccrued).validateMinOut(amount0Min, amount1Min);
         }
 
-<<<<<<< HEAD
-        positionInfo[tokenId] = PositionInfoLibrary.EMPTY_POSITION_INFO;
-=======
-        bool hasSubscriber = positionConfigs[tokenId].hasSubscriber();
-
-        delete positionConfigs[tokenId];
->>>>>>> a0ef70d8
-        // Burn the token.
-        _burn(tokenId);
-
-        if (hasSubscriber) _unsubscribe(tokenId, config);
+        if (hasSubscriber) _unsubscribe(tokenId);
     }
 
     function _settlePair(Currency currency0, Currency currency1) internal {
