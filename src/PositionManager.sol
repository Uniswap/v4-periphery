--- conflicted
+++ resolved
@@ -240,17 +240,11 @@
         _mint(owner, tokenId);
 
         // _beforeModify is not called here because the tokenId is newly minted
-<<<<<<< HEAD
-        BalanceDelta liquidityDelta = _modifyLiquidity(config, liquidity.toInt256(), bytes32(tokenId), hookData);
-        liquidityDelta.validateMaxIn(amount0Max, amount1Max);
-        positionConfigs[tokenId].setConfigId(config.toId());
-=======
         (BalanceDelta liquidityDelta, BalanceDelta feesAccrued) =
             _modifyLiquidity(config, liquidity.toInt256(), bytes32(tokenId), hookData);
         // Slippage checks should be done on the principal liquidityDelta which is the liquidityDelta - feesAccrued
         (liquidityDelta - feesAccrued).validateMaxIn(amount0Max, amount1Max);
-        positionConfigs.setConfigId(tokenId, config);
->>>>>>> 4d566873
+        positionConfigs[tokenId].setConfigId(config.toId());
 
         emit MintPosition(tokenId, config);
     }
