// SPDX-License-Identifier: UNLICENSED
pragma solidity ^0.8.24;

import {IPoolManager} from "@uniswap/v4-core/src/interfaces/IPoolManager.sol";
import {PoolKey} from "@uniswap/v4-core/src/types/PoolKey.sol";
import {PoolIdLibrary} from "@uniswap/v4-core/src/types/PoolId.sol";
import {Currency} from "@uniswap/v4-core/src/types/Currency.sol";
import {BalanceDelta} from "@uniswap/v4-core/src/types/BalanceDelta.sol";
import {SafeCast} from "@uniswap/v4-core/src/libraries/SafeCast.sol";
import {Position} from "@uniswap/v4-core/src/libraries/Position.sol";
import {StateLibrary} from "@uniswap/v4-core/src/libraries/StateLibrary.sol";
import {TransientStateLibrary} from "@uniswap/v4-core/src/libraries/TransientStateLibrary.sol";
import {IAllowanceTransfer} from "permit2/src/interfaces/IAllowanceTransfer.sol";

import {ERC721Permit_v4} from "./base/ERC721Permit_v4.sol";
import {ReentrancyLock} from "./base/ReentrancyLock.sol";
import {IPositionManager} from "./interfaces/IPositionManager.sol";
import {Multicall_v4} from "./base/Multicall_v4.sol";
import {PoolInitializer} from "./base/PoolInitializer.sol";
import {DeltaResolver} from "./base/DeltaResolver.sol";
import {PositionConfig, PositionConfigLibrary} from "./libraries/PositionConfig.sol";
import {BaseActionsRouter} from "./base/BaseActionsRouter.sol";
import {Actions} from "./libraries/Actions.sol";
import {Notifier} from "./base/Notifier.sol";
import {CalldataDecoder} from "./libraries/CalldataDecoder.sol";
import {Permit2Forwarder} from "./base/Permit2Forwarder.sol";
import {SlippageCheckLibrary} from "./libraries/SlippageCheck.sol";
import {PositionConfigId, PositionConfigIdLibrary} from "./libraries/PositionConfigId.sol";

//                                           444444444
//                                444444444444      444444
//                              444              44     4444
//                             44         4      44        444
//                            44         44       44         44
//                           44          44        44         44
//                          44       444444          44        44
//                         444          4444           4444    44
//                         44             4444                 444444444444444444
//                         44             44  4                44444           444444
//        444444444444    44              4                444                      44
//        44        44444444              4             444                         44
//       444              44                          44                           444
//        44               4  4444444444444444444444444           4444444444     4444
//         44              44444444444444444444444444      444               44444
//          444                                  44 44444444444444444444444444
//           4444                             444444444444444444444444
//              4444                      444444    444444444444444
//                 44444              444444        44444444444444444444444
//                     444444444444444    4           44444 44444444444444444444
//                           444                          444444444444444444444444444
//                           444                           44444  44444444444     44444444
//                          444                               4   44444444444444   444444444
//                         4444 444                               44 4444444444444     44444444
//                         44  44444         44444444             44444444444444444444     44444
//                        444 444444        4444  4444             444444444444444444     44  4444
//                 4444   44  44444        44444444444             444444444444444444444    44444444
//                     44444   4444        4444444444             444444444444444444444444     44444
//                 44444 44444 444         444444                4444444444444444444444444       44444
//                       4444 44         44                     4 44444444444444444444444444   444 44444
//                   44444444 444  44   4    4         444444  4 44444444444444444444444444444   4444444
//                        444444    44       44444444444       44444444444444 444444444444444      444444
//                     444444 44   4444      44444       44     44444444444444444444444 4444444      44444
//                   44    444444   44   444444444 444        4444444444444444444444444444444444   4444444
//                       44  4444444444444    44  44  44       4444444444444444444444444444444       444444
//                      44  44444444444444444444444444  4   44 4444444444444444444444444444444    4   444444
//                     4    4444                     4    4 4444444444444444444444444              44 4444444
//                          4444                          4444444444444444444444444    4   4444     44444444
//                          4444                         444444444444444444444444  44444     44444 4444444444
//                          44444  44                  444444444444444444444444444444444444444444444444444444
//                          44444444444               4444444444444444444444444444444444444444444444444444444
//                           4444444444444           44444444444444444444444444444444444444444444444444444444
//                           444444444444444         444444444444444444444444444444444444444444444444444444444
//                            44444444444444444     4444444444444444444444444444444444444444444444444444444444
//                            44444444444444444     44444444444444444444444444444444444444444444444444444444
//                            44444444444444444444  444444444444444444444444444444444444444444444444444444444
//                            444444444444444444444 444444444444444444444444444444444444444444444444444444444
//                              444444444444444444444 4444444444444444444444444444444444444444444444444444444
//                              44444444444444444444444444444444444444444444444444444444444444444444444444444
//                               444444444444444444444444444444444444444444444444444444444444444444444444444
//                                44444444444444444444444444444444444444444444444444444444444444444444444444
//                               44444444444444444444444444444444444444444444444444      444444444444444444
//                             444444444444444444444444444444444444444444444444       44444444444444444444
//                           444   444   444   44  444444444444444444444 4444      444444444444444444444
//                           444  444    44    44  44444444 4444444444444       44444444444444444444444
//                            444 444   4444   4444 4444444444444444         44444444444444444444444444
//                      4444444444444444444444444444444444444444        44444444444444444444444444444
//                       444        4444444444444444444444444       44444444444444444444444444444444
//                          4444444       444444444444         4444444444444444444444444444444444
//                             4444444444                 44444444444444444444444444444444444
//                                444444444444444444444444444444444444444444444444444444
//                                     44444444444444444444444444444444444444444
//                                              4444444444444444444

/// @notice The PositionManager (PosM) contract is responsible for creating liquidity positions on v4.
/// PosM mints and manages ERC721 tokens associated with each position.
contract PositionManager is
    IPositionManager,
    ERC721Permit_v4,
    PoolInitializer,
    Multicall_v4,
    DeltaResolver,
    ReentrancyLock,
    BaseActionsRouter,
    Notifier,
    Permit2Forwarder
{
    using PoolIdLibrary for PoolKey;
    using PositionConfigLibrary for PositionConfig;
    using StateLibrary for IPoolManager;
    using TransientStateLibrary for IPoolManager;
    using SafeCast for uint256;
    using SafeCast for int256;
    using CalldataDecoder for bytes;
    using SlippageCheckLibrary for BalanceDelta;
    using PositionConfigIdLibrary for PositionConfigId;

    /// @inheritdoc IPositionManager
    /// @dev The ID of the next token that will be minted. Skips 0
    uint256 public nextTokenId = 1;

    mapping(uint256 tokenId => PositionConfigId configId) internal positionConfigs;

    /// @notice an internal getter for PositionConfigId to be used by Notifier
    function _positionConfigs(uint256 tokenId) internal view override returns (PositionConfigId storage) {
        return positionConfigs[tokenId];
    }

    constructor(IPoolManager _poolManager, IAllowanceTransfer _permit2)
        BaseActionsRouter(_poolManager)
        Permit2Forwarder(_permit2)
        ERC721Permit_v4("Uniswap V4 Positions NFT", "UNI-V4-POSM")
    {}

    /// @notice Reverts if the deadline has passed
    /// @param deadline The timestamp at which the call is no longer valid, passed in by the caller
    modifier checkDeadline(uint256 deadline) {
        if (block.timestamp > deadline) revert DeadlinePassed();
        _;
    }

    /// @notice Reverts if the caller is not the owner or approved for the ERC721 token
    /// @param caller The address of the caller
    /// @param tokenId the unique identifier of the ERC721 token
    /// @dev either msg.sender or msgSender() is passed in as the caller
    /// msgSender() should ONLY be used if this is called from within the unlockCallback, unless the codepath has reentrancy protection
    modifier onlyIfApproved(address caller, uint256 tokenId) override {
        if (!_isApprovedOrOwner(caller, tokenId)) revert NotApproved(caller);
        _;
    }

    /// @notice Reverts if the hash of the config does not equal the saved hash
    /// @param tokenId the unique identifier of the ERC721 token
    /// @param config the PositionConfig to check against
    modifier onlyValidConfig(uint256 tokenId, PositionConfig calldata config) override {
        if (positionConfigs[tokenId].getConfigId() != config.toId()) revert IncorrectPositionConfigForTokenId(tokenId);
        _;
    }

    /// @inheritdoc IPositionManager
    function modifyLiquidities(bytes calldata unlockData, uint256 deadline)
        external
        payable
        isNotLocked
        checkDeadline(deadline)
    {
        _executeActions(unlockData);
    }

    /// @inheritdoc IPositionManager
    function modifyLiquiditiesWithoutUnlock(bytes calldata actions, bytes[] calldata params)
        external
        payable
        isNotLocked
    {
        _executeActionsWithoutUnlock(actions, params);
    }

    /// @inheritdoc BaseActionsRouter
    function msgSender() public view override returns (address) {
        return _getLocker();
    }

    function _handleAction(uint256 action, bytes calldata params) internal virtual override {
        if (action < Actions.SETTLE) {
            if (action == Actions.INCREASE_LIQUIDITY) {
                (
                    uint256 tokenId,
                    PositionConfig calldata config,
                    uint256 liquidity,
                    uint128 amount0Max,
                    uint128 amount1Max,
                    bytes calldata hookData
                ) = params.decodeModifyLiquidityParams();
                _increase(tokenId, config, liquidity, amount0Max, amount1Max, hookData);
                return;
            } else if (action == Actions.DECREASE_LIQUIDITY) {
                (
                    uint256 tokenId,
                    PositionConfig calldata config,
                    uint256 liquidity,
                    uint128 amount0Min,
                    uint128 amount1Min,
                    bytes calldata hookData
                ) = params.decodeModifyLiquidityParams();
                _decrease(tokenId, config, liquidity, amount0Min, amount1Min, hookData);
                return;
            } else if (action == Actions.MINT_POSITION) {
                (
                    PositionConfig calldata config,
                    uint256 liquidity,
                    uint128 amount0Max,
                    uint128 amount1Max,
                    address owner,
                    bytes calldata hookData
                ) = params.decodeMintParams();
                _mint(config, liquidity, amount0Max, amount1Max, _mapRecipient(owner), hookData);
                return;
            } else if (action == Actions.BURN_POSITION) {
                // Will automatically decrease liquidity to 0 if the position is not already empty.
                (
                    uint256 tokenId,
                    PositionConfig calldata config,
                    uint128 amount0Min,
                    uint128 amount1Min,
                    bytes calldata hookData
                ) = params.decodeBurnParams();
                _burn(tokenId, config, amount0Min, amount1Min, hookData);
                return;
            }
        } else {
            if (action == Actions.SETTLE_PAIR) {
                (Currency currency0, Currency currency1) = params.decodeCurrencyPair();
                _settlePair(currency0, currency1);
                return;
            } else if (action == Actions.TAKE_PAIR) {
                (Currency currency0, Currency currency1, address to) = params.decodeCurrencyPairAndAddress();
                _takePair(currency0, currency1, to);
                return;
            } else if (action == Actions.SETTLE) {
                (Currency currency, uint256 amount, bool payerIsUser) = params.decodeCurrencyUint256AndBool();
                _settle(currency, _mapPayer(payerIsUser), _mapSettleAmount(amount, currency));
                return;
            } else if (action == Actions.TAKE) {
                (Currency currency, address recipient, uint256 amount) = params.decodeCurrencyAddressAndUint256();
                _take(currency, _mapRecipient(recipient), _mapTakeAmount(amount, currency));
                return;
            } else if (action == Actions.CLOSE_CURRENCY) {
                Currency currency = params.decodeCurrency();
                _close(currency);
                return;
            } else if (action == Actions.CLEAR_OR_TAKE) {
                (Currency currency, uint256 amountMax) = params.decodeCurrencyAndUint256();
                _clearOrTake(currency, amountMax);
                return;
            } else if (action == Actions.SWEEP) {
                (Currency currency, address to) = params.decodeCurrencyAndAddress();
                _sweep(currency, _mapRecipient(to));
                return;
            }
        }
        revert UnsupportedAction(action);
    }

    /// @dev Calling increase with 0 liquidity will credit the caller with any underlying fees of the position
    function _increase(
        uint256 tokenId,
        PositionConfig calldata config,
        uint256 liquidity,
        uint128 amount0Max,
        uint128 amount1Max,
        bytes calldata hookData
    ) internal onlyIfApproved(msgSender(), tokenId) onlyValidConfig(tokenId, config) {
        // Note: The tokenId is used as the salt for this position, so every minted position has unique storage in the pool manager.
        (BalanceDelta liquidityDelta, BalanceDelta feesAccrued) =
            _modifyLiquidity(config, liquidity.toInt256(), bytes32(tokenId), hookData);
        // Slippage checks should be done on the principal liquidityDelta which is the liquidityDelta - feesAccrued
        (liquidityDelta - feesAccrued).validateMaxIn(amount0Max, amount1Max);
    }

    /// @dev Calling decrease with 0 liquidity will credit the caller with any underlying fees of the position
    function _decrease(
        uint256 tokenId,
        PositionConfig calldata config,
        uint256 liquidity,
        uint128 amount0Min,
        uint128 amount1Min,
        bytes calldata hookData
    ) internal onlyIfApproved(msgSender(), tokenId) onlyValidConfig(tokenId, config) {
        // Note: the tokenId is used as the salt.
        (BalanceDelta liquidityDelta, BalanceDelta feesAccrued) =
            _modifyLiquidity(config, -(liquidity.toInt256()), bytes32(tokenId), hookData);
        // Slippage checks should be done on the principal liquidityDelta which is the liquidityDelta - feesAccrued
        (liquidityDelta - feesAccrued).validateMinOut(amount0Min, amount1Min);
    }

    function _mint(
        PositionConfig calldata config,
        uint256 liquidity,
        uint128 amount0Max,
        uint128 amount1Max,
        address owner,
        bytes calldata hookData
    ) internal {
        // mint receipt token
        uint256 tokenId;
        // tokenId is assigned to current nextTokenId before incrementing it
        unchecked {
            tokenId = nextTokenId++;
        }
        _mint(owner, tokenId);

<<<<<<< HEAD
        // fee delta can be ignored as this is a new position
        (BalanceDelta liquidityDelta,) = _modifyLiquidity(config, liquidity.toInt256(), bytes32(tokenId), hookData);
        liquidityDelta.validateMaxIn(amount0Max, amount1Max);
=======
        (BalanceDelta liquidityDelta, BalanceDelta feesAccrued) =
            _modifyLiquidity(config, liquidity.toInt256(), bytes32(tokenId), hookData);
        // Slippage checks should be done on the principal liquidityDelta which is the liquidityDelta - feesAccrued
        (liquidityDelta - feesAccrued).validateMaxIn(amount0Max, amount1Max);
>>>>>>> c0d24ce7
        positionConfigs[tokenId].setConfigId(config.toId());

        emit MintPosition(tokenId, config);
    }

    /// @dev this is overloaded with ERC721Permit_v4._burn
    function _burn(
        uint256 tokenId,
        PositionConfig calldata config,
        uint128 amount0Min,
        uint128 amount1Min,
        bytes calldata hookData
    ) internal onlyIfApproved(msgSender(), tokenId) onlyValidConfig(tokenId, config) {
        uint256 liquidity = uint256(getPositionLiquidity(tokenId, config));

        // Can only call modify if there is non zero liquidity.
        if (liquidity > 0) {
            (BalanceDelta liquidityDelta, BalanceDelta feesAccrued) =
                _modifyLiquidity(config, -(liquidity.toInt256()), bytes32(tokenId), hookData);
            // Slippage checks should be done on the principal liquidityDelta which is the liquidityDelta - feesAccrued
            (liquidityDelta - feesAccrued).validateMinOut(amount0Min, amount1Min);
        }

        if (positionConfigs[tokenId].hasSubscriber()) _unsubscribe(tokenId, config);

        delete positionConfigs[tokenId];
        // Burn the token.
        _burn(tokenId);
    }

    function _settlePair(Currency currency0, Currency currency1) internal {
        // the locker is the payer when settling
        address caller = msgSender();
        _settle(currency0, caller, _getFullDebt(currency0));
        _settle(currency1, caller, _getFullDebt(currency1));
    }

    function _takePair(Currency currency0, Currency currency1, address to) internal {
        address recipient = _mapRecipient(to);
        _take(currency0, recipient, _getFullCredit(currency0));
        _take(currency1, recipient, _getFullCredit(currency1));
    }

    function _close(Currency currency) internal {
        // this address has applied all deltas on behalf of the user/owner
        // it is safe to close this entire delta because of slippage checks throughout the batched calls.
        int256 currencyDelta = poolManager.currencyDelta(address(this), currency);

        // the locker is the payer or receiver
        address caller = msgSender();
        if (currencyDelta < 0) {
            _settle(currency, caller, uint256(-currencyDelta));
        } else if (currencyDelta > 0) {
            _take(currency, caller, uint256(currencyDelta));
        }
    }

    /// @dev integrators may elect to forfeit positive deltas with clear
    /// if the forfeit amount exceeds the user-specified max, the amount is taken instead
    function _clearOrTake(Currency currency, uint256 amountMax) internal {
        uint256 delta = _getFullCredit(currency);

        // forfeit the delta if its less than or equal to the user-specified limit
        if (delta <= amountMax) {
            poolManager.clear(currency, delta);
        } else {
            _take(currency, msgSender(), delta);
        }
    }

    /// @notice Sweeps the entire contract balance of specified currency to the recipient
    function _sweep(Currency currency, address to) internal {
        uint256 balance = currency.balanceOfSelf();
        if (balance > 0) currency.transfer(to, balance);
    }

    function _modifyLiquidity(
        PositionConfig calldata config,
        int256 liquidityChange,
        bytes32 salt,
        bytes calldata hookData
    ) internal returns (BalanceDelta liquidityDelta, BalanceDelta feesAccrued) {
        (liquidityDelta, feesAccrued) = poolManager.modifyLiquidity(
            config.poolKey,
            IPoolManager.ModifyLiquidityParams({
                tickLower: config.tickLower,
                tickUpper: config.tickUpper,
                liquidityDelta: liquidityChange,
                salt: salt
            }),
            hookData
        );

        if (positionConfigs[uint256(salt)].hasSubscriber()) {
            _notifyModifyLiquidity(uint256(salt), config, liquidityChange, feesAccrued);
        }
    }

    // implementation of abstract function DeltaResolver._pay
    function _pay(Currency currency, address payer, uint256 amount) internal override {
        if (payer == address(this)) {
            // TODO: currency is guaranteed to not be eth so the native check in transfer is not optimal.
            currency.transfer(address(poolManager), amount);
        } else {
            permit2.transferFrom(payer, address(poolManager), uint160(amount), Currency.unwrap(currency));
        }
    }

    /// @dev overrides solmate transferFrom in case a notification to subscribers is needed
    function transferFrom(address from, address to, uint256 id) public virtual override {
        super.transferFrom(from, to, id);
        if (positionConfigs[id].hasSubscriber()) _notifyTransfer(id, from, to);
    }

    /// @inheritdoc IPositionManager
    function getPositionLiquidity(uint256 tokenId, PositionConfig calldata config)
        public
        view
        returns (uint128 liquidity)
    {
        bytes32 positionId =
            Position.calculatePositionKey(address(this), config.tickLower, config.tickUpper, bytes32(tokenId));
        liquidity = poolManager.getPositionLiquidity(config.poolKey.toId(), positionId);
    }

    /// @inheritdoc IPositionManager
    function getPositionConfigId(uint256 tokenId) external view returns (bytes32) {
        return positionConfigs[tokenId].getConfigId();
    }
}<|MERGE_RESOLUTION|>--- conflicted
+++ resolved
@@ -309,16 +309,9 @@
         }
         _mint(owner, tokenId);
 
-<<<<<<< HEAD
         // fee delta can be ignored as this is a new position
         (BalanceDelta liquidityDelta,) = _modifyLiquidity(config, liquidity.toInt256(), bytes32(tokenId), hookData);
         liquidityDelta.validateMaxIn(amount0Max, amount1Max);
-=======
-        (BalanceDelta liquidityDelta, BalanceDelta feesAccrued) =
-            _modifyLiquidity(config, liquidity.toInt256(), bytes32(tokenId), hookData);
-        // Slippage checks should be done on the principal liquidityDelta which is the liquidityDelta - feesAccrued
-        (liquidityDelta - feesAccrued).validateMaxIn(amount0Max, amount1Max);
->>>>>>> c0d24ce7
         positionConfigs[tokenId].setConfigId(config.toId());
 
         emit MintPosition(tokenId, config);
