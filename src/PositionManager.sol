// SPDX-License-Identifier: UNLICENSED
pragma solidity ^0.8.24;

import {IPoolManager} from "@uniswap/v4-core/src/interfaces/IPoolManager.sol";
import {PoolKey} from "@uniswap/v4-core/src/types/PoolKey.sol";
import {PoolIdLibrary} from "@uniswap/v4-core/src/types/PoolId.sol";
import {Currency, CurrencyLibrary} from "@uniswap/v4-core/src/types/Currency.sol";
import {BalanceDelta} from "@uniswap/v4-core/src/types/BalanceDelta.sol";
import {SafeCast} from "@uniswap/v4-core/src/libraries/SafeCast.sol";
import {Position} from "@uniswap/v4-core/src/libraries/Position.sol";
import {StateLibrary} from "@uniswap/v4-core/src/libraries/StateLibrary.sol";
import {TransientStateLibrary} from "@uniswap/v4-core/src/libraries/TransientStateLibrary.sol";
import {Position} from "@uniswap/v4-core/src/libraries/Position.sol";
import {SafeTransferLib} from "solmate/src/utils/SafeTransferLib.sol";
import {ERC20} from "solmate/src/tokens/ERC20.sol";
import {IAllowanceTransfer} from "permit2/src/interfaces/IAllowanceTransfer.sol";

import {ERC721Permit} from "./base/ERC721Permit.sol";
import {ReentrancyLock} from "./base/ReentrancyLock.sol";
import {IPositionManager} from "./interfaces/IPositionManager.sol";
import {Multicall} from "./base/Multicall.sol";
import {PoolInitializer} from "./base/PoolInitializer.sol";
import {DeltaResolver} from "./base/DeltaResolver.sol";
import {PositionConfig, PositionConfigLibrary} from "./libraries/PositionConfig.sol";
import {BaseActionsRouter} from "./base/BaseActionsRouter.sol";
import {Actions} from "./libraries/Actions.sol";
import {CalldataDecoder} from "./libraries/CalldataDecoder.sol";
import {Permit2Forwarder} from "./base/Permit2Forwarder.sol";
import {SlippageCheckLibrary} from "./libraries/SlippageCheck.sol";

contract PositionManager is
    IPositionManager,
    ERC721Permit,
    PoolInitializer,
    Multicall,
    DeltaResolver,
    ReentrancyLock,
    BaseActionsRouter,
    Permit2Forwarder
{
    using SafeTransferLib for *;
    using CurrencyLibrary for Currency;
    using PoolIdLibrary for PoolKey;
    using PositionConfigLibrary for PositionConfig;
    using StateLibrary for IPoolManager;
    using TransientStateLibrary for IPoolManager;
    using SafeCast for uint256;
    using CalldataDecoder for bytes;
    using SlippageCheckLibrary for BalanceDelta;

    /// @dev The ID of the next token that will be minted. Skips 0
    uint256 public nextTokenId = 1;

    /// @inheritdoc IPositionManager
    mapping(uint256 tokenId => bytes32 configId) public positionConfigs;

    constructor(IPoolManager _poolManager, IAllowanceTransfer _permit2)
        BaseActionsRouter(_poolManager)
        Permit2Forwarder(_permit2)
        ERC721Permit("Uniswap V4 Positions NFT", "UNI-V4-POSM", "1")
    {}

    modifier checkDeadline(uint256 deadline) {
        if (block.timestamp > deadline) revert DeadlinePassed();
        _;
    }

    /// @param unlockData is an encoding of actions, params, and currencies
    /// @param deadline is the timestamp at which the unlockData will no longer be valid
    function modifyLiquidities(bytes calldata unlockData, uint256 deadline)
        external
        payable
        isNotLocked
        checkDeadline(deadline)
    {
        _executeActions(unlockData);
    }

    function _handleAction(uint256 action, bytes calldata params) internal virtual override {
        if (action == Actions.INCREASE_LIQUIDITY) {
            (
                uint256 tokenId,
                PositionConfig calldata config,
                uint256 liquidity,
                uint128 amount0Max,
                uint128 amount1Max,
                bytes calldata hookData
            ) = params.decodeModifyLiquidityParams();
            _increase(tokenId, config, liquidity, amount0Max, amount1Max, hookData);
        } else if (action == Actions.DECREASE_LIQUIDITY) {
            (
                uint256 tokenId,
                PositionConfig calldata config,
                uint256 liquidity,
                uint128 amount0Min,
                uint128 amount1Min,
                bytes calldata hookData
            ) = params.decodeModifyLiquidityParams();
            _decrease(tokenId, config, liquidity, amount0Min, amount1Min, hookData);
        } else if (action == Actions.MINT_POSITION) {
            (
                PositionConfig calldata config,
                uint256 liquidity,
                uint128 amount0Max,
                uint128 amount1Max,
                address owner,
                bytes calldata hookData
            ) = params.decodeMintParams();
            _mint(config, liquidity, amount0Max, amount1Max, _mapRecipient(owner), hookData);
        } else if (action == Actions.CLOSE_CURRENCY) {
            Currency currency = params.decodeCurrency();
            _close(currency);
        } else if (action == Actions.CLEAR) {
            (Currency currency, uint256 amountMax) = params.decodeCurrencyAndUint256();
            _clear(currency, amountMax);
        } else if (action == Actions.BURN_POSITION) {
            // Will automatically decrease liquidity to 0 if the position is not already empty.
            (
                uint256 tokenId,
                PositionConfig calldata config,
                uint128 amount0Min,
                uint128 amount1Min,
                bytes calldata hookData
            ) = params.decodeBurnParams();
            _burn(tokenId, config, amount0Min, amount1Min, hookData);
<<<<<<< HEAD
        } else if (action == Actions.SETTLE_WITH_BALANCE) {
            Currency currency = params.decodeCurrency();
            _settleWithBalance(currency);
        } else if (action == Actions.SETTLE_PAIR) {
            (Currency currency0, Currency currency1) = params.decodeCurrencyPair();
            _settlePair(currency0, currency1);
=======
        } else if (action == Actions.SETTLE) {
            (Currency currency, uint256 amount, bool payerIsUser) = params.decodeCurrencyUint256AndBool();
            _settle(currency, _mapPayer(payerIsUser), _mapSettleAmount(amount, currency));
>>>>>>> 30863ccf
        } else if (action == Actions.SWEEP) {
            (Currency currency, address to) = params.decodeCurrencyAndAddress();
            _sweep(currency, _mapRecipient(to));
        } else {
            revert UnsupportedAction(action);
        }
    }

    function _msgSender() internal view override returns (address) {
        return _getLocker();
    }

    /// @dev Calling increase with 0 liquidity will credit the caller with any underlying fees of the position
    function _increase(
        uint256 tokenId,
        PositionConfig calldata config,
        uint256 liquidity,
        uint128 amount0Max,
        uint128 amount1Max,
        bytes calldata hookData
    ) internal {
        if (positionConfigs[tokenId] != config.toId()) revert IncorrectPositionConfigForTokenId(tokenId);
        // Note: The tokenId is used as the salt for this position, so every minted position has unique storage in the pool manager.
        BalanceDelta liquidityDelta = _modifyLiquidity(config, liquidity.toInt256(), bytes32(tokenId), hookData);
        liquidityDelta.validateMaxInNegative(amount0Max, amount1Max);
    }

    /// @dev Calling decrease with 0 liquidity will credit the caller with any underlying fees of the position
    function _decrease(
        uint256 tokenId,
        PositionConfig calldata config,
        uint256 liquidity,
        uint128 amount0Min,
        uint128 amount1Min,
        bytes calldata hookData
    ) internal {
        if (!_isApprovedOrOwner(_msgSender(), tokenId)) revert NotApproved(_msgSender());
        if (positionConfigs[tokenId] != config.toId()) revert IncorrectPositionConfigForTokenId(tokenId);

        // Note: the tokenId is used as the salt.
        BalanceDelta liquidityDelta = _modifyLiquidity(config, -(liquidity.toInt256()), bytes32(tokenId), hookData);
        liquidityDelta.validateMinOut(amount0Min, amount1Min);
    }

    function _mint(
        PositionConfig calldata config,
        uint256 liquidity,
        uint128 amount0Max,
        uint128 amount1Max,
        address owner,
        bytes calldata hookData
    ) internal {
        // mint receipt token
        uint256 tokenId;
        // tokenId is assigned to current nextTokenId before incrementing it
        unchecked {
            tokenId = nextTokenId++;
        }
        _mint(owner, tokenId);

        // _beforeModify is not called here because the tokenId is newly minted
        BalanceDelta liquidityDelta = _modifyLiquidity(config, liquidity.toInt256(), bytes32(tokenId), hookData);
        liquidityDelta.validateMaxIn(amount0Max, amount1Max);
        positionConfigs[tokenId] = config.toId();
    }

    function _close(Currency currency) internal {
        // this address has applied all deltas on behalf of the user/owner
        // it is safe to close this entire delta because of slippage checks throughout the batched calls.
        int256 currencyDelta = poolManager.currencyDelta(address(this), currency);

        // the locker is the payer or receiver
        address caller = _msgSender();
        if (currencyDelta < 0) {
            _settle(currency, caller, uint256(-currencyDelta));
        } else if (currencyDelta > 0) {
            _take(currency, caller, uint256(currencyDelta));
        }
    }

    /// @dev integrators may elect to forfeit positive deltas with clear
    /// provides a safety check that amount-to-clear is less than a user-provided maximum
    function _clear(Currency currency, uint256 amountMax) internal {
        int256 currencyDelta = poolManager.currencyDelta(address(this), currency);
        if (uint256(currencyDelta) > amountMax) revert ClearExceedsMaxAmount(currency, currencyDelta, amountMax);
        poolManager.clear(currency, uint256(currencyDelta));
    }

<<<<<<< HEAD
    /// @dev uses this addresses balance to settle a negative delta
    function _settleWithBalance(Currency currency) internal {
        // set the payer to this address, performs a transfer.
        _settle(currency, address(this), _getFullSettleAmount(currency));
    }

    function _settlePair(Currency currency0, Currency currency1) internal {
        // the locker is the payer when settling
        address caller = _msgSender();
        _settle(currency0, caller, _getFullSettleAmount(currency0));
        _settle(currency1, caller, _getFullSettleAmount(currency1));
    }

=======
>>>>>>> 30863ccf
    /// @dev this is overloaded with ERC721Permit._burn
    function _burn(
        uint256 tokenId,
        PositionConfig calldata config,
        uint128 amount0Min,
        uint128 amount1Min,
        bytes calldata hookData
    ) internal {
        if (!_isApprovedOrOwner(_msgSender(), tokenId)) revert NotApproved(_msgSender());
        if (positionConfigs[tokenId] != config.toId()) revert IncorrectPositionConfigForTokenId(tokenId);
        uint256 liquidity = uint256(_getPositionLiquidity(config, tokenId));

        BalanceDelta liquidityDelta;
        // Can only call modify if there is non zero liquidity.
        if (liquidity > 0) {
            liquidityDelta = _modifyLiquidity(config, -(liquidity.toInt256()), bytes32(tokenId), hookData);
            liquidityDelta.validateMinOut(amount0Min, amount1Min);
        }

        delete positionConfigs[tokenId];
        // Burn the token.
        _burn(tokenId);
    }

    function _modifyLiquidity(
        PositionConfig calldata config,
        int256 liquidityChange,
        bytes32 salt,
        bytes calldata hookData
    ) internal returns (BalanceDelta liquidityDelta) {
        (liquidityDelta,) = poolManager.modifyLiquidity(
            config.poolKey,
            IPoolManager.ModifyLiquidityParams({
                tickLower: config.tickLower,
                tickUpper: config.tickUpper,
                liquidityDelta: liquidityChange,
                salt: salt
            }),
            hookData
        );
    }

    function _getPositionLiquidity(PositionConfig calldata config, uint256 tokenId)
        internal
        view
        returns (uint128 liquidity)
    {
        bytes32 positionId =
            Position.calculatePositionKey(address(this), config.tickLower, config.tickUpper, bytes32(tokenId));
        liquidity = poolManager.getPositionLiquidity(config.poolKey.toId(), positionId);
    }

    /// @notice Sweeps the entire contract balance of specified currency to the recipient
    function _sweep(Currency currency, address to) internal {
        uint256 balance = currency.balanceOfSelf();
        if (balance > 0) currency.transfer(to, balance);
    }

    // implementation of abstract function DeltaResolver._pay
    function _pay(Currency currency, address payer, uint256 amount) internal override {
        if (payer == address(this)) {
            // TODO: currency is guaranteed to not be eth so the native check in transfer is not optimal.
            currency.transfer(address(poolManager), amount);
        } else {
            permit2.transferFrom(payer, address(poolManager), uint160(amount), Currency.unwrap(currency));
        }
    }
}<|MERGE_RESOLUTION|>--- conflicted
+++ resolved
@@ -123,18 +123,12 @@
                 bytes calldata hookData
             ) = params.decodeBurnParams();
             _burn(tokenId, config, amount0Min, amount1Min, hookData);
-<<<<<<< HEAD
-        } else if (action == Actions.SETTLE_WITH_BALANCE) {
-            Currency currency = params.decodeCurrency();
-            _settleWithBalance(currency);
+        } else if (action == Actions.SETTLE) {
+            (Currency currency, uint256 amount, bool payerIsUser) = params.decodeCurrencyUint256AndBool();
+            _settle(currency, _mapPayer(payerIsUser), _mapSettleAmount(amount, currency));
         } else if (action == Actions.SETTLE_PAIR) {
             (Currency currency0, Currency currency1) = params.decodeCurrencyPair();
             _settlePair(currency0, currency1);
-=======
-        } else if (action == Actions.SETTLE) {
-            (Currency currency, uint256 amount, bool payerIsUser) = params.decodeCurrencyUint256AndBool();
-            _settle(currency, _mapPayer(payerIsUser), _mapSettleAmount(amount, currency));
->>>>>>> 30863ccf
         } else if (action == Actions.SWEEP) {
             (Currency currency, address to) = params.decodeCurrencyAndAddress();
             _sweep(currency, _mapRecipient(to));
@@ -223,13 +217,6 @@
         poolManager.clear(currency, uint256(currencyDelta));
     }
 
-<<<<<<< HEAD
-    /// @dev uses this addresses balance to settle a negative delta
-    function _settleWithBalance(Currency currency) internal {
-        // set the payer to this address, performs a transfer.
-        _settle(currency, address(this), _getFullSettleAmount(currency));
-    }
-
     function _settlePair(Currency currency0, Currency currency1) internal {
         // the locker is the payer when settling
         address caller = _msgSender();
@@ -237,8 +224,6 @@
         _settle(currency1, caller, _getFullSettleAmount(currency1));
     }
 
-=======
->>>>>>> 30863ccf
     /// @dev this is overloaded with ERC721Permit._burn
     function _burn(
         uint256 tokenId,
