--- conflicted
+++ resolved
@@ -32,21 +32,15 @@
     uint256 constant TAKE_PORTION = 0x16;
     uint256 constant TAKE_PAIR = 0x17;
 
-<<<<<<< HEAD
     uint256 constant SETTLE_TAKE_PAIR = 0x18;
     uint256 constant CLOSE_CURRENCY = 0x19;
     uint256 constant CLEAR_OR_TAKE = 0x20;
     uint256 constant SWEEP = 0x21;
-=======
-    uint256 constant SETTLE_TAKE_PAIR = 0x16;
-    uint256 constant CLOSE_CURRENCY = 0x17;
-    uint256 constant CLEAR_OR_TAKE = 0x18;
-    uint256 constant SWEEP = 0x19;
-    uint256 constant WRAP = 0x20;
-    uint256 constant UNWRAP = 0x21;
->>>>>>> 2768c3d5
+
+    uint256 constant WRAP = 0x22;
+    uint256 constant UNWRAP = 0x23;
 
     // minting/burning 6909s to close deltas
-    uint256 constant MINT_6909 = 0x22;
-    uint256 constant BURN_6909 = 0x23;
+    uint256 constant MINT_6909 = 0x24;
+    uint256 constant BURN_6909 = 0x25;
 }