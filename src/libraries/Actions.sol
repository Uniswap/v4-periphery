--- conflicted
+++ resolved
@@ -29,15 +29,9 @@
     uint256 constant TAKE_PORTION = 0x14;
     uint256 constant TAKE_PAIR = 0x15;
 
-<<<<<<< HEAD
     uint256 constant CLOSE_CURRENCY = 0x16;
-    uint256 constant CLEAR = 0x17;
+    uint256 constant CLEAR_OR_TAKE = 0x17;
     uint256 constant SWEEP = 0x18;
-=======
-    uint256 constant CLOSE_CURRENCY = 0x15;
-    uint256 constant CLEAR_OR_TAKE = 0x16;
-    uint256 constant SWEEP = 0x17;
->>>>>>> eee5a0ee
 
     // minting/burning 6909s to close deltas
     uint256 constant MINT_6909 = 0x19;
