--- conflicted
+++ resolved
@@ -20,25 +20,19 @@
 
     // closing deltas on the pool manager
     // settling
-<<<<<<< HEAD
+    uint256 constant SETTLE_ALL = 0x09;
     uint256 constant SETTLE = 0x10;
-    uint256 constant SETTLE_ALL = 0x11;
-    uint256 constant SETTLE_WITH_BALANCE = 0x12;
-    uint256 constant SETTLE_PAIR = 0x13;
-=======
-    uint256 constant SETTLE_ALL = 0x10;
-    uint256 constant SETTLE = 0x11;
->>>>>>> 30863ccf
+    uint256 constant SETTLE_PAIR = 0x11;
     // taking
-    uint256 constant TAKE = 0x13;
-    uint256 constant TAKE_ALL = 0x14;
-    uint256 constant TAKE_PORTION = 0x15;
+    uint256 constant TAKE = 0x12;
+    uint256 constant TAKE_ALL = 0x13;
+    uint256 constant TAKE_PORTION = 0x14;
 
-    uint256 constant CLOSE_CURRENCY = 0x16;
-    uint256 constant CLEAR = 0x17;
-    uint256 constant SWEEP = 0x18;
+    uint256 constant CLOSE_CURRENCY = 0x15;
+    uint256 constant CLEAR = 0x16;
+    uint256 constant SWEEP = 0x17;
 
     // minting/burning 6909s to close deltas
-    uint256 constant MINT_6909 = 0x19;
-    uint256 constant BURN_6909 = 0x20;
+    uint256 constant MINT_6909 = 0x18;
+    uint256 constant BURN_6909 = 0x19;
 }