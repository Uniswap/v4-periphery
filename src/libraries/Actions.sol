--- conflicted
+++ resolved
@@ -29,27 +29,17 @@
     // taking
     uint256 constant TAKE = 0x0e;
     uint256 constant TAKE_ALL = 0x0f;
-
     uint256 constant TAKE_PORTION = 0x10;
     uint256 constant TAKE_PAIR = 0x11;
 
-    uint256 constant SETTLE_TAKE_PAIR = 0x12;
-    uint256 constant CLOSE_CURRENCY = 0x13;
-    uint256 constant CLEAR_OR_TAKE = 0x14;
-    uint256 constant SWEEP = 0x15;
+    uint256 constant CLOSE_CURRENCY = 0x12;
+    uint256 constant CLEAR_OR_TAKE = 0x13;
+    uint256 constant SWEEP = 0x14;
 
-<<<<<<< HEAD
-    uint256 constant WRAP = 0x16;
-    uint256 constant UNWRAP = 0x17;
-=======
-    uint256 constant CLOSE_CURRENCY = 0x17;
-    uint256 constant CLEAR_OR_TAKE = 0x18;
-    uint256 constant SWEEP = 0x19;
-    uint256 constant WRAP = 0x20;
-    uint256 constant UNWRAP = 0x21;
->>>>>>> b3b7c49d
+    uint256 constant WRAP = 0x15;
+    uint256 constant UNWRAP = 0x16;
 
     // minting/burning 6909s to close deltas
-    uint256 constant MINT_6909 = 0x18;
-    uint256 constant BURN_6909 = 0x19;
+    uint256 constant MINT_6909 = 0x17;
+    uint256 constant BURN_6909 = 0x18;
 }