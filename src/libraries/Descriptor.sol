--- conflicted
+++ resolved
@@ -44,28 +44,16 @@
     function constructTokenURI(ConstructTokenURIParams memory params) internal pure returns (string memory) {
         string memory name = generateName(params, feeToPercentString(params.fee));
         string memory descriptionPartOne = generateDescriptionPartOne(
-<<<<<<< HEAD
-            escapeQuotes(params.quoteAddressSymbol),
-            escapeQuotes(params.baseAddressSymbol),
-=======
-            escapeSpecialCharacters(params.quoteCurrencySymbol),
-            escapeSpecialCharacters(params.baseCurrencySymbol),
->>>>>>> 825b20a9
+            escapeSpecialCharacters(params.quoteAddressSymbol),
+            escapeSpecialCharacters(params.baseAddressSymbol),
             addressToString(params.poolManager)
         );
         string memory descriptionPartTwo = generateDescriptionPartTwo(
             params.tokenId.toString(),
-<<<<<<< HEAD
-            escapeQuotes(params.baseAddressSymbol),
+            escapeSpecialCharacters(params.baseAddressSymbol),
             params.quoteAddress == address(0) ? "Native" : addressToString(params.quoteAddress),
             params.baseAddress == address(0) ? "Native" : addressToString(params.baseAddress),
-            addressToString(params.hooks),
-=======
-            escapeSpecialCharacters(params.baseCurrencySymbol),
-            addressToString(Currency.unwrap(params.quoteCurrency)),
-            addressToString(Currency.unwrap(params.baseCurrency)),
             params.hooks == address(0) ? "No Hook" : addressToString(params.hooks),
->>>>>>> 825b20a9
             feeToPercentString(params.fee)
         );
         string memory image = Base64.encode(bytes(generateSVGImage(params)));
@@ -197,15 +185,9 @@
                 "Uniswap - ",
                 feeTier,
                 " - ",
-<<<<<<< HEAD
-                escapeQuotes(params.quoteAddressSymbol),
+                escapeSpecialCharacters(params.quoteAddressSymbol),
                 "/",
-                escapeQuotes(params.baseAddressSymbol),
-=======
-                escapeSpecialCharacters(params.quoteCurrencySymbol),
-                "/",
-                escapeSpecialCharacters(params.baseCurrencySymbol),
->>>>>>> 825b20a9
+                escapeSpecialCharacters(params.baseAddressSymbol),
                 " - ",
                 tickToDecimalString(
                     !params.flipRatio ? params.tickLower : params.tickUpper,
