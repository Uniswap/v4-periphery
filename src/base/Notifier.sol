--- conflicted
+++ resolved
@@ -21,17 +21,14 @@
     /// @inheritdoc INotifier
     mapping(uint256 tokenId => ISubscriber subscriber) public subscriber;
 
-<<<<<<< HEAD
     constructor(uint256 _unsubscribeGasLimit) {
         unsubscribeGasLimit = _unsubscribeGasLimit;
     }
 
-=======
     /// @notice Only allow callers that are approved as spenders or operators of the tokenId
     /// @dev to be implemented by the parent contract (PositionManager)
     /// @param caller the address of the caller
     /// @param tokenId the tokenId of the position
->>>>>>> f9cf32b5
     modifier onlyIfApproved(address caller, uint256 tokenId) virtual;
 
     /// @notice Only allow callers that provide the correct config for the tokenId
@@ -72,14 +69,12 @@
         onlyIfApproved(msg.sender, tokenId)
         onlyValidConfig(tokenId, config)
     {
+        if (!_positionConfigs(tokenId).hasSubscriber()) NotSubscribed.selector.revertWith();
         _unsubscribe(tokenId, config);
     }
 
     function _unsubscribe(uint256 tokenId, PositionConfig calldata config) internal {
-        PositionConfigId storage _positionConfig = _positionConfigs(tokenId);
-        if (!_positionConfig.hasSubscriber()) NotSubscribed.selector.revertWith();
-
-        _positionConfig.setUnsubscribe();
+        _positionConfigs(tokenId).setUnsubscribe();
         ISubscriber _subscriber = subscriber[tokenId];
 
         delete subscriber[tokenId];
