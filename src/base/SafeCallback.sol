--- conflicted
+++ resolved
@@ -8,21 +8,14 @@
 abstract contract SafeCallback is ImmutableState, IUnlockCallback {
     error NotPoolManager();
 
-<<<<<<< HEAD
-=======
     constructor(IPoolManager poolManager) ImmutableState(poolManager) {}
 
->>>>>>> a9cfd387
     modifier onlyByPoolManager() {
         if (msg.sender != address(poolManager)) revert NotPoolManager();
         _;
     }
 
-<<<<<<< HEAD
-    /// @dev We force the onlyByManager modifier by exposing a virtual function after the onlyByManager check.
-=======
     /// @dev We force the onlyByPoolManager modifier by exposing a virtual function after the onlyByPoolManager check.
->>>>>>> a9cfd387
     function unlockCallback(bytes calldata data) external onlyByPoolManager returns (bytes memory) {
         return _unlockCallback(data);
     }
