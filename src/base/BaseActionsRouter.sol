--- conflicted
+++ resolved
@@ -30,18 +30,13 @@
     /// @param data Abi encoding of (bytes actions, bytes[] params)
     /// where params[i] is the encoded parameters for actions[i]
     function _unlockCallback(bytes calldata data) internal override returns (bytes memory) {
-<<<<<<< HEAD
-        // abi.decode(data, (uint256[], bytes[]));
-        (uint256[] calldata actions, bytes[] calldata params) = data.decodeActionsRouterParams();
+        // abi.decode(data, (bytes, bytes[]));
+        (bytes calldata actions, bytes[] calldata params) = data.decodeActionsRouterParams();
         _executeActions(actions, params);
         return "";
     }
-=======
-        // abi.decode(data, (bytes, bytes[]));
-        (bytes calldata actions, bytes[] calldata params) = data.decodeActionsRouterParams();
->>>>>>> 86b5ea3b
 
-    function _executeActions(uint256[] calldata actions, bytes[] calldata params) internal {
+    function _executeActions(bytes calldata actions, bytes[] calldata params) internal {
         uint256 numActions = actions.length;
         if (numActions != params.length) revert InputLengthMismatch();
 
