--- conflicted
+++ resolved
@@ -1,19 +1,14 @@
 [profile.default]
 src = 'contracts'
 out = 'foundry-out'
-<<<<<<< HEAD
-solc_version = '0.8.24'
-via_ir = true
-optimizer_runs = 999999
-=======
 solc_version = '0.8.20'
 optimizer_runs = 1000000
->>>>>>> e40e7f08
 ffi = true
 fs_permissions = [{ access = "read-write", path = ".forge-snapshots/"}]
-evm_version = "cancun"
+cancun = true
 
 [profile.ci]
 fuzz_runs = 100000
+solc = "./lib/v4-core/bin/solc-static-linux"
 
 # See more config options https://github.com/foundry-rs/foundry/tree/master/config